// #[macro_use]
extern crate pretty_assertions;

extern crate bumpalo;
extern crate inlinable_string;
extern crate roc_collections;
extern crate roc_load;
extern crate roc_module;

mod helpers;

#[cfg(test)]
mod cli_run {
    use crate::helpers::{
        example_file, extract_valgrind_errors, fixture_file, run_cmd, run_roc, run_with_valgrind,
        ValgrindError, ValgrindErrorXWhat,
    };
    use serial_test::serial;
    use std::path::Path;

    fn check_output(
        file: &Path,
        executable_filename: &str,
        flags: &[&str],
        expected_ending: &str,
        use_valgrind: bool,
    ) {
        check_output_with_stdin(
            file,
            "",
            executable_filename,
            flags,
            expected_ending,
            use_valgrind,
        )
    }

    fn check_output_with_stdin(
        file: &Path,
        stdin_str: &str,
        executable_filename: &str,
        flags: &[&str],
        expected_ending: &str,
        use_valgrind: bool,
    ) {
        let compile_out = run_roc(&[&["build", file.to_str().unwrap()], flags].concat());
        if !compile_out.stderr.is_empty() {
            panic!(compile_out.stderr);
        }
        assert!(compile_out.status.success());

        let out = if use_valgrind {
            let (valgrind_out, raw_xml) = run_with_valgrind(
                stdin_str,
                &[file.with_file_name(executable_filename).to_str().unwrap()],
            );

            if valgrind_out.status.success() {
                let memory_errors = extract_valgrind_errors(&raw_xml).unwrap_or_else(|err| {
                    panic!("failed to parse the `valgrind` xml output. Error was:\n\n{:?}\n\nvalgrind xml was: \"{}\"\n\nvalgrind stdout was: \"{}\"\n\nvalgrind stderr was: \"{}\"", err, raw_xml, valgrind_out.stdout, valgrind_out.stderr);
                });

                if !memory_errors.is_empty() {
                    for error in memory_errors {
                        let ValgrindError {
                            kind,
                            what: _,
                            xwhat,
                        } = error;
                        println!("Valgrind Error: {}\n", kind);

                        if let Some(ValgrindErrorXWhat {
                            text,
                            leakedbytes: _,
                            leakedblocks: _,
                        }) = xwhat
                        {
                            println!("    {}", text);
                        }
                    }
                    panic!("Valgrind reported memory errors");
                }
            } else {
                let exit_code = match valgrind_out.status.code() {
                    Some(code) => format!("exit code {}", code),
                    None => "no exit code".to_string(),
                };

                panic!("`valgrind` exited with {}. valgrind stdout was: \"{}\"\n\nvalgrind stderr was: \"{}\"", exit_code, valgrind_out.stdout, valgrind_out.stderr);
            }

            valgrind_out
        } else {
            run_cmd(
                file.with_file_name(executable_filename).to_str().unwrap(),
                stdin_str,
                &[],
            )
        };
        if !&out.stdout.ends_with(expected_ending) {
            panic!(
                "expected output to end with {:?} but instead got {:#?}",
                expected_ending, out
            );
        }
        assert!(out.status.success());
    }

    #[test]
    #[serial(hello_world)]
    fn run_hello_world() {
        check_output(
            &example_file("hello-world", "Hello.roc"),
            "hello-world",
            &[],
            "Hello, World!!!!!!!!!!!!!\n",
            true,
        );
    }

    #[test]
    #[serial(hello_world)]
    fn run_hello_world_optimized() {
        check_output(
            &example_file("hello-world", "Hello.roc"),
            "hello-world",
            &[],
            "Hello, World!!!!!!!!!!!!!\n",
            true,
        );
    }

    #[test]
    #[serial(quicksort)]
    fn run_quicksort_not_optimized() {
        check_output(
            &example_file("quicksort", "Quicksort.roc"),
            "quicksort",
            &[],
            "[0, 0, 0, 0, 0, 0, 0, 0, 0, 1, 1, 1, 1, 1, 1, 1, 1, 1, 2, 2]\n",
            true,
        );
    }

    #[test]
    #[serial(quicksort)]
    fn run_quicksort_optimized() {
        check_output(
            &example_file("quicksort", "Quicksort.roc"),
            "quicksort",
            &["--optimize"],
            "[0, 0, 0, 0, 0, 0, 0, 0, 0, 1, 1, 1, 1, 1, 1, 1, 1, 1, 2, 2]\n",
            true,
        );
    }

    #[test]
    #[serial(quicksort)]
    fn run_quicksort_optimized_valgrind() {
        check_output(
            &example_file("quicksort", "Quicksort.roc"),
            "quicksort",
            &["--optimize"],
            "[0, 0, 0, 0, 0, 0, 0, 0, 0, 1, 1, 1, 1, 1, 1, 1, 1, 1, 2, 2]\n",
            true,
        );
    }

    #[test]
    #[serial(nqueens)]
    fn run_nqueens_not_optimized() {
        check_output_with_stdin(
            &example_file("benchmarks", "NQueens.roc"),
            "",
            "nqueens",
            &[],
            "4\n",
            true,
        );
    }

    #[test]
    #[serial(cfold)]
    fn run_cfold_not_optimized() {
        check_output(
            &example_file("benchmarks", "CFold.roc"),
            "cfold",
            &[],
            "11 & 11\n",
            true,
        );
    }

    #[test]
    #[serial(deriv)]
    fn run_deriv_not_optimized() {
        check_output(
            &example_file("benchmarks", "Deriv.roc"),
            "deriv",
            &[],
            "1 count: 6\n2 count: 22\n",
            true,
        );
    }

    #[test]
    #[serial(deriv)]
    fn run_rbtree_insert_not_optimized() {
        check_output(
            &example_file("benchmarks", "RBTreeInsert.roc"),
            "rbtree-insert",
            &[],
            "Node Black 0 {} Empty Empty\n",
            true,
        );
    }

    #[test]
    #[serial(deriv)]
    fn run_rbtree_delete_not_optimized() {
        check_output(
            &example_file("benchmarks", "RBTreeDel.roc"),
            "rbtree-del",
            &[],
            "30\n",
            true,
        );
    }

    #[test]
    #[serial(astar)]
    fn run_astar_optimized_1() {
        check_output(
<<<<<<< HEAD
            &example_file("benchmarks", "AStarTests.roc"),
            "astar-tests",
=======
            &example_file("benchmarks", "TestAStar.roc"),
            "test-astar",
>>>>>>> 2f95e500
            &[],
            "True\n",
            false,
        );
    }

    #[test]
    #[serial(base64)]
    fn base64() {
        check_output(
            &example_file("benchmarks", "TestBase64.roc"),
            "test-base64",
            &[],
            "SGVsbG8gV29ybGQ=\n",
            true,
        );
    }

    #[test]
    #[serial(closure)]
    fn closure() {
        check_output(
            &example_file("benchmarks", "Closure.roc"),
            "closure",
            &[],
            "",
            true,
        );
    }

    //    #[test]
    //    #[serial(effect)]
    //    fn run_effect_unoptimized() {
    //        check_output(
    //            &example_file("effect", "Main.roc"),
    //            &[],
    //            "I am Dep2.str2\n",
    //            true,
    //        );
    //    }

    #[test]
    #[serial(multi_dep_str)]
    fn run_multi_dep_str_unoptimized() {
        check_output(
            &fixture_file("multi-dep-str", "Main.roc"),
            "multi-dep-str",
            &[],
            "I am Dep2.str2\n",
            true,
        );
    }

    #[test]
    #[serial(multi_dep_str)]
    fn run_multi_dep_str_optimized() {
        check_output(
            &fixture_file("multi-dep-str", "Main.roc"),
            "multi-dep-str",
            &["--optimize"],
            "I am Dep2.str2\n",
            true,
        );
    }

    #[test]
    #[serial(multi_dep_thunk)]
    fn run_multi_dep_thunk_unoptimized() {
        check_output(
            &fixture_file("multi-dep-thunk", "Main.roc"),
            "multi-dep-thunk",
            &[],
            "I am Dep2.value2\n",
            true,
        );
    }

    #[test]
    #[serial(multi_dep_thunk)]
    fn run_multi_dep_thunk_optimized() {
        check_output(
            &fixture_file("multi-dep-thunk", "Main.roc"),
            "multi-dep-thunk",
            &["--optimize"],
            "I am Dep2.value2\n",
            true,
        );
    }
}<|MERGE_RESOLUTION|>--- conflicted
+++ resolved
@@ -231,13 +231,8 @@
     #[serial(astar)]
     fn run_astar_optimized_1() {
         check_output(
-<<<<<<< HEAD
-            &example_file("benchmarks", "AStarTests.roc"),
-            "astar-tests",
-=======
             &example_file("benchmarks", "TestAStar.roc"),
             "test-astar",
->>>>>>> 2f95e500
             &[],
             "True\n",
             false,
