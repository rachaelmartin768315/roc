--- conflicted
+++ resolved
@@ -1102,13 +1102,7 @@
         let executable = roc_run_executable_file_path(binary_bytes)?;
 
         // TODO forward the arguments
-<<<<<<< HEAD
-        // let (argv_cstrings, envp_cstrings) = make_argv_envp(&arena, &executable, args);
-        let argv_cstrings = bumpalo::vec![ in arena; CString::default()];
-        let envp_cstrings = bumpalo::vec![ in arena; CString::default()];
-=======
         let (argv_cstrings, envp_cstrings) = make_argv_envp_windows(&arena, &executable, args);
->>>>>>> e9831a0b
 
         let argv: bumpalo::collections::Vec<*const c_char> = argv_cstrings
             .iter()
