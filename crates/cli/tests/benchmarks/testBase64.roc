app [main!] { pf: platform "platform/main.roc" }

import Base64
<<<<<<< HEAD
import pf.PlatformTasks

IO a : Task a []

main : IO {}
main =
    when Base64.from_bytes(Str.to_utf8("Hello World")) is
        Err(_) -> PlatformTasks.put_line("sadness")
        Ok(encoded) ->
            PlatformTasks.put_line!(Str.concat("encoded: ", encoded))

            when Base64.to_str(encoded) is
                Ok(decoded) -> PlatformTasks.put_line(Str.concat("decoded: ", decoded))
                Err(_) -> PlatformTasks.put_line("sadness")
=======
import pf.Host

main! : {} => {}
main! = \{} ->
    when Base64.from_bytes(Str.toUtf8("Hello World")) is
        Err(_) -> Host.put_line!("sadness")
        Ok(encoded) ->
            Host.put_line!(Str.concat("encoded: ", encoded))

            when Base64.to_str(encoded) is
                Ok(decoded) -> Host.put_line!(Str.concat("decoded: ", decoded))
                Err(_) -> Host.put_line!("sadness")
>>>>>>> fbaf4269
<|MERGE_RESOLUTION|>--- conflicted
+++ resolved
@@ -1,32 +1,15 @@
 app [main!] { pf: platform "platform/main.roc" }
 
 import Base64
-<<<<<<< HEAD
-import pf.PlatformTasks
-
-IO a : Task a []
-
-main : IO {}
-main =
-    when Base64.from_bytes(Str.to_utf8("Hello World")) is
-        Err(_) -> PlatformTasks.put_line("sadness")
-        Ok(encoded) ->
-            PlatformTasks.put_line!(Str.concat("encoded: ", encoded))
-
-            when Base64.to_str(encoded) is
-                Ok(decoded) -> PlatformTasks.put_line(Str.concat("decoded: ", decoded))
-                Err(_) -> PlatformTasks.put_line("sadness")
-=======
 import pf.Host
 
 main! : {} => {}
 main! = \{} ->
-    when Base64.from_bytes(Str.toUtf8("Hello World")) is
+    when Base64.from_bytes(Str.to_utf8("Hello World")) is
         Err(_) -> Host.put_line!("sadness")
         Ok(encoded) ->
             Host.put_line!(Str.concat("encoded: ", encoded))
 
             when Base64.to_str(encoded) is
                 Ok(decoded) -> Host.put_line!(Str.concat("decoded: ", decoded))
-                Err(_) -> Host.put_line!("sadness")
->>>>>>> fbaf4269
+                Err(_) -> Host.put_line!("sadness")