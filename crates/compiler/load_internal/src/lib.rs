--- conflicted
+++ resolved
@@ -25,9 +25,5 @@
     (ModuleId::DECODE, "Decode"),
     (ModuleId::HASH, "Hash"),
     (ModuleId::INSPECT, "Inspect"),
-<<<<<<< HEAD
-    (ModuleId::JSON, "TotallyNotJson"),
     (ModuleId::TASK, "Task"),
-=======
->>>>>>> 8c3ee8a0
 ];