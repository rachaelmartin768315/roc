#![allow(clippy::manual_map)]

use crate::layout::{
    Builtin, CapturesNiche, ClosureRepresentation, LambdaName, LambdaSet, Layout, LayoutCache,
    LayoutProblem, RawFunctionLayout, TagIdIntType, UnionLayout, WrappedVariant,
};
use bumpalo::collections::{CollectIn, Vec};
use bumpalo::Bump;
use roc_builtins::bitcode::{FloatWidth, IntWidth};
use roc_can::abilities::SpecializationId;
use roc_can::expr::{AnnotatedMark, ClosureData, IntValue};
use roc_collections::all::{default_hasher, BumpMap, BumpMapDefault, MutMap};
use roc_collections::VecMap;
use roc_debug_flags::dbg_do;
#[cfg(debug_assertions)]
use roc_debug_flags::{
    ROC_PRINT_IR_AFTER_REFCOUNT, ROC_PRINT_IR_AFTER_RESET_REUSE, ROC_PRINT_IR_AFTER_SPECIALIZATION,
    ROC_PRINT_RUNTIME_ERROR_GEN,
};
use roc_derive_key::GlobalDerivedSymbols;
use roc_error_macros::{internal_error, todo_abilities};
use roc_exhaustive::{Ctor, CtorName, Guard, RenderAs, TagId};
use roc_late_solve::{resolve_ability_specialization, AbilitiesView, Resolved, UnificationFailed};
use roc_module::ident::{ForeignSymbol, Lowercase, TagName};
use roc_module::low_level::LowLevel;
use roc_module::symbol::{IdentIds, ModuleId, Symbol};
use roc_problem::can::{RuntimeError, ShadowKind};
use roc_region::all::{Loc, Region};
use roc_std::RocDec;
use roc_target::TargetInfo;
use roc_types::subs::{
    instantiate_rigids, Content, ExhaustiveMark, FlatType, RedundantMark, StorageSubs, Subs,
    Variable, VariableSubsSlice,
};
use std::collections::HashMap;
use ven_pretty::{BoxAllocator, DocAllocator, DocBuilder};

#[inline(always)]
pub fn pretty_print_ir_symbols() -> bool {
    dbg_do!(ROC_PRINT_IR_AFTER_SPECIALIZATION, {
        return true;
    });
    dbg_do!(ROC_PRINT_IR_AFTER_RESET_REUSE, {
        return true;
    });
    dbg_do!(ROC_PRINT_IR_AFTER_REFCOUNT, {
        return true;
    });
    false
}

// if your changes cause this number to go down, great!
// please change it to the lower number.
// if it went up, maybe check that the change is really required

roc_error_macros::assert_sizeof_wasm!(Literal, 24);
roc_error_macros::assert_sizeof_wasm!(Expr, 48);
roc_error_macros::assert_sizeof_wasm!(Stmt, 120);
roc_error_macros::assert_sizeof_wasm!(ProcLayout, 40);
roc_error_macros::assert_sizeof_wasm!(Call, 44);
roc_error_macros::assert_sizeof_wasm!(CallType, 36);

roc_error_macros::assert_sizeof_non_wasm!(Literal, 3 * 8);
roc_error_macros::assert_sizeof_non_wasm!(Expr, 10 * 8);
roc_error_macros::assert_sizeof_non_wasm!(Stmt, 19 * 8);
roc_error_macros::assert_sizeof_non_wasm!(ProcLayout, 8 * 8);
roc_error_macros::assert_sizeof_non_wasm!(Call, 9 * 8);
roc_error_macros::assert_sizeof_non_wasm!(CallType, 7 * 8);

macro_rules! return_on_layout_error {
    ($env:expr, $layout_result:expr) => {
        match $layout_result {
            Ok(cached) => cached,
            Err(error) => return_on_layout_error_help!($env, error),
        }
    };
}

macro_rules! return_on_layout_error_help {
    ($env:expr, $error:expr) => {{
        match $error {
            LayoutProblem::UnresolvedTypeVar(_) => {
                return Stmt::RuntimeError($env.arena.alloc(format!(
                    "UnresolvedTypeVar {} line {}",
                    file!(),
                    line!()
                )));
            }
            LayoutProblem::Erroneous => {
                return Stmt::RuntimeError($env.arena.alloc(format!(
                    "Erroneous {} line {}",
                    file!(),
                    line!()
                )));
            }
        }
    }};
}

#[derive(Debug, Clone, Copy)]
pub enum OptLevel {
    Development,
    Normal,
    Size,
    Optimize,
}

#[derive(Debug, Clone, Copy)]
pub struct EntryPoint<'a> {
    pub symbol: Symbol,
    pub layout: ProcLayout<'a>,
}

#[derive(Clone, Copy, Debug)]
pub struct PartialProcId(usize);

#[derive(Clone, Debug)]
pub struct PartialProcs<'a> {
    /// maps a function name (symbol) to an index
    symbols: Vec<'a, Symbol>,

    /// An entry (a, b) means `a` directly references the lambda value of `b`,
    /// i.e. this came from a `let a = b in ...` where `b` was defined as a
    /// lambda earlier.
    references: Vec<'a, (Symbol, Symbol)>,

    partial_procs: Vec<'a, PartialProc<'a>>,
}

impl<'a> PartialProcs<'a> {
    fn new_in(arena: &'a Bump) -> Self {
        Self {
            symbols: Vec::new_in(arena),
            references: Vec::new_in(arena),
            partial_procs: Vec::new_in(arena),
        }
    }
    fn contains_key(&self, symbol: Symbol) -> bool {
        self.symbol_to_id(symbol).is_some()
    }

    fn symbol_to_id(&self, mut symbol: Symbol) -> Option<PartialProcId> {
        while let Some(real_symbol) = self
            .references
            .iter()
            .find(|(alias, _)| *alias == symbol)
            .map(|(_, real)| real)
        {
            symbol = *real_symbol;
        }

        self.symbols
            .iter()
            .position(|s| *s == symbol)
            .map(PartialProcId)
    }

    fn get_symbol(&self, symbol: Symbol) -> Option<&PartialProc<'a>> {
        let id = self.symbol_to_id(symbol)?;

        Some(self.get_id(id))
    }

    fn get_id(&self, id: PartialProcId) -> &PartialProc<'a> {
        &self.partial_procs[id.0]
    }

    pub fn insert(&mut self, symbol: Symbol, partial_proc: PartialProc<'a>) -> PartialProcId {
        debug_assert!(
            !self.contains_key(symbol),
            "The {:?} is inserted as a partial proc twice: that's a bug!",
            symbol,
        );

        let id = PartialProcId(self.symbols.len());

        self.symbols.push(symbol);
        self.partial_procs.push(partial_proc);

        id
    }

    pub fn insert_alias(&mut self, alias: Symbol, real_symbol: Symbol) {
        debug_assert!(
            !self.contains_key(alias),
            "{:?} is inserted as a partial proc twice: that's a bug!",
            alias,
        );
        debug_assert!(
            self.contains_key(real_symbol),
            "{:?} is not a partial proc or another alias: that's a bug!",
            real_symbol,
        );

        self.references.push((alias, real_symbol));
    }

    pub fn drain(self) -> impl Iterator<Item = (Symbol, PartialProc<'a>)> {
        debug_assert_eq!(self.symbols.len(), self.partial_procs.len());

        self.symbols.into_iter().zip(self.partial_procs.into_iter())
    }
}

#[derive(Clone, Debug)]
pub struct PartialProc<'a> {
    pub annotation: Variable,
    pub pattern_symbols: &'a [Symbol],
    pub captured_symbols: CapturedSymbols<'a>,
    pub body: roc_can::expr::Expr,
    pub body_var: Variable,
    pub is_self_recursive: bool,
}

impl<'a> PartialProc<'a> {
    #[allow(clippy::too_many_arguments)]
    pub fn from_named_function(
        env: &mut Env<'a, '_>,
        annotation: Variable,
        loc_args: std::vec::Vec<(Variable, AnnotatedMark, Loc<roc_can::pattern::Pattern>)>,
        loc_body: Loc<roc_can::expr::Expr>,
        captured_symbols: CapturedSymbols<'a>,
        is_self_recursive: bool,
        ret_var: Variable,
    ) -> PartialProc<'a> {
        let number_of_arguments = loc_args.len();

        match patterns_to_when(env, loc_args, ret_var, loc_body) {
            Ok((_, pattern_symbols, body)) => {
                // a named closure. Since these aren't specialized by the surrounding
                // context, we can't add pending specializations for them yet.
                // (If we did, all named polymorphic functions would immediately error
                // on trying to convert a flex var to a Layout.)
                let pattern_symbols = pattern_symbols.into_bump_slice();
                PartialProc {
                    annotation,
                    pattern_symbols,
                    captured_symbols,
                    body: body.value,
                    body_var: ret_var,
                    is_self_recursive,
                }
            }

            Err(error) => {
                let mut pattern_symbols = Vec::with_capacity_in(number_of_arguments, env.arena);

                for _ in 0..number_of_arguments {
                    pattern_symbols.push(env.unique_symbol());
                }

                PartialProc {
                    annotation,
                    pattern_symbols: pattern_symbols.into_bump_slice(),
                    captured_symbols: CapturedSymbols::None,
                    body: roc_can::expr::Expr::RuntimeError(error.value),
                    body_var: ret_var,
                    is_self_recursive: false,
                }
            }
        }
    }
}

#[derive(Clone, Copy, Debug)]
struct AbilityMember(Symbol);

/// A table of aliases of ability member symbols.
#[derive(Clone, Debug)]
struct AbilityAliases(BumpMap<Symbol, AbilityMember>);

impl AbilityAliases {
    fn new_in(arena: &Bump) -> Self {
        Self(BumpMap::new_in(arena))
    }

    fn insert(&mut self, symbol: Symbol, member: AbilityMember) {
        self.0.insert(symbol, member);
    }

    fn get(&self, symbol: Symbol) -> Option<&AbilityMember> {
        self.0.get(&symbol)
    }
}

#[derive(Clone, Copy, Debug, PartialEq)]
pub enum CapturedSymbols<'a> {
    None,
    Captured(&'a [(Symbol, Variable)]),
}

impl<'a> CapturedSymbols<'a> {
    fn captures(&self) -> bool {
        match self {
            CapturedSymbols::None => false,
            CapturedSymbols::Captured(_) => true,
        }
    }
}

impl<'a> Default for CapturedSymbols<'a> {
    fn default() -> Self {
        CapturedSymbols::None
    }
}

#[derive(Clone, Debug, PartialEq)]
pub struct Proc<'a> {
    pub name: LambdaName<'a>,
    pub args: &'a [(Layout<'a>, Symbol)],
    pub body: Stmt<'a>,
    pub closure_data_layout: Option<Layout<'a>>,
    pub ret_layout: Layout<'a>,
    pub is_self_recursive: SelfRecursive,
    pub must_own_arguments: bool,
    pub host_exposed_layouts: HostExposedLayouts<'a>,
}

#[derive(Clone, Debug, PartialEq)]
pub enum HostExposedLayouts<'a> {
    NotHostExposed,
    HostExposed {
        rigids: BumpMap<Lowercase, Layout<'a>>,
        aliases: BumpMap<Symbol, (Symbol, ProcLayout<'a>, RawFunctionLayout<'a>)>,
    },
}

#[derive(Clone, Debug, PartialEq)]
pub enum SelfRecursive {
    NotSelfRecursive,
    SelfRecursive(JoinPointId),
}

#[derive(Clone, Copy, Debug, PartialEq)]
pub enum Parens {
    NotNeeded,
    InTypeParam,
    InFunction,
}

impl<'a> Proc<'a> {
    pub fn to_doc<'b, D, A>(&'b self, alloc: &'b D, _parens: Parens) -> DocBuilder<'b, D, A>
    where
        D: DocAllocator<'b, A>,
        D::Doc: Clone,
        A: Clone,
    {
        let args_doc = self
            .args
            .iter()
            .map(|(_, symbol)| symbol_to_doc(alloc, *symbol));

        if pretty_print_ir_symbols() {
            alloc
                .text("procedure : ")
                .append(symbol_to_doc(alloc, self.name.name()))
                .append(" ")
                .append(self.ret_layout.to_doc(alloc, Parens::NotNeeded))
                .append(alloc.hardline())
                .append(alloc.text("procedure = "))
                .append(symbol_to_doc(alloc, self.name.name()))
                .append(" (")
                .append(alloc.intersperse(args_doc, ", "))
                .append("):")
                .append(alloc.hardline())
                .append(self.body.to_doc(alloc).indent(4))
        } else {
            alloc
                .text("procedure ")
                .append(symbol_to_doc(alloc, self.name.name()))
                .append(" (")
                .append(alloc.intersperse(args_doc, ", "))
                .append("):")
                .append(alloc.hardline())
                .append(self.body.to_doc(alloc).indent(4))
        }
    }

    pub fn to_pretty(&self, width: usize) -> String {
        let allocator = BoxAllocator;
        let mut w = std::vec::Vec::new();
        self.to_doc::<_, ()>(&allocator, Parens::NotNeeded)
            .1
            .render(width, &mut w)
            .unwrap();
        w.push(b'\n');
        String::from_utf8(w).unwrap()
    }

    pub fn insert_refcount_operations<'i>(
        arena: &'a Bump,
        home: ModuleId,
        ident_ids: &'i mut IdentIds,
        update_mode_ids: &'i mut UpdateModeIds,
        procs: &mut MutMap<(Symbol, ProcLayout<'a>), Proc<'a>>,
    ) {
        let borrow_params = arena.alloc(crate::borrow::infer_borrow(arena, procs));

        crate::inc_dec::visit_procs(
            arena,
            home,
            ident_ids,
            update_mode_ids,
            borrow_params,
            procs,
        );
    }

    pub fn insert_reset_reuse_operations<'i>(
        arena: &'a Bump,
        home: ModuleId,
        ident_ids: &'i mut IdentIds,
        update_mode_ids: &'i mut UpdateModeIds,
        procs: &mut MutMap<(Symbol, ProcLayout<'a>), Proc<'a>>,
    ) {
        for (_, proc) in procs.iter_mut() {
            let new_proc = crate::reset_reuse::insert_reset_reuse(
                arena,
                home,
                ident_ids,
                update_mode_ids,
                proc.clone(),
            );
            *proc = new_proc;
        }
    }

    fn make_tail_recursive(&mut self, env: &mut Env<'a, '_>) {
        let mut args = Vec::with_capacity_in(self.args.len(), env.arena);
        let mut proc_args = Vec::with_capacity_in(self.args.len(), env.arena);

        for (layout, symbol) in self.args {
            let new = env.unique_symbol();
            args.push((*layout, *symbol, new));
            proc_args.push((*layout, new));
        }

        use self::SelfRecursive::*;
        if let SelfRecursive(id) = self.is_self_recursive {
            let transformed = crate::tail_recursion::make_tail_recursive(
                env.arena,
                id,
                self.name,
                self.body.clone(),
                args.into_bump_slice(),
                self.ret_layout,
            );

            if let Some(with_tco) = transformed {
                self.body = with_tco;
                self.args = proc_args.into_bump_slice();
            }
        }
    }
}

/// A host-exposed function must be specialized; it's a seed for subsequent specializations
#[derive(Clone, Debug)]
pub struct HostSpecializations<'a> {
    /// Not a bumpalo vec because bumpalo is not thread safe
    /// Separate array so we can search for membership quickly
    /// If it's a value and not a lambda, the value is recorded as LambdaName::no_niche.
    symbol_or_lambdas: std::vec::Vec<LambdaName<'a>>,
    storage_subs: StorageSubs,
    /// For each symbol, what types to specialize it for, points into the storage_subs
    types_to_specialize: std::vec::Vec<Variable>,
    /// Variables for an exposed alias
    exposed_aliases: std::vec::Vec<std::vec::Vec<(Symbol, Variable)>>,
}

impl Default for HostSpecializations<'_> {
    fn default() -> Self {
        Self::new()
    }
}

impl<'a> HostSpecializations<'a> {
    pub fn new() -> Self {
        Self {
            symbol_or_lambdas: std::vec::Vec::new(),
            storage_subs: StorageSubs::new(Subs::default()),
            types_to_specialize: std::vec::Vec::new(),
            exposed_aliases: std::vec::Vec::new(),
        }
    }

    pub fn insert_host_exposed(
        &mut self,
        env_subs: &mut Subs,
        symbol_or_lambda: LambdaName<'a>,
        opt_annotation: Option<roc_can::def::Annotation>,
        variable: Variable,
    ) {
        let variable = self.storage_subs.extend_with_variable(env_subs, variable);

        let mut host_exposed_aliases = std::vec::Vec::new();

        if let Some(annotation) = opt_annotation {
            host_exposed_aliases.extend(annotation.introduced_variables.host_exposed_aliases);
        }

        match self
            .symbol_or_lambdas
            .iter()
            .position(|s| *s == symbol_or_lambda)
        {
            None => {
                self.symbol_or_lambdas.push(symbol_or_lambda);
                self.types_to_specialize.push(variable);
                self.exposed_aliases.push(host_exposed_aliases);
            }
            Some(_) => {
                // we assume that only one specialization of a function is directly exposed to the
                // host. Other host-exposed symbols may (transitively) specialize this symbol,
                // but then the existing specialization mechanism will find those specializations
                panic!("A host-exposed symbol can only be exposed once");
            }
        }

        debug_assert_eq!(self.types_to_specialize.len(), self.exposed_aliases.len());
    }

    fn decompose(
        self,
    ) -> (
        StorageSubs,
        impl Iterator<Item = (LambdaName<'a>, Variable, std::vec::Vec<(Symbol, Variable)>)>,
    ) {
        let it1 = self.symbol_or_lambdas.into_iter();

        let it2 = self.types_to_specialize.into_iter();
        let it3 = self.exposed_aliases.into_iter();

        (
            self.storage_subs,
            it1.zip(it2).zip(it3).map(|((a, b), c)| (a, b, c)),
        )
    }
}

/// Specializations of this module's symbols that other modules need
#[derive(Clone, Debug)]
pub struct ExternalSpecializations<'a> {
    /// Not a bumpalo vec because bumpalo is not thread safe
    /// Separate array so we can search for membership quickly
    /// If it's a value and not a lambda, the value is recorded as LambdaName::no_niche.
    pub symbol_or_lambda: std::vec::Vec<LambdaName<'a>>,
    storage_subs: StorageSubs,
    /// For each symbol, what types to specialize it for, points into the storage_subs
    types_to_specialize: std::vec::Vec<std::vec::Vec<Variable>>,
}

impl Default for ExternalSpecializations<'_> {
    fn default() -> Self {
        Self::new()
    }
}

impl<'a> ExternalSpecializations<'a> {
    pub fn new() -> Self {
        Self {
            symbol_or_lambda: std::vec::Vec::new(),
            storage_subs: StorageSubs::new(Subs::default()),
            types_to_specialize: std::vec::Vec::new(),
        }
    }

    fn insert_external(
        &mut self,
        symbol_or_lambda: LambdaName<'a>,
        env_subs: &mut Subs,
        variable: Variable,
    ) {
        let variable = self.storage_subs.extend_with_variable(env_subs, variable);

        match self
            .symbol_or_lambda
            .iter()
            .position(|s| *s == symbol_or_lambda)
        {
            None => {
                self.symbol_or_lambda.push(symbol_or_lambda);
                self.types_to_specialize.push(vec![variable]);
            }
            Some(index) => {
                let types_to_specialize = &mut self.types_to_specialize[index];
                types_to_specialize.push(variable);
            }
        }
    }

    fn decompose(
        self,
    ) -> (
        StorageSubs,
        impl Iterator<Item = (LambdaName<'a>, std::vec::Vec<Variable>)>,
    ) {
        (
            self.storage_subs,
            self.symbol_or_lambda
                .into_iter()
                .zip(self.types_to_specialize.into_iter()),
        )
    }
}

#[derive(Clone, Debug)]
pub struct Suspended<'a> {
    pub store: StorageSubs,
    /// LambdaName::no_niche if it's a value
    pub symbol_or_lambdas: Vec<'a, LambdaName<'a>>,
    pub layouts: Vec<'a, ProcLayout<'a>>,
    pub variables: Vec<'a, Variable>,
}

impl<'a> Suspended<'a> {
    fn new_in(arena: &'a Bump) -> Self {
        Self {
            store: StorageSubs::new(Subs::new_from_varstore(Default::default())),
            symbol_or_lambdas: Vec::new_in(arena),
            layouts: Vec::new_in(arena),
            variables: Vec::new_in(arena),
        }
    }

    fn specialization(
        &mut self,
        subs: &mut Subs,
        symbol_or_lambda: LambdaName<'a>,
        proc_layout: ProcLayout<'a>,
        variable: Variable,
    ) {
        // de-duplicate
        for (i, s) in self.symbol_or_lambdas.iter().enumerate() {
            if *s == symbol_or_lambda {
                let existing = &self.layouts[i];
                if &proc_layout == existing {
                    // symbol + layout combo exists
                    return;
                }
            }
        }

        self.symbol_or_lambdas.push(symbol_or_lambda);
        self.layouts.push(proc_layout);

        let variable = self.store.extend_with_variable(subs, variable);

        self.variables.push(variable);
    }
}

#[derive(Clone, Debug)]
enum PendingSpecializations<'a> {
    /// We are finding specializations we need. This is a separate step so
    /// that we can give specializations we need to modules higher up in the dependency chain, so
    /// that they can start making specializations too
    Finding(Suspended<'a>),
    /// We are making specializations. If any new one comes up, we can just make it immediately
    Making,
}

#[derive(Clone, Debug, Default)]
struct Specialized<'a> {
    symbols: std::vec::Vec<Symbol>,
    proc_layouts: std::vec::Vec<ProcLayout<'a>>,
    procedures: std::vec::Vec<InProgressProc<'a>>,
}

impl<'a> Specialized<'a> {
    fn len(&self) -> usize {
        self.symbols.len()
    }

    #[allow(dead_code)]
    fn is_empty(&self) -> bool {
        self.symbols.is_empty()
    }

    fn into_iter_assert_done(self) -> impl Iterator<Item = (Symbol, ProcLayout<'a>, Proc<'a>)> {
        self.symbols
            .into_iter()
            .zip(self.proc_layouts.into_iter())
            .zip(self.procedures.into_iter())
            .filter_map(|((s, l), in_progress)| {
                if let Symbol::REMOVED_SPECIALIZATION = s {
                    None
                } else {
                    match in_progress {
                        InProgressProc::InProgress => {
                            panic!("Function {:?} ({:?}) is not done specializing", s, l)
                        }
                        InProgressProc::Done(proc) => Some((s, l, proc)),
                    }
                }
            })
    }

    fn is_specialized(&self, symbol: Symbol, layout: &ProcLayout<'a>) -> bool {
        for (i, s) in self.symbols.iter().enumerate() {
            if *s == symbol && &self.proc_layouts[i] == layout {
                return true;
            }
        }

        false
    }

    fn mark_in_progress(&mut self, symbol: Symbol, layout: ProcLayout<'a>) {
        for (i, s) in self.symbols.iter().enumerate() {
            if *s == symbol && self.proc_layouts[i] == layout {
                match &self.procedures[i] {
                    InProgressProc::InProgress => {
                        return;
                    }
                    InProgressProc::Done(_) => {
                        panic!("marking in progress, but this proc is already done!")
                    }
                }
            }
        }

        // the key/layout combo was not found; insert it
        self.symbols.push(symbol);
        self.proc_layouts.push(layout);
        self.procedures.push(InProgressProc::InProgress);
    }

    fn remove_specialized(&mut self, symbol: Symbol, layout: &ProcLayout<'a>) -> bool {
        let mut index = None;

        for (i, s) in self.symbols.iter().enumerate() {
            if *s == symbol && &self.proc_layouts[i] == layout {
                index = Some(i);
            }
        }

        if let Some(index) = index {
            self.symbols[index] = Symbol::REMOVED_SPECIALIZATION;

            true
        } else {
            false
        }
    }

    fn insert_specialized(&mut self, symbol: Symbol, layout: ProcLayout<'a>, proc: Proc<'a>) {
        for (i, s) in self.symbols.iter().enumerate() {
            if *s == symbol && self.proc_layouts[i] == layout {
                match &self.procedures[i] {
                    InProgressProc::InProgress => {
                        self.procedures[i] = InProgressProc::Done(proc);
                        return;
                    }
                    InProgressProc::Done(_) => {
                        // overwrite existing! this is important in practice
                        // TODO investigate why we generate the wrong proc in some cases and then
                        // correct later
                        self.procedures[i] = InProgressProc::Done(proc);
                        return;
                    }
                }
            }
        }

        // the key/layout combo was not found; insert it
        self.symbols.push(symbol);
        self.proc_layouts.push(layout);
        self.procedures.push(InProgressProc::Done(proc));
    }
}

/// Uniquely determines the specialization of a polymorphic (non-proc) value symbol.
/// Two specializations are equivalent if their [`SpecializationMark`]s are equal.
#[derive(PartialEq, Eq, Debug, Clone, Copy)]
struct SpecializationMark<'a> {
    /// The layout of the symbol itself.
    layout: Layout<'a>,

    /// If this symbol is a closure def, we must also keep track of what function it specializes,
    /// because the [`layout`] field will only keep track of its closure and lambda set - which can
    /// be the same for two different function specializations. For example,
    ///
    ///   id = if True then \x -> x else \y -> y
    ///   { a: id "", b: id 1u8 }
    ///
    /// The lambda set and captures of `id` is the same in both usages inside the record, but the
    /// reified specializations of `\x -> x` and `\y -> y` must be for Str and U8.
    ///
    /// Note that this field is not relevant for anything that is not a function.
    function_mark: Option<RawFunctionLayout<'a>>,
}

/// When walking a function body, we may encounter specialized usages of polymorphic symbols. For
/// example
///
///  myTag = A
///  use1 : [A, B]
///  use1 = myTag
///  use2 : [A, B, C]
///  use2 = myTag
///
/// We keep track of the specializations of `myTag` and create fresh symbols when there is more
/// than one, so that a unique def can be created for each.
#[derive(Default, Debug, Clone)]
struct SymbolSpecializations<'a>(
    // THEORY:
    //  1. the number of symbols in a def is very small
    //  2. the number of specializations of a symbol in a def is even smaller (almost always only one)
    // So, a linear VecMap is preferrable. Use a two-layered one to make (1) extraction of defs easy
    // and (2) reads of a certain symbol be determined by its first occurrence, not its last.
    VecMap<Symbol, VecMap<SpecializationMark<'a>, (Variable, Symbol)>>,
);

impl<'a> SymbolSpecializations<'a> {
    /// Gets a specialization for a symbol, or creates a new one.
    #[inline(always)]
    fn get_or_insert(
        &mut self,
        env: &mut Env<'a, '_>,
        layout_cache: &mut LayoutCache<'a>,
        symbol: Symbol,
        specialization_var: Variable,
    ) -> Symbol {
        let arena = env.arena;
        let subs: &Subs = env.subs;

        let layout = match layout_cache.from_var(arena, specialization_var, subs) {
            Ok(layout) => layout,
            // This can happen when the def symbol has a type error. In such cases just use the
            // def symbol, which is erroring.
            Err(_) => return symbol,
        };

        let is_closure = matches!(
            subs.get_content_without_compacting(specialization_var),
            Content::Structure(FlatType::Func(..))
        );
        let function_mark = if is_closure {
            let fn_layout = match layout_cache.raw_from_var(arena, specialization_var, subs) {
                Ok(layout) => layout,
                // This can happen when the def symbol has a type error. In such cases just use the
                // def symbol, which is erroring.
                Err(_) => return symbol,
            };
            Some(fn_layout)
        } else {
            None
        };

        let specialization_mark = SpecializationMark {
            layout,
            function_mark,
        };

        let symbol_specializations = self.0.get_or_insert(symbol, Default::default);

        // For the first specialization, always reuse the current symbol. The vast majority of defs
        // only have one instance type, so this preserves readability of the IR.
        // TODO: turn me off and see what breaks.
        let needs_fresh_symbol = !symbol_specializations.is_empty();

        let mut make_specialized_symbol = || {
            if needs_fresh_symbol {
                env.unique_symbol()
            } else {
                symbol
            }
        };

        let (_var, specialized_symbol) = symbol_specializations
            .get_or_insert(specialization_mark, || {
                (specialization_var, make_specialized_symbol())
            });

        *specialized_symbol
    }

    /// Inserts a known specialization for a symbol. Returns the overwritten specialization, if any.
    pub fn get_or_insert_known(
        &mut self,
        symbol: Symbol,
        mark: SpecializationMark<'a>,
        specialization_var: Variable,
        specialization_symbol: Symbol,
    ) -> Option<(Variable, Symbol)> {
        self.0
            .get_or_insert(symbol, Default::default)
            .insert(mark, (specialization_var, specialization_symbol))
    }

    /// Removes all specializations for a symbol, returning the type and symbol of each specialization.
    pub fn remove(
        &mut self,
        symbol: Symbol,
    ) -> impl ExactSizeIterator<Item = (SpecializationMark<'a>, (Variable, Symbol))> {
        self.0
            .remove(&symbol)
            .map(|(_, specializations)| specializations)
            .unwrap_or_default()
            .into_iter()
    }

    /// Expects and removes at most a single specialization symbol for the given requested symbol.
    /// A symbol may have no specializations if it is never referenced in a body, so it is possible
    /// for this to return None.
    pub fn remove_single(&mut self, symbol: Symbol) -> Option<Symbol> {
        let mut specializations = self.remove(symbol);

        debug_assert!(
            specializations.len() < 2,
            "Symbol {:?} has multiple specializations",
            symbol
        );

        specializations.next().map(|(_, (_, symbol))| symbol)
    }

    pub fn is_empty(&self) -> bool {
        self.0.is_empty()
    }
}

#[derive(Clone, Debug)]
pub struct ProcsBase<'a> {
    pub partial_procs: BumpMap<Symbol, PartialProc<'a>>,
    pub module_thunks: &'a [Symbol],
    /// A host-exposed function must be specialized; it's a seed for subsequent specializations
    pub host_specializations: HostSpecializations<'a>,
    pub runtime_errors: BumpMap<Symbol, &'a str>,
    pub imported_module_thunks: &'a [Symbol],
}

#[derive(Clone, Debug)]
pub struct Procs<'a> {
    pub partial_procs: PartialProcs<'a>,
    ability_member_aliases: AbilityAliases,
    pub imported_module_thunks: &'a [Symbol],
    pub module_thunks: &'a [Symbol],
    pending_specializations: PendingSpecializations<'a>,
    specialized: Specialized<'a>,
    pub runtime_errors: BumpMap<Symbol, &'a str>,
    pub externals_we_need: BumpMap<ModuleId, ExternalSpecializations<'a>>,
    symbol_specializations: SymbolSpecializations<'a>,
}

impl<'a> Procs<'a> {
    pub fn new_in(arena: &'a Bump) -> Self {
        Self {
            partial_procs: PartialProcs::new_in(arena),
            ability_member_aliases: AbilityAliases::new_in(arena),
            imported_module_thunks: &[],
            module_thunks: &[],
            pending_specializations: PendingSpecializations::Finding(Suspended::new_in(arena)),
            specialized: Specialized::default(),
            runtime_errors: BumpMap::new_in(arena),
            externals_we_need: BumpMap::new_in(arena),
            symbol_specializations: Default::default(),
        }
    }
}

#[derive(Clone, Debug, PartialEq)]
pub enum InProgressProc<'a> {
    InProgress,
    Done(Proc<'a>),
}

impl<'a> Procs<'a> {
    fn is_imported_module_thunk(&self, symbol: Symbol) -> bool {
        self.imported_module_thunks.iter().any(|x| *x == symbol)
    }

    fn is_module_thunk(&self, symbol: Symbol) -> bool {
        self.module_thunks.iter().any(|x| *x == symbol)
    }

    fn get_partial_proc<'b>(&'b self, symbol: Symbol) -> Option<&'b PartialProc<'a>> {
        self.partial_procs.get_symbol(symbol)
    }

    pub fn get_specialized_procs_without_rc(
        self,
        env: &mut Env<'a, '_>,
    ) -> (MutMap<(Symbol, ProcLayout<'a>), Proc<'a>>, ProcsBase<'a>) {
        let mut specialized_procs =
            MutMap::with_capacity_and_hasher(self.specialized.len(), default_hasher());

        for (symbol, layout, mut proc) in self.specialized.into_iter_assert_done() {
            proc.make_tail_recursive(env);

            let key = (symbol, layout);
            specialized_procs.insert(key, proc);
        }

        let restored_procs_base = ProcsBase {
            partial_procs: self.partial_procs.drain().collect(),
            module_thunks: self.module_thunks,
            // This must now be empty
            host_specializations: HostSpecializations::default(),
            runtime_errors: self.runtime_errors,
            imported_module_thunks: self.imported_module_thunks,
        };

        (specialized_procs, restored_procs_base)
    }

    // TODO trim these down
    #[allow(clippy::too_many_arguments)]
    fn insert_anonymous(
        &mut self,
        env: &mut Env<'a, '_>,
        name: LambdaName<'a>,
        annotation: Variable,
        loc_args: std::vec::Vec<(Variable, AnnotatedMark, Loc<roc_can::pattern::Pattern>)>,
        loc_body: Loc<roc_can::expr::Expr>,
        captured_symbols: CapturedSymbols<'a>,
        ret_var: Variable,
        layout_cache: &mut LayoutCache<'a>,
    ) -> Result<ProcLayout<'a>, RuntimeError> {
        let raw_layout = layout_cache
            .raw_from_var(env.arena, annotation, env.subs)
            .unwrap_or_else(|err| panic!("TODO turn fn_var into a RuntimeError {:?}", err));

        let top_level = ProcLayout::from_raw(env.arena, raw_layout, name.captures_niche());

        // anonymous functions cannot reference themselves, therefore cannot be tail-recursive
        // EXCEPT when the closure conversion makes it tail-recursive.
        let is_self_recursive = match top_level.arguments.last() {
            Some(Layout::LambdaSet(lambda_set)) => lambda_set.contains(name.name()),
            _ => false,
        };

        match patterns_to_when(env, loc_args, ret_var, loc_body) {
            Ok((_, pattern_symbols, body)) => {
                // an anonymous closure. These will always be specialized already
                // by the surrounding context, so we can add pending specializations
                // for them immediately.

                let already_specialized = self.specialized.is_specialized(name.name(), &top_level);

                let layout = top_level;

                // if we've already specialized this one, no further work is needed.
                if !already_specialized {
                    if self.is_module_thunk(name.name()) {
                        debug_assert!(layout.arguments.is_empty());
                    }

                    match &mut self.pending_specializations {
                        PendingSpecializations::Finding(suspended) => {
                            // register the pending specialization, so this gets code genned later
                            suspended.specialization(env.subs, name, layout, annotation);

                            match self.partial_procs.symbol_to_id(name.name()) {
                                Some(occupied) => {
                                    let existing = self.partial_procs.get_id(occupied);
                                    // if we're adding the same partial proc twice, they must be the actual same!
                                    //
                                    // NOTE we can't skip extra work! we still need to make the specialization for this
                                    // invocation. The content of the `annotation` can be different, even if the variable
                                    // number is the same
                                    debug_assert_eq!(annotation, existing.annotation);
                                    debug_assert_eq!(captured_symbols, existing.captured_symbols);
                                    debug_assert_eq!(is_self_recursive, existing.is_self_recursive);

                                    // the partial proc is already in there, do nothing
                                }
                                None => {
                                    let pattern_symbols = pattern_symbols.into_bump_slice();

                                    let partial_proc = PartialProc {
                                        annotation,
                                        pattern_symbols,
                                        captured_symbols,
                                        body: body.value,
                                        body_var: ret_var,
                                        is_self_recursive,
                                    };

                                    self.partial_procs.insert(name.name(), partial_proc);
                                }
                            }
                        }
                        PendingSpecializations::Making => {
                            // Mark this proc as in-progress, so if we're dealing with
                            // mutually recursive functions, we don't loop forever.
                            // (We had a bug around this before this system existed!)
                            self.specialized.mark_in_progress(name.name(), layout);

                            let outside_layout = layout;

                            let partial_proc_id = if let Some(partial_proc_id) =
                                self.partial_procs.symbol_to_id(name.name())
                            {
                                let existing = self.partial_procs.get_id(partial_proc_id);
                                // if we're adding the same partial proc twice, they must be the actual same!
                                //
                                // NOTE we can't skip extra work! we still need to make the specialization for this
                                // invocation. The content of the `annotation` can be different, even if the variable
                                // number is the same
                                debug_assert_eq!(annotation, existing.annotation);
                                debug_assert_eq!(captured_symbols, existing.captured_symbols);
                                debug_assert_eq!(is_self_recursive, existing.is_self_recursive);

                                partial_proc_id
                            } else {
                                let pattern_symbols = pattern_symbols.into_bump_slice();

                                let partial_proc = PartialProc {
                                    annotation,
                                    pattern_symbols,
                                    captured_symbols,
                                    body: body.value,
                                    body_var: ret_var,
                                    is_self_recursive,
                                };

                                self.partial_procs.insert(name.name(), partial_proc)
                            };

                            match specialize_variable(
                                env,
                                self,
                                name,
                                layout_cache,
                                annotation,
                                &[],
                                partial_proc_id,
                            ) {
                                Ok((proc, layout)) => {
                                    let top_level = ProcLayout::from_raw(
                                        env.arena,
                                        layout,
                                        proc.name.captures_niche(),
                                    );

                                    debug_assert_eq!(
                                        outside_layout, top_level,
                                        "different raw layouts for {:?}",
                                        proc.name
                                    );

                                    if self.is_module_thunk(proc.name.name()) {
                                        debug_assert!(top_level.arguments.is_empty());
                                    }

                                    self.specialized.insert_specialized(
                                        name.name(),
                                        top_level,
                                        proc,
                                    );
                                }
                                Err(error) => {
                                    panic!("TODO generate a RuntimeError message for {:?}", error);
                                }
                            }
                        }
                    }
                }

                Ok(layout)
            }
            Err(loc_error) => Err(loc_error.value),
        }
    }

    fn insert_passed_by_name(
        &mut self,
        env: &mut Env<'a, '_>,
        fn_var: Variable,
        name: LambdaName<'a>,
        layout: ProcLayout<'a>,
        layout_cache: &mut LayoutCache<'a>,
    ) {
        // If we've already specialized this one, no further work is needed.
        if self.specialized.is_specialized(name.name(), &layout) {
            return;
        }

        // If this is an imported symbol, let its home module make this specialization
        if env.is_imported_symbol(name.name()) {
            add_needed_external(self, env, fn_var, name);
            return;
        }

        // register the pending specialization, so this gets code genned later
        if self.module_thunks.contains(&name.name()) {
            debug_assert!(layout.arguments.is_empty());
        }

        // This should only be called when pending_specializations is Some.
        // Otherwise, it's being called in the wrong pass!
        match &mut self.pending_specializations {
            PendingSpecializations::Finding(suspended) => {
                suspended.specialization(env.subs, name, layout, fn_var);
            }
            PendingSpecializations::Making => {
                let symbol = name;

                let partial_proc_id = match self.partial_procs.symbol_to_id(symbol.name()) {
                    Some(p) => p,
                    None => panic!("no partial_proc for {:?} in module {:?}", symbol, env.home),
                };

                // Mark this proc as in-progress, so if we're dealing with
                // mutually recursive functions, we don't loop forever.
                // (We had a bug around this before this system existed!)
                self.specialized.mark_in_progress(symbol.name(), layout);

                // See https://github.com/rtfeldman/roc/issues/1600
                //
                // The annotation variable is the generic/lifted/top-level annotation.
                // It is connected to the variables of the function's body
                //
                // fn_var is the variable representing the type that we actually need for the
                // function right here.
                //
                // For some reason, it matters that we unify with the original variable. Extracting
                // that variable into a SolvedType and then introducing it again severs some
                // connection that turns out to be important
                match specialize_variable(
                    env,
                    self,
                    symbol,
                    layout_cache,
                    fn_var,
                    Default::default(),
                    partial_proc_id,
                ) {
                    Ok((proc, _ignore_layout)) => {
                        // the `layout` is a function pointer, while `_ignore_layout` can be a
                        // closure. We only specialize functions, storing this value with a closure
                        // layout will give trouble.
                        let arguments =
                            Vec::from_iter_in(proc.args.iter().map(|(l, _)| *l), env.arena)
                                .into_bump_slice();

                        let proper_layout = ProcLayout {
                            arguments,
                            result: proc.ret_layout,
                            captures_niche: proc.name.captures_niche(),
                        };

                        // NOTE: some function are specialized to have a closure, but don't actually
                        // need any closure argument. Here is where we correct this sort of thing,
                        // by trusting the layout of the Proc, not of what we specialize for
                        self.specialized.remove_specialized(symbol.name(), &layout);
                        self.specialized
                            .insert_specialized(symbol.name(), proper_layout, proc);
                    }
                    Err(error) => {
                        panic!("TODO generate a RuntimeError message for {:?}", error);
                    }
                }
            }
        }
    }
}

#[derive(Default)]
pub struct Specializations<'a> {
    by_symbol: MutMap<Symbol, MutMap<Layout<'a>, Proc<'a>>>,
}

impl<'a> Specializations<'a> {
    pub fn insert(&mut self, symbol: Symbol, layout: Layout<'a>, proc: Proc<'a>) {
        let procs_by_layout = self
            .by_symbol
            .entry(symbol)
            .or_insert_with(|| HashMap::with_capacity_and_hasher(1, default_hasher()));

        // If we already have an entry for this, it should be no different
        // from what we're about to insert.
        debug_assert!(
            !procs_by_layout.contains_key(&layout) || procs_by_layout.get(&layout) == Some(&proc)
        );

        procs_by_layout.insert(layout, proc);
    }

    pub fn len(&self) -> usize {
        self.by_symbol.len()
    }

    pub fn is_empty(&self) -> bool {
        self.by_symbol.is_empty()
    }
}

pub struct Env<'a, 'i> {
    pub arena: &'a Bump,
    pub subs: &'i mut Subs,
    pub home: ModuleId,
    pub ident_ids: &'i mut IdentIds,
    pub target_info: TargetInfo,
    pub update_mode_ids: &'i mut UpdateModeIds,
    pub call_specialization_counter: u32,
    pub abilities: AbilitiesView<'i>,
    pub derived_symbols: &'i GlobalDerivedSymbols,
}

impl<'a, 'i> Env<'a, 'i> {
    pub fn unique_symbol(&mut self) -> Symbol {
        let ident_id = self.ident_ids.gen_unique();

        Symbol::new(self.home, ident_id)
    }

    pub fn next_update_mode_id(&mut self) -> UpdateModeId {
        self.update_mode_ids.next_id()
    }

    pub fn next_call_specialization_id(&mut self) -> CallSpecId {
        let id = CallSpecId {
            id: self.call_specialization_counter,
        };

        self.call_specialization_counter += 1;

        id
    }

    pub fn is_imported_symbol(&self, symbol: Symbol) -> bool {
        symbol.module_id() != self.home
    }

    /// Unifies two variables and performs lambda set compaction.
    /// Use this rather than [roc_unify::unify] directly!
    fn unify(&mut self, left: Variable, right: Variable) -> Result<(), UnificationFailed> {
        roc_late_solve::unify(
            self.home,
            self.arena,
            self.subs,
            &self.abilities,
            self.derived_symbols,
            left,
            right,
        )
    }
}

#[derive(Clone, Debug, PartialEq, Copy, Eq, Hash)]
pub struct JoinPointId(pub Symbol);

#[derive(Clone, Copy, Debug, PartialEq)]
pub struct Param<'a> {
    pub symbol: Symbol,
    pub borrow: bool,
    pub layout: Layout<'a>,
}

impl<'a> Param<'a> {
    pub const EMPTY: Self = Param {
        symbol: Symbol::EMPTY_PARAM,
        borrow: false,
        layout: Layout::UNIT,
    };
}

pub fn cond<'a>(
    env: &mut Env<'a, '_>,
    cond_symbol: Symbol,
    cond_layout: Layout<'a>,
    pass: Stmt<'a>,
    fail: Stmt<'a>,
    ret_layout: Layout<'a>,
) -> Stmt<'a> {
    let branches = env.arena.alloc([(1u64, BranchInfo::None, pass)]);
    let default_branch = (BranchInfo::None, &*env.arena.alloc(fail));

    Stmt::Switch {
        cond_symbol,
        cond_layout,
        ret_layout,
        branches,
        default_branch,
    }
}

pub type Stores<'a> = &'a [(Symbol, Layout<'a>, Expr<'a>)];
#[derive(Clone, Debug, PartialEq)]
pub enum Stmt<'a> {
    Let(Symbol, Expr<'a>, Layout<'a>, &'a Stmt<'a>),
    Switch {
        /// This *must* stand for an integer, because Switch potentially compiles to a jump table.
        cond_symbol: Symbol,
        cond_layout: Layout<'a>,
        /// The u64 in the tuple will be compared directly to the condition Expr.
        /// If they are equal, this branch will be taken.
        branches: &'a [(u64, BranchInfo<'a>, Stmt<'a>)],
        /// If no other branches pass, this default branch will be taken.
        default_branch: (BranchInfo<'a>, &'a Stmt<'a>),
        /// Each branch must return a value of this type.
        ret_layout: Layout<'a>,
    },
    Ret(Symbol),
    Refcounting(ModifyRc, &'a Stmt<'a>),
    Expect {
        condition: Symbol,
        region: Region,
        lookups: &'a [Symbol],
        layouts: &'a [Layout<'a>],
        /// what happens after the expect
        remainder: &'a Stmt<'a>,
    },
    /// a join point `join f <params> = <continuation> in remainder`
    Join {
        id: JoinPointId,
        parameters: &'a [Param<'a>],
        /// body of the join point
        /// what happens after _jumping to_ the join point
        body: &'a Stmt<'a>,
        /// what happens after _defining_ the join point
        remainder: &'a Stmt<'a>,
    },
    Jump(JoinPointId, &'a [Symbol]),
    RuntimeError(&'a str),
}

/// in the block below, symbol `scrutinee` is assumed be be of shape `tag_id`
#[derive(Clone, Debug, PartialEq)]
pub enum BranchInfo<'a> {
    None,
    Constructor {
        scrutinee: Symbol,
        layout: Layout<'a>,
        tag_id: TagIdIntType,
    },
}

impl<'a> BranchInfo<'a> {
    pub fn to_doc<'b, D, A>(&'b self, alloc: &'b D) -> DocBuilder<'b, D, A>
    where
        D: DocAllocator<'b, A>,
        D::Doc: Clone,
        A: Clone,
    {
        use BranchInfo::*;

        match self {
            Constructor {
                tag_id,
                scrutinee,
                layout: _,
            } if pretty_print_ir_symbols() => alloc
                .hardline()
                .append("    BranchInfo: { scrutinee: ")
                .append(symbol_to_doc(alloc, *scrutinee))
                .append(", tag_id: ")
                .append(format!("{}", tag_id))
                .append("} "),

            _ => {
                if pretty_print_ir_symbols() {
                    alloc.text(" <no branch info>")
                } else {
                    alloc.text("")
                }
            }
        }
    }
}

#[derive(Clone, Copy, Debug, PartialEq)]
pub enum ModifyRc {
    /// Increment a reference count
    Inc(Symbol, u64),
    /// Decrement a reference count
    Dec(Symbol),
    /// A DecRef is a non-recursive reference count decrement
    /// e.g. If we Dec a list of lists, then if the reference count of the outer list is one,
    /// a Dec will recursively decrement all elements, then free the memory of the outer list.
    /// A DecRef would just free the outer list.
    /// That is dangerous because you may not free the elements, but in our Zig builtins,
    /// sometimes we know we already dealt with the elements (e.g. by copying them all over
    /// to a new list) and so we can just do a DecRef, which is much cheaper in such a case.
    DecRef(Symbol),
}

impl ModifyRc {
    pub fn to_doc<'a, D, A>(self, alloc: &'a D) -> DocBuilder<'a, D, A>
    where
        D: DocAllocator<'a, A>,
        D::Doc: Clone,
        A: Clone,
    {
        use ModifyRc::*;

        match self {
            Inc(symbol, 1) => alloc
                .text("inc ")
                .append(symbol_to_doc(alloc, symbol))
                .append(";"),
            Inc(symbol, n) => alloc
                .text("inc ")
                .append(alloc.text(format!("{} ", n)))
                .append(symbol_to_doc(alloc, symbol))
                .append(";"),
            Dec(symbol) => alloc
                .text("dec ")
                .append(symbol_to_doc(alloc, symbol))
                .append(";"),
            DecRef(symbol) => alloc
                .text("decref ")
                .append(symbol_to_doc(alloc, symbol))
                .append(";"),
        }
    }

    pub fn get_symbol(&self) -> Symbol {
        use ModifyRc::*;

        match self {
            Inc(symbol, _) => *symbol,
            Dec(symbol) => *symbol,
            DecRef(symbol) => *symbol,
        }
    }
}

#[derive(Clone, Copy, Debug, PartialEq)]
pub enum Literal<'a> {
    // Literals
    /// stored as raw bytes rather than a number to avoid an alignment bump
    Int([u8; 16]),
    /// stored as raw bytes rather than a number to avoid an alignment bump
    U128([u8; 16]),
    Float(f64),
    /// stored as raw bytes rather than a number to avoid an alignment bump
    Decimal([u8; 16]),
    Str(&'a str),
    /// Closed tag unions containing exactly two (0-arity) tags compile to Expr::Bool,
    /// so they can (at least potentially) be emitted as 1-bit machine bools.
    ///
    /// So [True, False] compiles to this, and so do [A, B] and [Foo, Bar].
    /// However, a union like [True, False, Other Int] would not.
    Bool(bool),
    /// Closed tag unions containing between 3 and 256 tags (all of 0 arity)
    /// compile to bytes, e.g. [Blue, Black, Red, Green, White]
    Byte(u8),
}

#[derive(Clone, Copy, Debug, PartialEq)]
pub enum ListLiteralElement<'a> {
    Literal(Literal<'a>),
    Symbol(Symbol),
}

impl<'a> ListLiteralElement<'a> {
    pub fn to_symbol(&self) -> Option<Symbol> {
        match self {
            Self::Symbol(s) => Some(*s),
            _ => None,
        }
    }
}

#[derive(Clone, Debug, PartialEq)]
pub struct Call<'a> {
    pub call_type: CallType<'a>,
    pub arguments: &'a [Symbol],
}

impl<'a> Call<'a> {
    pub fn to_doc<'b, D, A>(&'b self, alloc: &'b D) -> DocBuilder<'b, D, A>
    where
        D: DocAllocator<'b, A>,
        D::Doc: Clone,
        A: Clone,
    {
        use CallType::*;

        let arguments = self.arguments;

        match self.call_type {
            CallType::ByName { name, .. } => {
                let it = std::iter::once(name.name())
                    .chain(arguments.iter().copied())
                    .map(|s| symbol_to_doc(alloc, s));

                alloc.text("CallByName ").append(alloc.intersperse(it, " "))
            }
            LowLevel { op: lowlevel, .. } => {
                let it = arguments.iter().map(|s| symbol_to_doc(alloc, *s));

                alloc
                    .text(format!("lowlevel {:?} ", lowlevel))
                    .append(alloc.intersperse(it, " "))
            }
            HigherOrder(higher_order) => {
                let it = arguments.iter().map(|s| symbol_to_doc(alloc, *s));

                alloc
                    .text(format!("lowlevel {:?} ", higher_order.op))
                    .append(alloc.intersperse(it, " "))
            }
            Foreign {
                ref foreign_symbol, ..
            } => {
                let it = arguments.iter().map(|s| symbol_to_doc(alloc, *s));

                alloc
                    .text(format!("foreign {:?} ", foreign_symbol.as_str()))
                    .append(alloc.intersperse(it, " "))
            }
        }
    }
}

#[derive(Clone, Copy, Debug, PartialEq)]
pub struct CallSpecId {
    id: u32,
}

impl CallSpecId {
    pub fn to_bytes(self) -> [u8; 4] {
        self.id.to_ne_bytes()
    }

    /// Dummy value for generating refcount helper procs in the backends
    /// This happens *after* specialization so it's safe
    pub const BACKEND_DUMMY: Self = Self { id: 0 };
}

#[derive(Clone, Copy, Debug, PartialEq)]
pub struct UpdateModeId {
    id: u32,
}

impl UpdateModeId {
    pub fn to_bytes(self) -> [u8; 4] {
        self.id.to_ne_bytes()
    }

    /// Dummy value for generating refcount helper procs in the backends
    /// This happens *after* alias analysis so it's safe
    pub const BACKEND_DUMMY: Self = Self { id: 0 };
}

#[derive(Clone, Copy, Debug, PartialEq)]
pub struct UpdateModeIds {
    next: u32,
}

impl UpdateModeIds {
    pub const fn new() -> Self {
        Self { next: 0 }
    }

    pub fn next_id(&mut self) -> UpdateModeId {
        let id = UpdateModeId { id: self.next };
        self.next += 1;
        id
    }
}

#[derive(Clone, Debug, PartialEq)]
pub enum CallType<'a> {
    ByName {
        name: LambdaName<'a>,
        ret_layout: &'a Layout<'a>,
        arg_layouts: &'a [Layout<'a>],
        specialization_id: CallSpecId,
    },
    Foreign {
        foreign_symbol: ForeignSymbol,
        ret_layout: &'a Layout<'a>,
    },
    LowLevel {
        op: LowLevel,
        update_mode: UpdateModeId,
    },
    HigherOrder(&'a HigherOrderLowLevel<'a>),
}

#[derive(Copy, Clone, Debug, PartialEq)]
pub struct PassedFunction<'a> {
    /// name of the top-level function that is passed as an argument
    /// e.g. in `List.map xs Num.abs` this would be `Num.abs`
    pub name: LambdaName<'a>,

    pub argument_layouts: &'a [Layout<'a>],
    pub return_layout: Layout<'a>,

    pub specialization_id: CallSpecId,

    /// Symbol of the environment captured by the function argument
    pub captured_environment: Symbol,

    pub owns_captured_environment: bool,
}

#[derive(Clone, Debug, PartialEq)]
pub struct HigherOrderLowLevel<'a> {
    pub op: crate::low_level::HigherOrder,

    /// TODO I _think_  we can get rid of this, perhaps only keeping track of
    /// the layout of the closure argument, if any
    pub closure_env_layout: Option<Layout<'a>>,

    /// update mode of the higher order lowlevel itself
    pub update_mode: UpdateModeId,

    pub passed_function: PassedFunction<'a>,
}

#[derive(Clone, Debug, PartialEq)]
pub enum Expr<'a> {
    Literal(Literal<'a>),

    // Functions
    Call(Call<'a>),

    Tag {
        tag_layout: UnionLayout<'a>,
        tag_id: TagIdIntType,
        arguments: &'a [Symbol],
    },
    Struct(&'a [Symbol]),

    StructAtIndex {
        index: u64,
        field_layouts: &'a [Layout<'a>],
        structure: Symbol,
    },

    GetTagId {
        structure: Symbol,
        union_layout: UnionLayout<'a>,
    },

    UnionAtIndex {
        structure: Symbol,
        tag_id: TagIdIntType,
        union_layout: UnionLayout<'a>,
        index: u64,
    },

    Array {
        elem_layout: Layout<'a>,
        elems: &'a [ListLiteralElement<'a>],
    },
    EmptyArray,

    ExprBox {
        symbol: Symbol,
    },

    ExprUnbox {
        symbol: Symbol,
    },

    Reuse {
        symbol: Symbol,
        update_tag_id: bool,
        update_mode: UpdateModeId,
        // normal Tag fields
        tag_layout: UnionLayout<'a>,
        tag_id: TagIdIntType,
        arguments: &'a [Symbol],
    },
    Reset {
        symbol: Symbol,
        update_mode: UpdateModeId,
    },

    RuntimeErrorFunction(&'a str),
}

impl<'a> Literal<'a> {
    pub fn to_doc<'b, D, A>(&'b self, alloc: &'b D) -> DocBuilder<'b, D, A>
    where
        D: DocAllocator<'b, A>,
        D::Doc: Clone,
        A: Clone,
    {
        use Literal::*;

        match self {
            Int(bytes) => alloc.text(format!("{}i64", i128::from_ne_bytes(*bytes))),
            U128(bytes) => alloc.text(format!("{}u128", u128::from_ne_bytes(*bytes))),
            Float(lit) => alloc.text(format!("{}f64", lit)),
            Decimal(bytes) => alloc.text(format!("{}dec", RocDec::from_ne_bytes(*bytes))),
            Bool(lit) => alloc.text(format!("{}", lit)),
            Byte(lit) => alloc.text(format!("{}u8", lit)),
            Str(lit) => alloc.text(format!("{:?}", lit)),
        }
    }
}

pub(crate) fn symbol_to_doc_string(symbol: Symbol) -> String {
    use roc_module::ident::ModuleName;

    if pretty_print_ir_symbols() {
        format!("{:?}", symbol)
    } else {
        let text = format!("{}", symbol);

        if text.starts_with(ModuleName::APP) {
            let name: String = text.trim_start_matches(ModuleName::APP).into();
            format!("Test{}", name)
        } else {
            text
        }
    }
}

fn symbol_to_doc<'b, D, A>(alloc: &'b D, symbol: Symbol) -> DocBuilder<'b, D, A>
where
    D: DocAllocator<'b, A>,
    D::Doc: Clone,
    A: Clone,
{
    alloc.text(symbol_to_doc_string(symbol))
}

fn join_point_to_doc<'b, D, A>(alloc: &'b D, symbol: JoinPointId) -> DocBuilder<'b, D, A>
where
    D: DocAllocator<'b, A>,
    D::Doc: Clone,
    A: Clone,
{
    symbol_to_doc(alloc, symbol.0)
}

impl<'a> Expr<'a> {
    pub fn to_doc<'b, D, A>(&'b self, alloc: &'b D) -> DocBuilder<'b, D, A>
    where
        D: DocAllocator<'b, A>,
        D::Doc: Clone,
        A: Clone,
    {
        use Expr::*;

        match self {
            Literal(lit) => lit.to_doc(alloc),

            Call(call) => call.to_doc(alloc),

            Tag {
                tag_id, arguments, ..
            } => {
                let doc_tag = alloc
                    .text("TagId(")
                    .append(alloc.text(tag_id.to_string()))
                    .append(")");

                let it = arguments.iter().map(|s| symbol_to_doc(alloc, *s));

                doc_tag
                    .append(alloc.space())
                    .append(alloc.intersperse(it, " "))
            }
            Reuse {
                symbol,
                tag_id,
                arguments,
                update_mode,
                ..
            } => {
                let doc_tag = alloc
                    .text("TagId(")
                    .append(alloc.text(tag_id.to_string()))
                    .append(")");

                let it = arguments.iter().map(|s| symbol_to_doc(alloc, *s));

                alloc
                    .text("Reuse ")
                    .append(symbol_to_doc(alloc, *symbol))
                    .append(alloc.space())
                    .append(format!("{:?}", update_mode))
                    .append(alloc.space())
                    .append(doc_tag)
                    .append(alloc.space())
                    .append(alloc.intersperse(it, " "))
            }
            Reset {
                symbol,
                update_mode,
            } => alloc.text(format!(
                "Reset {{ symbol: {:?}, id: {} }}",
                symbol, update_mode.id
            )),

            Struct(args) => {
                let it = args.iter().map(|s| symbol_to_doc(alloc, *s));

                alloc
                    .text("Struct {")
                    .append(alloc.intersperse(it, ", "))
                    .append(alloc.text("}"))
            }
            Array { elems, .. } => {
                let it = elems.iter().map(|e| match e {
                    ListLiteralElement::Literal(l) => l.to_doc(alloc),
                    ListLiteralElement::Symbol(s) => symbol_to_doc(alloc, *s),
                });

                alloc
                    .text("Array [")
                    .append(alloc.intersperse(it, ", "))
                    .append(alloc.text("]"))
            }
            EmptyArray => alloc.text("Array []"),

            StructAtIndex {
                index, structure, ..
            } => alloc
                .text(format!("StructAtIndex {} ", index))
                .append(symbol_to_doc(alloc, *structure)),

            RuntimeErrorFunction(s) => alloc.text(format!("ErrorFunction {}", s)),

            GetTagId { structure, .. } => alloc
                .text("GetTagId ")
                .append(symbol_to_doc(alloc, *structure)),

            ExprBox { symbol, .. } => alloc.text("Box ").append(symbol_to_doc(alloc, *symbol)),

            ExprUnbox { symbol, .. } => alloc.text("Unbox ").append(symbol_to_doc(alloc, *symbol)),

            UnionAtIndex {
                tag_id,
                structure,
                index,
                ..
            } => alloc
                .text(format!("UnionAtIndex (Id {}) (Index {}) ", tag_id, index))
                .append(symbol_to_doc(alloc, *structure)),
        }
    }

    pub fn to_pretty(&self, width: usize) -> String {
        let allocator = BoxAllocator;
        let mut w = std::vec::Vec::new();
        self.to_doc::<_, ()>(&allocator)
            .1
            .render(width, &mut w)
            .unwrap();
        w.push(b'\n');
        String::from_utf8(w).unwrap()
    }
}

impl<'a> Stmt<'a> {
    pub fn new(
        env: &mut Env<'a, '_>,
        can_expr: roc_can::expr::Expr,
        var: Variable,
        procs: &mut Procs<'a>,
        layout_cache: &mut LayoutCache<'a>,
    ) -> Self {
        from_can(env, var, can_expr, procs, layout_cache)
    }

    pub fn to_doc<'b, D, A>(&'b self, alloc: &'b D) -> DocBuilder<'b, D, A>
    where
        D: DocAllocator<'b, A>,
        D::Doc: Clone,
        A: Clone,
    {
        use Stmt::*;

        match self {
            Let(symbol, expr, layout, cont) => alloc
                .text("let ")
                .append(symbol_to_doc(alloc, *symbol))
                .append(" : ")
                .append(layout.to_doc(alloc, Parens::NotNeeded))
                .append(" = ")
                .append(expr.to_doc(alloc))
                .append(";")
                .append(alloc.hardline())
                .append(cont.to_doc(alloc)),

            Refcounting(modify, cont) => modify
                .to_doc(alloc)
                .append(alloc.hardline())
                .append(cont.to_doc(alloc)),

            Expect { condition, .. } => alloc
                .text("expect ")
                .append(symbol_to_doc(alloc, *condition)),

            Ret(symbol) => alloc
                .text("ret ")
                .append(symbol_to_doc(alloc, *symbol))
                .append(";"),

            Switch {
                cond_symbol,
                branches,
                default_branch,
                ..
            } => {
                match branches {
                    [(1, info, pass)] => {
                        let fail = default_branch.1;
                        alloc
                            .text("if ")
                            .append(symbol_to_doc(alloc, *cond_symbol))
                            .append(" then")
                            .append(info.to_doc(alloc))
                            .append(alloc.hardline())
                            .append(pass.to_doc(alloc).indent(4))
                            .append(alloc.hardline())
                            .append(alloc.text("else"))
                            .append(default_branch.0.to_doc(alloc))
                            .append(alloc.hardline())
                            .append(fail.to_doc(alloc).indent(4))
                    }

                    _ => {
                        let default_doc = alloc
                            .text("default:")
                            .append(alloc.hardline())
                            .append(default_branch.1.to_doc(alloc).indent(4))
                            .indent(4);

                        let branches_docs = branches
                            .iter()
                            .map(|(tag, _info, expr)| {
                                alloc
                                    .text(format!("case {}:", tag))
                                    .append(alloc.hardline())
                                    .append(expr.to_doc(alloc).indent(4))
                                    .indent(4)
                            })
                            .chain(std::iter::once(default_doc));
                        //
                        alloc
                            .text("switch ")
                            .append(symbol_to_doc(alloc, *cond_symbol))
                            .append(":")
                            .append(alloc.hardline())
                            .append(alloc.intersperse(
                                branches_docs,
                                alloc.hardline().append(alloc.hardline()),
                            ))
                            .append(alloc.hardline())
                    }
                }
            }

            RuntimeError(s) => alloc.text(format!("Error {}", s)),

            Join {
                id,
                parameters,
                body: continuation,
                remainder,
            } => {
                let it = parameters.iter().map(|p| symbol_to_doc(alloc, p.symbol));

                alloc.intersperse(
                    vec![
                        alloc
                            .text("joinpoint ")
                            .append(join_point_to_doc(alloc, *id))
                            .append(" ".repeat(parameters.len().min(1)))
                            .append(alloc.intersperse(it, alloc.space()))
                            .append(":"),
                        continuation.to_doc(alloc).indent(4),
                        alloc.text("in"),
                        remainder.to_doc(alloc),
                    ],
                    alloc.hardline(),
                )
            }
            Jump(id, arguments) => {
                let it = arguments.iter().map(|s| symbol_to_doc(alloc, *s));

                alloc
                    .text("jump ")
                    .append(join_point_to_doc(alloc, *id))
                    .append(" ".repeat(arguments.len().min(1)))
                    .append(alloc.intersperse(it, alloc.space()))
                    .append(";")
            }
        }
    }

    pub fn to_pretty(&self, width: usize) -> String {
        let allocator = BoxAllocator;
        let mut w = std::vec::Vec::new();
        self.to_doc::<_, ()>(&allocator)
            .1
            .render(width, &mut w)
            .unwrap();
        w.push(b'\n');
        String::from_utf8(w).unwrap()
    }

    pub fn is_terminal(&self) -> bool {
        use Stmt::*;

        match self {
            Switch { .. } => {
                // TODO is this the reason Lean only looks at the outermost `when`?
                true
            }
            Ret(_) => true,
            Jump(_, _) => true,
            _ => false,
        }
    }

    pub fn if_then_else(
        arena: &'a Bump,
        condition_symbol: Symbol,
        return_layout: Layout<'a>,
        then_branch_stmt: Stmt<'a>,
        else_branch_stmt: &'a Stmt<'a>,
    ) -> Self {
        let then_branch_info = BranchInfo::Constructor {
            scrutinee: condition_symbol,
            layout: Layout::bool(),
            tag_id: 1,
        };
        let then_branch = (1u64, then_branch_info, then_branch_stmt);

        let else_branch_info = BranchInfo::Constructor {
            scrutinee: condition_symbol,
            layout: Layout::bool(),
            tag_id: 0,
        };
        let else_branch = (else_branch_info, else_branch_stmt);

        Stmt::Switch {
            cond_symbol: condition_symbol,
            cond_layout: Layout::bool(),
            branches: &*arena.alloc([then_branch]),
            default_branch: else_branch,
            ret_layout: return_layout,
        }
    }
}

fn from_can_let<'a>(
    env: &mut Env<'a, '_>,
    procs: &mut Procs<'a>,
    layout_cache: &mut LayoutCache<'a>,
    def: Box<roc_can::def::Def>,
    cont: Box<Loc<roc_can::expr::Expr>>,
    variable: Variable,
    opt_assigned_and_hole: Option<(Symbol, &'a Stmt<'a>)>,
) -> Stmt<'a> {
    use roc_can::expr::Expr::*;

    macro_rules! lower_rest {
        ($variable:expr, $expr:expr) => {
            lower_rest!(env, procs, layout_cache, $variable, $expr)
        };
        ($env:expr, $procs:expr, $layout_cache:expr, $variable:expr, $expr:expr) => {
            match opt_assigned_and_hole {
                None => from_can($env, $variable, $expr, $procs, $layout_cache),
                Some((assigned, hole)) => with_hole(
                    $env,
                    $expr,
                    $variable,
                    $procs,
                    $layout_cache,
                    assigned,
                    hole,
                ),
            }
        };
    }

    if let roc_can::pattern::Pattern::Identifier(symbol) = &def.loc_pattern.value {
        return match def.loc_expr.value {
            Closure(closure_data) => {
                register_capturing_closure(env, procs, layout_cache, *symbol, closure_data);

                lower_rest!(variable, cont.value)
            }
            Accessor(accessor_data) => {
                let fresh_record_symbol = env.unique_symbol();
                register_noncapturing_closure(
                    env,
                    procs,
                    *symbol,
                    accessor_data.to_closure_data(fresh_record_symbol),
                );

                lower_rest!(variable, cont.value)
            }
            Var(original) | AbilityMember(original, _, _) => {
                // a variable is aliased, e.g.
                //
                //  foo = bar
                //
                // or
                //
                //  foo = RBTRee.empty

                // TODO: right now we need help out rustc with the closure types;
                // it isn't able to infer the right lifetime bounds. See if we
                // can remove the annotations in the future.
                let build_rest =
                    |env: &mut Env<'a, '_>,
                     procs: &mut Procs<'a>,
                     layout_cache: &mut LayoutCache<'a>| {
                        lower_rest!(env, procs, layout_cache, variable, cont.value)
                    };

                return handle_variable_aliasing(
                    env,
                    procs,
                    layout_cache,
                    def.expr_var,
                    *symbol,
                    original,
                    build_rest,
                );
            }
            LetNonRec(nested_def, nested_cont) => {
                use roc_can::expr::Expr::*;
                // We must transform
                //
                //      let answer = 1337
                //      in
                //          let unused =
                //                  let nested = 17
                //                  in
                //                      nested
                //          in
                //              answer
                //
                // into
                //
                //      let answer = 1337
                //      in
                //          let nested = 17
                //          in
                //              let unused = nested
                //              in
                //                  answer

                let new_def = roc_can::def::Def {
                    loc_pattern: def.loc_pattern,
                    loc_expr: *nested_cont,
                    pattern_vars: def.pattern_vars,
                    annotation: def.annotation,
                    expr_var: def.expr_var,
                };

                let new_inner = LetNonRec(Box::new(new_def), cont);

                let new_outer = LetNonRec(nested_def, Box::new(Loc::at_zero(new_inner)));

                lower_rest!(variable, new_outer)
            }
            LetRec(nested_defs, nested_cont, cycle_mark) => {
                use roc_can::expr::Expr::*;
                // We must transform
                //
                //      let answer = 1337
                //      in
                //          let unused =
                //                  let nested = \{} -> nested {}
                //                  in
                //                      nested
                //          in
                //              answer
                //
                // into
                //
                //      let answer = 1337
                //      in
                //          let nested = \{} -> nested {}
                //          in
                //              let unused = nested
                //              in
                //                  answer

                let new_def = roc_can::def::Def {
                    loc_pattern: def.loc_pattern,
                    loc_expr: *nested_cont,
                    pattern_vars: def.pattern_vars,
                    annotation: def.annotation,
                    expr_var: def.expr_var,
                };

                let new_inner = LetNonRec(Box::new(new_def), cont);

                let new_outer = LetRec(nested_defs, Box::new(Loc::at_zero(new_inner)), cycle_mark);

                lower_rest!(variable, new_outer)
            }
            _ => {
                let rest = lower_rest!(variable, cont.value);

                // Remove all the requested symbol specializations now, since this is the
                // def site and hence we won't need them any higher up.
                let mut needed_specializations = procs.symbol_specializations.remove(*symbol);

                match needed_specializations.len() {
                    0 => {
                        // We don't need any specializations, that means this symbol is never
                        // referenced.
                        with_hole(
                            env,
                            def.loc_expr.value,
                            def.expr_var,
                            procs,
                            layout_cache,
                            *symbol,
                            env.arena.alloc(rest),
                        )
                    }

                    // We do need specializations
                    1 => {
                        let (_specialization_mark, (var, specialized_symbol)) =
                            needed_specializations.next().unwrap();

                        // Make sure rigid variables in the annotation are converted to flex variables.
                        instantiate_rigids(env.subs, def.expr_var);
                        // Unify the expr_var with the requested specialization once.
                        let _res = env.unify(var, def.expr_var);

                        with_hole(
                            env,
                            def.loc_expr.value,
                            def.expr_var,
                            procs,
                            layout_cache,
                            specialized_symbol,
                            env.arena.alloc(rest),
                        )
                    }
                    _n => {
                        let mut stmt = rest;

                        // Make sure rigid variables in the annotation are converted to flex variables.
                        instantiate_rigids(env.subs, def.expr_var);

                        // Need to eat the cost and create a specialized version of the body for
                        // each specialization.
                        for (_specialization_mark, (var, specialized_symbol)) in
                            needed_specializations
                        {
                            use crate::copy::deep_copy_type_vars_into_expr;

                            let (new_def_expr_var, specialized_expr) = deep_copy_type_vars_into_expr(
                            env.arena,
                            env.subs,
                            def.expr_var,
                            &def.loc_expr.value,
                        )
                        .expect(
                            "expr marked as having specializations, but it has no type variables!",
                        );

                            let _res = env.unify(var, new_def_expr_var);

                            stmt = with_hole(
                                env,
                                specialized_expr,
                                new_def_expr_var,
                                procs,
                                layout_cache,
                                specialized_symbol,
                                env.arena.alloc(stmt),
                            );
                        }

                        stmt
                    }
                }
            }
        };
    }

    // this may be a destructure pattern
    let (mono_pattern, assignments) =
        match from_can_pattern(env, procs, layout_cache, &def.loc_pattern.value) {
            Ok(v) => v,
            Err(_) => todo!(),
        };

    // convert the continuation
    let mut stmt = lower_rest!(variable, cont.value);

    // layer on any default record fields
    for (symbol, variable, expr) in assignments {
        let specialization_symbol = procs
            .symbol_specializations
            .remove_single(symbol)
            // Can happen when the symbol was never used under this body, and hence has no
            // requested specialization.
            .unwrap_or(symbol);

        let hole = env.arena.alloc(stmt);
        stmt = with_hole(
            env,
            expr,
            variable,
            procs,
            layout_cache,
            specialization_symbol,
            hole,
        );
    }

    if let roc_can::expr::Expr::Var(outer_symbol) = def.loc_expr.value {
        store_pattern(env, procs, layout_cache, &mono_pattern, outer_symbol, stmt)
    } else {
        let outer_symbol = env.unique_symbol();
        stmt = store_pattern(env, procs, layout_cache, &mono_pattern, outer_symbol, stmt);

        // convert the def body, store in outer_symbol
        with_hole(
            env,
            def.loc_expr.value,
            def.expr_var,
            procs,
            layout_cache,
            outer_symbol,
            env.arena.alloc(stmt),
        )
    }
}

/// turn record/tag patterns into a when expression, e.g.
///
/// foo = \{ x } -> body
///
/// becomes
///
/// foo = \r -> when r is { x } -> body
///
/// conversion of one-pattern when expressions will do the most optimal thing
#[allow(clippy::type_complexity)]
fn patterns_to_when<'a>(
    env: &mut Env<'a, '_>,
    patterns: std::vec::Vec<(Variable, AnnotatedMark, Loc<roc_can::pattern::Pattern>)>,
    body_var: Variable,
    body: Loc<roc_can::expr::Expr>,
) -> Result<(Vec<'a, Variable>, Vec<'a, Symbol>, Loc<roc_can::expr::Expr>), Loc<RuntimeError>> {
    let mut arg_vars = Vec::with_capacity_in(patterns.len(), env.arena);
    let mut symbols = Vec::with_capacity_in(patterns.len(), env.arena);
    let mut body = Ok(body);

    // patterns that are not yet in a when (e.g. in let or function arguments) must be irrefutable
    // to pass type checking. So the order in which we add them to the body does not matter: there
    // are only stores anyway, no branches.
    //
    // NOTE this fails if the pattern contains rigid variables,
    // see https://github.com/rtfeldman/roc/issues/786
    // this must be fixed when moving exhaustiveness checking to the new canonical AST
    for (pattern_var, annotated_mark, pattern) in patterns.into_iter() {
        if annotated_mark.exhaustive.is_non_exhaustive(env.subs) {
            // Even if the body was Ok, replace it with this Err.
            // If it was already an Err, leave it at that Err, so the first
            // RuntimeError we encountered remains the first.
            let value = RuntimeError::UnsupportedPattern(pattern.region);
            body = body.and({
                Err(Loc {
                    region: pattern.region,
                    value,
                })
            });
        } else if let Ok(unwrapped_body) = body {
            let (new_symbol, new_body) =
                pattern_to_when(env, pattern_var, pattern, body_var, unwrapped_body);

            symbols.push(new_symbol);
            arg_vars.push(pattern_var);

            body = Ok(new_body)
        }
    }

    match body {
        Ok(body) => Ok((arg_vars, symbols, body)),
        Err(loc_error) => Err(loc_error),
    }
}

/// turn irrefutable patterns into when. For example
///
/// foo = \{ x } -> body
///
/// Assuming the above program typechecks, the pattern match cannot fail
/// (it is irrefutable). It becomes
///
/// foo = \r ->
///      when r is
///          { x } -> body
///
/// conversion of one-pattern when expressions will do the most optimal thing
fn pattern_to_when<'a>(
    env: &mut Env<'a, '_>,
    pattern_var: Variable,
    pattern: Loc<roc_can::pattern::Pattern>,
    body_var: Variable,
    body: Loc<roc_can::expr::Expr>,
) -> (Symbol, Loc<roc_can::expr::Expr>) {
    use roc_can::expr::Expr::*;
    use roc_can::expr::WhenBranch;
    use roc_can::pattern::Pattern::*;

    match &pattern.value {
        Identifier(symbol) => (*symbol, body),
        Underscore => {
            // for underscore we generate a dummy Symbol
            (env.unique_symbol(), body)
        }
        Shadowed(region, loc_ident, new_symbol) => {
            let error = roc_problem::can::RuntimeError::Shadowing {
                original_region: *region,
                shadow: loc_ident.clone(),
                kind: ShadowKind::Variable,
            };
            (*new_symbol, Loc::at_zero(RuntimeError(error)))
        }

        UnsupportedPattern(region) => {
            // create the runtime error here, instead of delegating to When.
            // UnsupportedPattern should then never occur in When
            let error = roc_problem::can::RuntimeError::UnsupportedPattern(*region);
            (env.unique_symbol(), Loc::at_zero(RuntimeError(error)))
        }

        MalformedPattern(problem, region) => {
            // create the runtime error here, instead of delegating to When.
            let error = roc_problem::can::RuntimeError::MalformedPattern(*problem, *region);
            (env.unique_symbol(), Loc::at_zero(RuntimeError(error)))
        }

        OpaqueNotInScope(loc_ident) => {
            // create the runtime error here, instead of delegating to When.
            // TODO(opaques) should be `RuntimeError::OpaqueNotDefined`
            let error = roc_problem::can::RuntimeError::UnsupportedPattern(loc_ident.region);
            (env.unique_symbol(), Loc::at_zero(RuntimeError(error)))
        }

        AppliedTag { .. } | RecordDestructure { .. } | UnwrappedOpaque { .. } => {
            let symbol = env.unique_symbol();

            let wrapped_body = When {
                cond_var: pattern_var,
                expr_var: body_var,
                region: Region::zero(),
                loc_cond: Box::new(Loc::at_zero(Var(symbol))),
                branches: vec![WhenBranch {
                    patterns: vec![pattern],
                    value: body,
                    guard: None,
                    // If this type-checked, it's non-redundant
                    redundant: RedundantMark::known_non_redundant(),
                }],
                branches_cond_var: pattern_var,
                // If this type-checked, it's exhaustive
                exhaustive: ExhaustiveMark::known_exhaustive(),
            };

            (symbol, Loc::at_zero(wrapped_body))
        }

        IntLiteral(..)
        | NumLiteral(..)
        | FloatLiteral(..)
        | StrLiteral(..)
        | roc_can::pattern::Pattern::SingleQuote(..) => {
            // These patters are refutable, and thus should never occur outside a `when` expression
            // They should have been replaced with `UnsupportedPattern` during canonicalization
            unreachable!("refutable pattern {:?} where irrefutable pattern is expected. This should never happen!", pattern.value)
        }

        AbilityMemberSpecialization { .. } => {
            unreachable!(
                "Ability member specialization {:?} should never appear in a when!",
                pattern.value
            )
        }
    }
}

fn specialize_suspended<'a>(
    env: &mut Env<'a, '_>,
    procs: &mut Procs<'a>,
    layout_cache: &mut LayoutCache<'a>,
    suspended: Suspended<'a>,
) {
    let offset_variable = StorageSubs::merge_into(suspended.store, env.subs);

    for (i, (symbol_or_lambda, var)) in suspended
        .symbol_or_lambdas
        .iter()
        .zip(suspended.variables.iter())
        .enumerate()
    {
        let name = *symbol_or_lambda;
        let outside_layout = suspended.layouts[i];

        let var = offset_variable(*var);

        // TODO define our own Entry for Specialized?
        let partial_proc = if procs
            .specialized
            .is_specialized(name.name(), &outside_layout)
        {
            // already specialized, just continue
            continue;
        } else {
            match procs.partial_procs.symbol_to_id(name.name()) {
                Some(v) => {
                    // Mark this proc as in-progress, so if we're dealing with
                    // mutually recursive functions, we don't loop forever.
                    // (We had a bug around this before this system existed!)
                    procs
                        .specialized
                        .mark_in_progress(name.name(), outside_layout);

                    v
                }
                None => {
                    // TODO this assumes the specialization is done by another module
                    // make sure this does not become a problem down the road!
                    continue;
                }
            }
        };

        match specialize_variable(env, procs, name, layout_cache, var, &[], partial_proc) {
            Ok((proc, layout)) => {
                // TODO thiscode is duplicated elsewhere
                let top_level = ProcLayout::from_raw(env.arena, layout, proc.name.captures_niche());

                if procs.is_module_thunk(proc.name.name()) {
                    debug_assert!(
                        top_level.arguments.is_empty(),
                        "{:?} from {:?}",
                        name,
                        layout
                    );
                }

                debug_assert_eq!(outside_layout, top_level, " in {:?}", name);
                procs
                    .specialized
                    .insert_specialized(name.name(), top_level, proc);
            }
            Err(SpecializeFailure {
                attempted_layout, ..
            }) => {
                let proc = generate_runtime_error_function(env, name.name(), attempted_layout);

                let top_level =
                    ProcLayout::from_raw(env.arena, attempted_layout, CapturesNiche::no_niche());

                procs
                    .specialized
                    .insert_specialized(name.name(), top_level, proc);
            }
        }
    }
}

pub fn specialize_all<'a>(
    env: &mut Env<'a, '_>,
    mut procs: Procs<'a>,
    externals_others_need: std::vec::Vec<ExternalSpecializations<'a>>,
    specializations_for_host: HostSpecializations<'a>,
    layout_cache: &mut LayoutCache<'a>,
) -> Procs<'a> {
    for externals in externals_others_need {
        specialize_external_specializations(env, &mut procs, layout_cache, externals);
    }

    // When calling from_can, pending_specializations should be unavailable.
    // This must be a single pass, and we must not add any more entries to it!
    let pending_specializations = std::mem::replace(
        &mut procs.pending_specializations,
        PendingSpecializations::Making,
    );

    match pending_specializations {
        PendingSpecializations::Making => {}
        PendingSpecializations::Finding(suspended) => {
            specialize_suspended(env, &mut procs, layout_cache, suspended)
        }
    }

    specialize_host_specializations(env, &mut procs, layout_cache, specializations_for_host);

    debug_assert!(
        procs.symbol_specializations.is_empty(),
        "{:?}",
        &procs.symbol_specializations
    );

    procs
}

fn specialize_host_specializations<'a>(
    env: &mut Env<'a, '_>,
    procs: &mut Procs<'a>,
    layout_cache: &mut LayoutCache<'a>,
    host_specializations: HostSpecializations<'a>,
) {
    let (store, it) = host_specializations.decompose();

    let offset_variable = StorageSubs::merge_into(store, env.subs);

    for (symbol, variable, host_exposed_aliases) in it {
        specialize_external_help(
            env,
            procs,
            layout_cache,
            symbol,
            offset_variable(variable),
            &host_exposed_aliases,
        )
    }
}

fn specialize_external_specializations<'a>(
    env: &mut Env<'a, '_>,
    procs: &mut Procs<'a>,
    layout_cache: &mut LayoutCache<'a>,
    externals_others_need: ExternalSpecializations<'a>,
) {
    let (store, it) = externals_others_need.decompose();

    let offset_variable = StorageSubs::merge_into(store, env.subs);

    for (symbol, solved_types) in it {
        for store_variable in solved_types {
            // historical note: we used to deduplicate with a hash here,
            // but the cost of that hash is very high. So for now we make
            // duplicate specializations, and the insertion into a hash map
            // below will deduplicate them.

            specialize_external_help(
                env,
                procs,
                layout_cache,
                symbol,
                offset_variable(store_variable),
                &[],
            )
        }
    }
}

fn specialize_external_help<'a>(
    env: &mut Env<'a, '_>,
    procs: &mut Procs<'a>,
    layout_cache: &mut LayoutCache<'a>,
    name: LambdaName<'a>,
    variable: Variable,
    host_exposed_aliases: &[(Symbol, Variable)],
) {
    let partial_proc_id = match procs.partial_procs.symbol_to_id(name.name()) {
        Some(v) => v,
        None => {
            panic!("Cannot find a partial proc for {:?}", name);
        }
    };

    let specialization_result = specialize_variable(
        env,
        procs,
        name,
        layout_cache,
        variable,
        host_exposed_aliases,
        partial_proc_id,
    );

    match specialization_result {
        Ok((proc, layout)) => {
            let top_level = ProcLayout::from_raw(env.arena, layout, proc.name.captures_niche());

            if procs.is_module_thunk(name.name()) {
                debug_assert!(top_level.arguments.is_empty());
            }

            procs
                .specialized
                .insert_specialized(name.name(), top_level, proc);
        }
        Err(SpecializeFailure { attempted_layout }) => {
            let proc = generate_runtime_error_function(env, name.name(), attempted_layout);

            let top_level =
                ProcLayout::from_raw(env.arena, attempted_layout, proc.name.captures_niche());

            procs
                .specialized
                .insert_specialized(name.name(), top_level, proc);
        }
    }
}

fn generate_runtime_error_function<'a>(
    env: &mut Env<'a, '_>,
    name: Symbol,
    layout: RawFunctionLayout<'a>,
) -> Proc<'a> {
    let mut msg = bumpalo::collections::string::String::with_capacity_in(80, env.arena);
    use std::fmt::Write;
    write!(
        &mut msg,
        "The {:?} function could not be generated, likely due to a type error.",
        name
    )
    .unwrap();

    dbg_do!(ROC_PRINT_RUNTIME_ERROR_GEN, {
        eprintln!(
            "emitted runtime error function {:?} for layout {:?}",
            &msg, layout
        );
    });

    let runtime_error = Stmt::RuntimeError(msg.into_bump_str());

    let (args, ret_layout) = match layout {
        RawFunctionLayout::Function(arg_layouts, lambda_set, ret_layout) => {
            let real_arg_layouts = lambda_set.extend_argument_list(env.arena, arg_layouts);
            let mut args = Vec::with_capacity_in(real_arg_layouts.len(), env.arena);

            for arg in arg_layouts {
                args.push((*arg, env.unique_symbol()));
            }
            if real_arg_layouts.len() != arg_layouts.len() {
                args.push((Layout::LambdaSet(lambda_set), Symbol::ARG_CLOSURE));
            }

            (args.into_bump_slice(), *ret_layout)
        }
        RawFunctionLayout::ZeroArgumentThunk(ret_layout) => (&[] as &[_], ret_layout),
    };

    Proc {
        name: LambdaName::no_niche(name),
        args,
        body: runtime_error,
        closure_data_layout: None,
        ret_layout,
        is_self_recursive: SelfRecursive::NotSelfRecursive,
        must_own_arguments: false,
        host_exposed_layouts: HostExposedLayouts::NotHostExposed,
    }
}

fn specialize_external<'a>(
    env: &mut Env<'a, '_>,
    procs: &mut Procs<'a>,
    lambda_name: LambdaName<'a>,
    layout_cache: &mut LayoutCache<'a>,
    fn_var: Variable,
    host_exposed_variables: &[(Symbol, Variable)],
    partial_proc_id: PartialProcId,
) -> Result<Proc<'a>, LayoutProblem> {
    let partial_proc = procs.partial_procs.get_id(partial_proc_id);
    let captured_symbols = partial_proc.captured_symbols;

    // unify the called function with the specialized signature, then specialize the function body
    let snapshot = env.subs.snapshot();
    let cache_snapshot = layout_cache.snapshot();

    let _unified = env.unify(partial_proc.annotation, fn_var);

    // This will not hold for programs with type errors
    // let is_valid = matches!(unified, roc_unify::unify::Unified::Success(_));
    // debug_assert!(is_valid, "unificaton failure for {:?}", proc_name);

    // if this is a closure, add the closure record argument
    let pattern_symbols = match partial_proc.captured_symbols {
        CapturedSymbols::None => partial_proc.pattern_symbols,
        CapturedSymbols::Captured([]) => partial_proc.pattern_symbols,
        CapturedSymbols::Captured(_) => {
            let mut temp =
                Vec::from_iter_in(partial_proc.pattern_symbols.iter().copied(), env.arena);
            temp.push(Symbol::ARG_CLOSURE);
            temp.into_bump_slice()
        }
    };

    let specialized =
        build_specialized_proc_from_var(env, layout_cache, lambda_name, pattern_symbols, fn_var)?;

    let recursivity = if partial_proc.is_self_recursive {
        SelfRecursive::SelfRecursive(JoinPointId(env.unique_symbol()))
    } else {
        SelfRecursive::NotSelfRecursive
    };

    let body = partial_proc.body.clone();
    let body_var = partial_proc.body_var;

    // determine the layout of aliases/rigids exposed to the host
    let host_exposed_layouts = if host_exposed_variables.is_empty() {
        HostExposedLayouts::NotHostExposed
    } else {
        let mut aliases = BumpMap::new_in(env.arena);

        for (symbol, variable) in host_exposed_variables {
            let layout = layout_cache
                .raw_from_var(env.arena, *variable, env.subs)
                .unwrap();

            let name = env.unique_symbol();

            match layout {
                RawFunctionLayout::Function(argument_layouts, lambda_set, return_layout) => {
                    let assigned = env.unique_symbol();

                    let mut argument_symbols =
                        Vec::with_capacity_in(argument_layouts.len(), env.arena);
                    let mut proc_arguments =
                        Vec::with_capacity_in(argument_layouts.len() + 1, env.arena);
                    let mut top_level_arguments =
                        Vec::with_capacity_in(argument_layouts.len() + 1, env.arena);

                    for layout in argument_layouts {
                        let symbol = env.unique_symbol();

                        proc_arguments.push((*layout, symbol));

                        argument_symbols.push(symbol);
                        top_level_arguments.push(*layout);
                    }

                    // the proc needs to take an extra closure argument
                    let lambda_set_layout = Layout::LambdaSet(lambda_set);
                    proc_arguments.push((lambda_set_layout, Symbol::ARG_CLOSURE));

                    // this should also be reflected in the TopLevel signature
                    top_level_arguments.push(lambda_set_layout);

                    let hole = env.arena.alloc(Stmt::Ret(assigned));

                    let body = match_on_lambda_set(
                        env,
                        procs,
                        lambda_set,
                        Symbol::ARG_CLOSURE,
                        argument_symbols.into_bump_slice(),
                        argument_layouts,
                        return_layout,
                        assigned,
                        hole,
                    );

                    let proc = Proc {
                        name: LambdaName::no_niche(name),
                        args: proc_arguments.into_bump_slice(),
                        body,
                        closure_data_layout: None,
                        ret_layout: *return_layout,
                        is_self_recursive: SelfRecursive::NotSelfRecursive,
                        must_own_arguments: false,
                        host_exposed_layouts: HostExposedLayouts::NotHostExposed,
                    };

                    let top_level = ProcLayout::new(
                        env.arena,
                        top_level_arguments.into_bump_slice(),
                        CapturesNiche::no_niche(),
                        *return_layout,
                    );

                    procs.specialized.insert_specialized(name, top_level, proc);

                    aliases.insert(*symbol, (name, top_level, layout));
                }
                RawFunctionLayout::ZeroArgumentThunk(_) => {
                    unreachable!("so far");
                }
            }
        }

        HostExposedLayouts::HostExposed {
            rigids: BumpMap::new_in(env.arena),
            aliases,
        }
    };

    let mut specialized_body = from_can(env, body_var, body, procs, layout_cache);

    match specialized {
        SpecializedLayout::FunctionPointerBody {
            ret_layout,
            closure: opt_closure_layout,
        } => {
            // this is a function body like
            //
            //      foo = Num.add
            //
            // we need to expand this to
            //
            //      foo = \x,y -> Num.add x y

            // reset subs, so we don't get type errors when specializing for a different signature
            layout_cache.rollback_to(cache_snapshot);
            env.subs.rollback_to(snapshot);

            let closure_data_layout = match opt_closure_layout {
                Some(lambda_set) => Layout::LambdaSet(lambda_set),
                None => Layout::UNIT,
            };

            // I'm not sure how to handle the closure case, does it ever occur?
            debug_assert!(matches!(captured_symbols, CapturedSymbols::None));

            let proc = Proc {
                name: lambda_name,
                args: &[],
                body: specialized_body,
                closure_data_layout: Some(closure_data_layout),
                ret_layout,
                is_self_recursive: recursivity,
                must_own_arguments: false,
                host_exposed_layouts,
            };

            Ok(proc)
        }
        SpecializedLayout::FunctionBody {
            arguments: proc_args,
            closure: opt_closure_layout,
            ret_layout,
        } => {
            // unpack the closure symbols, if any
            match (opt_closure_layout, captured_symbols) {
                (Some(closure_layout), CapturedSymbols::Captured(captured)) => {
                    // debug_assert!(!captured.is_empty());

                    // An argument from the closure list may have taken on a specialized symbol
                    // name during the evaluation of the def body. If this is the case, load the
                    // specialized name rather than the original captured name!
                    let mut get_specialized_name = |symbol| {
                        procs
                            .symbol_specializations
                            .remove_single(symbol)
                            .unwrap_or(symbol)
                    };

                    match closure_layout.layout_for_member_with_lambda_name(lambda_name) {
                        ClosureRepresentation::Union {
                            alphabetic_order_fields: field_layouts,
                            union_layout,
                            tag_id,
                            ..
                        } => {
                            debug_assert!(matches!(union_layout, UnionLayout::NonRecursive(_)));
                            debug_assert_eq!(field_layouts.len(), captured.len());

                            // captured variables are in symbol-alphabetic order, but now we want
                            // them ordered by their alignment requirements
                            let mut combined = Vec::from_iter_in(
                                captured.iter().map(|(x, _)| x).zip(field_layouts.iter()),
                                env.arena,
                            );

                            let ptr_bytes = env.target_info;

                            combined.sort_by(|(_, layout1), (_, layout2)| {
                                let size1 = layout1.alignment_bytes(ptr_bytes);
                                let size2 = layout2.alignment_bytes(ptr_bytes);

                                size2.cmp(&size1)
                            });

                            for (index, (symbol, layout)) in combined.iter().enumerate() {
                                let expr = Expr::UnionAtIndex {
                                    tag_id,
                                    structure: Symbol::ARG_CLOSURE,
                                    index: index as u64,
                                    union_layout,
                                };

                                let symbol = get_specialized_name(**symbol);

                                specialized_body = Stmt::Let(
                                    symbol,
                                    expr,
                                    **layout,
                                    env.arena.alloc(specialized_body),
                                );
                            }
                        }
                        ClosureRepresentation::AlphabeticOrderStruct(field_layouts) => {
                            // captured variables are in symbol-alphabetic order, but now we want
                            // them ordered by their alignment requirements
                            let mut combined = Vec::from_iter_in(
                                captured.iter().map(|(x, _)| x).zip(field_layouts.iter()),
                                env.arena,
                            );

                            let ptr_bytes = env.target_info;

                            combined.sort_by(|(_, layout1), (_, layout2)| {
                                let size1 = layout1.alignment_bytes(ptr_bytes);
                                let size2 = layout2.alignment_bytes(ptr_bytes);

                                size2.cmp(&size1)
                            });

                            debug_assert_eq!(
                                captured.len(),
                                field_layouts.len(),
                                "{:?} captures {:?} but has layout {:?}",
                                lambda_name,
                                &captured,
                                &field_layouts
                            );

                            for (index, (symbol, layout)) in combined.iter().enumerate() {
                                let expr = Expr::StructAtIndex {
                                    index: index as _,
                                    field_layouts,
                                    structure: Symbol::ARG_CLOSURE,
                                };

                                let symbol = get_specialized_name(**symbol);

                                specialized_body = Stmt::Let(
                                    symbol,
                                    expr,
                                    **layout,
                                    env.arena.alloc(specialized_body),
                                );
                            }
                            //                                    let symbol = captured[0].0;
                            //
                            //                                    substitute_in_exprs(
                            //                                        env.arena,
                            //                                        &mut specialized_body,
                            //                                        symbol,
                            //                                        Symbol::ARG_CLOSURE,
                            //                                    );
                        }

                        ClosureRepresentation::Other(layout) => match layout {
                            Layout::Builtin(Builtin::Bool) => {
                                // just ignore this value
                                // IDEA don't pass this value in the future
                            }
                            Layout::Builtin(Builtin::Int(IntWidth::U8)) => {
                                // just ignore this value
                                // IDEA don't pass this value in the future
                            }
                            other => {
                                // NOTE other values always should be wrapped in a 1-element record
                                unreachable!(
                                    "{:?} is not a valid closure data representation",
                                    other
                                )
                            }
                        },
                    }
                }
                (None, CapturedSymbols::None) | (None, CapturedSymbols::Captured([])) => {}
                _ => unreachable!("to closure or not to closure?"),
            }

            let proc_args: Vec<_> = proc_args
                .iter()
                .map(|&(layout, symbol)| {
                    // Grab the specialization symbol, if it exists.
                    let symbol = procs
                        .symbol_specializations
                        .remove_single(symbol)
                        .unwrap_or(symbol);

                    (layout, symbol)
                })
                .collect_in(env.arena);

            // reset subs, so we don't get type errors when specializing for a different signature
            layout_cache.rollback_to(cache_snapshot);
            env.subs.rollback_to(snapshot);

            let closure_data_layout = match opt_closure_layout {
                Some(lambda_set) => Some(Layout::LambdaSet(lambda_set)),
                None => None,
            };

            let proc = Proc {
                name: lambda_name,
                args: proc_args.into_bump_slice(),
                body: specialized_body,
                closure_data_layout,
                ret_layout,
                is_self_recursive: recursivity,
                must_own_arguments: false,
                host_exposed_layouts,
            };

            Ok(proc)
        }
    }
}

#[derive(Debug)]
enum SpecializedLayout<'a> {
    /// A body like `foo = \a,b,c -> ...`
    FunctionBody {
        arguments: &'a [(Layout<'a>, Symbol)],
        closure: Option<LambdaSet<'a>>,
        ret_layout: Layout<'a>,
    },
    /// A body like `foo = Num.add`
    FunctionPointerBody {
        closure: Option<LambdaSet<'a>>,
        ret_layout: Layout<'a>,
    },
}

#[allow(clippy::type_complexity)]
fn build_specialized_proc_from_var<'a>(
    env: &mut Env<'a, '_>,
    layout_cache: &mut LayoutCache<'a>,
    lambda_name: LambdaName<'a>,
    pattern_symbols: &[Symbol],
    fn_var: Variable,
) -> Result<SpecializedLayout<'a>, LayoutProblem> {
    match layout_cache.raw_from_var(env.arena, fn_var, env.subs)? {
        RawFunctionLayout::Function(pattern_layouts, closure_layout, ret_layout) => {
            let mut pattern_layouts_vec = Vec::with_capacity_in(pattern_layouts.len(), env.arena);
            pattern_layouts_vec.extend_from_slice(pattern_layouts);

            build_specialized_proc(
                env.arena,
                lambda_name,
                pattern_symbols,
                pattern_layouts_vec,
                Some(closure_layout),
                *ret_layout,
            )
        }
        RawFunctionLayout::ZeroArgumentThunk(ret_layout) => {
            // a top-level constant 0-argument thunk
            build_specialized_proc(
                env.arena,
                lambda_name,
                pattern_symbols,
                Vec::new_in(env.arena),
                None,
                ret_layout,
            )
        }
    }
}

#[allow(clippy::type_complexity)]
fn build_specialized_proc<'a>(
    arena: &'a Bump,
    lambda_name: LambdaName<'a>,
    pattern_symbols: &[Symbol],
    pattern_layouts: Vec<'a, Layout<'a>>,
    lambda_set: Option<LambdaSet<'a>>,
    ret_layout: Layout<'a>,
) -> Result<SpecializedLayout<'a>, LayoutProblem> {
    use SpecializedLayout::*;

    let mut proc_args = Vec::with_capacity_in(pattern_layouts.len(), arena);

    let pattern_layouts_len = pattern_layouts.len();

    for (arg_layout, arg_name) in pattern_layouts.into_iter().zip(pattern_symbols.iter()) {
        proc_args.push((arg_layout, *arg_name));
    }

    // Given
    //
    //     foo =
    //         x = 42
    //
    //         f = \{} -> x
    //
    // We desugar that into
    //
    //     f = \{}, x -> x
    //
    //     foo =
    //         x = 42
    //
    //         f_closure = { ptr: f, closure: x }
    //
    // then

    let proc_name = lambda_name.name();
    match lambda_set {
        Some(lambda_set) if pattern_symbols.last() == Some(&Symbol::ARG_CLOSURE) => {
            // here we define the lifted (now top-level) f function. Its final argument is `Symbol::ARG_CLOSURE`,
            // it stores the closure structure (just an integer in this case)
            proc_args.push((Layout::LambdaSet(lambda_set), Symbol::ARG_CLOSURE));

            debug_assert_eq!(
                pattern_layouts_len + 1,
                pattern_symbols.len(),
                "Tried to zip two vecs with different lengths in {:?}!",
                proc_name,
            );

            let proc_args = proc_args.into_bump_slice();

            Ok(FunctionBody {
                arguments: proc_args,
                closure: Some(lambda_set),
                ret_layout,
            })
        }
        Some(lambda_set) => {
            // a function that returns a function, but is not itself a closure
            // e.g.  f = Num.add

            // make sure there is not arg_closure argument without a closure layout
            debug_assert!(pattern_symbols.last() != Some(&Symbol::ARG_CLOSURE));

            use std::cmp::Ordering;
            match pattern_layouts_len.cmp(&pattern_symbols.len()) {
                Ordering::Equal => {
                    let proc_args = proc_args.into_bump_slice();

                    Ok(FunctionBody {
                        arguments: proc_args,
                        closure: None,
                        ret_layout,
                    })
                }
                Ordering::Greater => {
                    if pattern_symbols.is_empty() {
                        let ret_layout = Layout::LambdaSet(lambda_set);
                        Ok(FunctionPointerBody {
                            closure: None,
                            ret_layout,
                        })
                    } else {
                        // so far, the problem when hitting this branch was always somewhere else
                        // I think this branch should not be reachable in a bugfree compiler
                        panic!(
                            "more arguments (according to the layout) than argument symbols for {:?}",
                            proc_name
                        )
                    }
                }
                Ordering::Less => panic!(
                    "more argument symbols than arguments (according to the layout) for {:?}",
                    proc_name
                ),
            }
        }
        None => {
            // else we're making a normal function, no closure problems to worry about
            // we'll just assert some things

            // make sure there is not arg_closure argument without a closure layout
            debug_assert!(pattern_symbols.last() != Some(&Symbol::ARG_CLOSURE));

            use std::cmp::Ordering;
            match pattern_layouts_len.cmp(&pattern_symbols.len()) {
                Ordering::Equal => {
                    let proc_args = proc_args.into_bump_slice();

                    Ok(FunctionBody {
                        arguments: proc_args,
                        closure: None,
                        ret_layout,
                    })
                }
                Ordering::Greater => {
                    if pattern_symbols.is_empty() {
                        Ok(FunctionPointerBody {
                            closure: None,
                            ret_layout,
                        })
                    } else {
                        // so far, the problem when hitting this branch was always somewhere else
                        // I think this branch should not be reachable in a bugfree compiler
                        panic!(
                            "more arguments (according to the layout) than argument symbols for {:?}",
                            proc_name
                        )
                    }
                }
                Ordering::Less => panic!(
                    "more argument symbols than arguments (according to the layout) for {:?}",
                    proc_name
                ),
            }
        }
    }
}

#[derive(Debug)]
struct SpecializeFailure<'a> {
    /// The layout we attempted to create
    attempted_layout: RawFunctionLayout<'a>,
}

type SpecializeSuccess<'a> = (Proc<'a>, RawFunctionLayout<'a>);

fn specialize_variable<'a>(
    env: &mut Env<'a, '_>,
    procs: &mut Procs<'a>,
    proc_name: LambdaName<'a>,
    layout_cache: &mut LayoutCache<'a>,
    fn_var: Variable,
    host_exposed_aliases: &[(Symbol, Variable)],
    partial_proc_id: PartialProcId,
) -> Result<SpecializeSuccess<'a>, SpecializeFailure<'a>> {
    specialize_variable_help(
        env,
        procs,
        proc_name,
        layout_cache,
        |_| fn_var,
        host_exposed_aliases,
        partial_proc_id,
    )
}

fn specialize_variable_help<'a, F>(
    env: &mut Env<'a, '_>,
    procs: &mut Procs<'a>,
    proc_name: LambdaName<'a>,
    layout_cache: &mut LayoutCache<'a>,
    fn_var_thunk: F,
    host_exposed_variables: &[(Symbol, Variable)],
    partial_proc_id: PartialProcId,
) -> Result<SpecializeSuccess<'a>, SpecializeFailure<'a>>
where
    F: FnOnce(&mut Env<'a, '_>) -> Variable,
{
    // add the specializations that other modules require of us

    let snapshot = env.subs.snapshot();
    let cache_snapshot = layout_cache.snapshot();

    // important: evaluate after the snapshot has been created!
    let fn_var = fn_var_thunk(env);

    // for debugging only
    let raw = layout_cache
        .raw_from_var(env.arena, fn_var, env.subs)
        .unwrap_or_else(|err| panic!("TODO handle invalid function {:?}", err));

    let raw = if procs.is_module_thunk(proc_name.name()) {
        match raw {
            RawFunctionLayout::Function(_, lambda_set, _) => {
                RawFunctionLayout::ZeroArgumentThunk(Layout::LambdaSet(lambda_set))
            }
            _ => raw,
        }
    } else {
        raw
    };

    // make sure rigid variables in the annotation are converted to flex variables
    let annotation_var = procs.partial_procs.get_id(partial_proc_id).annotation;
    instantiate_rigids(env.subs, annotation_var);

    let specialized = specialize_external(
        env,
        procs,
        proc_name,
        layout_cache,
        fn_var,
        host_exposed_variables,
        partial_proc_id,
    );

    match specialized {
        Ok(proc) => {
            // when successful, the layout after unification should be the layout before unification
            //            debug_assert_eq!(
            //                attempted_layout,
            //                layout_cache
            //                    .from_var(env.arena, fn_var, env.subs)
            //                    .unwrap_or_else(|err| panic!("TODO handle invalid function {:?}", err))
            //            );

            env.subs.rollback_to(snapshot);
            layout_cache.rollback_to(cache_snapshot);

            Ok((proc, raw))
        }
        Err(error) => {
            env.subs.rollback_to(snapshot);
            layout_cache.rollback_to(cache_snapshot);

            // earlier we made this information available where we handle the failure
            // but we didn't do anything useful with it. So it's here if we ever need it again
            let _ = error;

            Err(SpecializeFailure {
                attempted_layout: raw,
            })
        }
    }
}

#[derive(Debug, Copy, Clone, PartialEq, Eq, Hash)]
pub struct ProcLayout<'a> {
    pub arguments: &'a [Layout<'a>],
    pub result: Layout<'a>,
    pub captures_niche: CapturesNiche<'a>,
}

impl<'a> ProcLayout<'a> {
    pub fn new(
        arena: &'a Bump,
        old_arguments: &'a [Layout<'a>],
        old_captures_niche: CapturesNiche<'a>,
        result: Layout<'a>,
    ) -> Self {
        let mut arguments = Vec::with_capacity_in(old_arguments.len(), arena);

        for old in old_arguments {
            let other = old;
            arguments.push(*other);
        }

        let other = result;
        let new_result = other;

        ProcLayout {
            arguments: arguments.into_bump_slice(),
            captures_niche: old_captures_niche,
            result: new_result,
        }
    }

    pub fn from_raw(
        arena: &'a Bump,
        raw: RawFunctionLayout<'a>,
        captures_niche: CapturesNiche<'a>,
    ) -> Self {
        match raw {
            RawFunctionLayout::Function(arguments, lambda_set, result) => {
                let arguments = lambda_set.extend_argument_list(arena, arguments);
                ProcLayout::new(arena, arguments, captures_niche, *result)
            }
            RawFunctionLayout::ZeroArgumentThunk(result) => {
                ProcLayout::new(arena, &[], CapturesNiche::no_niche(), result)
            }
        }
    }
}

fn specialize_naked_symbol<'a>(
    env: &mut Env<'a, '_>,
    variable: Variable,
    procs: &mut Procs<'a>,
    layout_cache: &mut LayoutCache<'a>,
    assigned: Symbol,
    hole: &'a Stmt<'a>,
    symbol: Symbol,
) -> Stmt<'a> {
    if procs.is_module_thunk(symbol) {
        let fn_var = variable;

        // This is a top-level declaration, which will code gen to a 0-arity thunk.
        let result = call_by_name(
            env,
            procs,
            fn_var,
            symbol,
            std::vec::Vec::new(),
            layout_cache,
            assigned,
            env.arena.alloc(Stmt::Ret(assigned)),
        );

        return result;
    } else if env.is_imported_symbol(symbol) {
        match layout_cache.from_var(env.arena, variable, env.subs) {
            Err(e) => panic!("invalid layout {:?}", e),
            Ok(_) => {
                // this is a 0-arity thunk
                let result = call_by_name(
                    env,
                    procs,
                    variable,
                    symbol,
                    std::vec::Vec::new(),
                    layout_cache,
                    assigned,
                    env.arena.alloc(match hole {
                        Stmt::Jump(id, _) => Stmt::Jump(*id, env.arena.alloc([assigned])),
                        Stmt::Ret(_) => Stmt::Ret(assigned),
                        _ => unreachable!(),
                    }),
                );

                return result;
            }
        }
    }

    let result = match hole {
        Stmt::Jump(id, _) => Stmt::Jump(*id, env.arena.alloc([symbol])),
        _ => Stmt::Ret(symbol),
    };

    // if the symbol is a function symbol, ensure it is properly specialized!
    let original = symbol;

    let opt_fn_var = Some(variable);

    // if this is a function symbol, ensure that it's properly specialized!
    specialize_symbol(
        env,
        procs,
        layout_cache,
        opt_fn_var,
        symbol,
        result,
        original,
    )
}

fn try_make_literal<'a>(can_expr: &roc_can::expr::Expr, layout: Layout<'a>) -> Option<Literal<'a>> {
    use roc_can::expr::Expr::*;

    match can_expr {
        Int(_, _, int_str, int, _bound) => {
            Some(make_num_literal(layout, int_str, IntOrFloatValue::Int(*int)).to_expr_literal())
        }

        Float(_, _, float_str, float, _bound) => Some(
            make_num_literal(layout, float_str, IntOrFloatValue::Float(*float)).to_expr_literal(),
        ),

        // TODO investigate lifetime trouble
        // Str(string) => Some(Literal::Str(env.arena.alloc(string))),
        Num(_, num_str, num, _bound) => {
            Some(make_num_literal(layout, num_str, IntOrFloatValue::Int(*num)).to_expr_literal())
        }
        _ => None,
    }
}

pub fn with_hole<'a>(
    env: &mut Env<'a, '_>,
    can_expr: roc_can::expr::Expr,
    variable: Variable,
    procs: &mut Procs<'a>,
    layout_cache: &mut LayoutCache<'a>,
    assigned: Symbol,
    hole: &'a Stmt<'a>,
) -> Stmt<'a> {
    use roc_can::expr::Expr::*;

    let arena = env.arena;

    match can_expr {
        Int(_, _, int_str, int, _bound) => assign_num_literal_expr(
            env,
            layout_cache,
            assigned,
            variable,
            &int_str,
            IntOrFloatValue::Int(int),
            hole,
        ),

        Float(_, _, float_str, float, _bound) => assign_num_literal_expr(
            env,
            layout_cache,
            assigned,
            variable,
            &float_str,
            IntOrFloatValue::Float(float),
            hole,
        ),

        Num(_, num_str, num, _bound) => assign_num_literal_expr(
            env,
            layout_cache,
            assigned,
            variable,
            &num_str,
            IntOrFloatValue::Int(num),
            hole,
        ),

        Str(string) => Stmt::Let(
            assigned,
            Expr::Literal(Literal::Str(arena.alloc(string))),
            Layout::Builtin(Builtin::Str),
            hole,
        ),

        SingleQuote(character) => Stmt::Let(
            assigned,
            Expr::Literal(Literal::Int((character as i128).to_ne_bytes())),
            Layout::int_width(IntWidth::I32),
            hole,
        ),
        LetNonRec(def, cont) => from_can_let(
            env,
            procs,
            layout_cache,
            def,
            cont,
            variable,
            Some((assigned, hole)),
        ),
        LetRec(defs, cont, _cycle_mark) => {
            // because Roc is strict, only functions can be recursive!
            for def in defs.into_iter() {
                if let roc_can::pattern::Pattern::Identifier(symbol) = &def.loc_pattern.value {
                    if let Closure(closure_data) = def.loc_expr.value {
                        register_noncapturing_closure(env, procs, *symbol, closure_data);

                        continue;
                    }
                }
                unreachable!("recursive value does not have Identifier pattern")
            }

            with_hole(
                env,
                cont.value,
                variable,
                procs,
                layout_cache,
                assigned,
                hole,
            )
        }
        Var(mut symbol) => {
            // If this symbol is a raw value, find the real name we gave to its specialized usage.
            if let ReuseSymbol::Value(_symbol) =
                can_reuse_symbol(env, procs, &roc_can::expr::Expr::Var(symbol), variable)
            {
                let real_symbol =
                    procs
                        .symbol_specializations
                        .get_or_insert(env, layout_cache, symbol, variable);
                symbol = real_symbol;
            }

            specialize_naked_symbol(env, variable, procs, layout_cache, assigned, hole, symbol)
        }
        AbilityMember(member, specialization_id, specialization_var) => {
            let specialization_symbol = late_resolve_ability_specialization(
                env,
                member,
                specialization_id,
                specialization_var,
            );

            specialize_naked_symbol(
                env,
                variable,
                procs,
                layout_cache,
                assigned,
                hole,
                specialization_symbol,
            )
        }
        Tag {
            variant_var,
            name: tag_name,
            arguments: args,
            ..
        } => {
            let arena = env.arena;

            debug_assert!(!matches!(
                env.subs.get_content_without_compacting(variant_var),
                Content::Structure(FlatType::Func(_, _, _))
            ));
            convert_tag_union(
                env,
                variant_var,
                assigned,
                hole,
                tag_name,
                procs,
                layout_cache,
                args,
                arena,
            )
        }

        ZeroArgumentTag {
            variant_var: _,
            name: tag_name,
            ext_var,
            closure_name,
        } => {
            let arena = env.arena;

            let content = env.subs.get_content_without_compacting(variable);

            if let Content::Structure(FlatType::Func(arg_vars, _, ret_var)) = content {
                let ret_var = *ret_var;
                let arg_vars = *arg_vars;

                tag_union_to_function(
                    env,
                    arg_vars,
                    ret_var,
                    tag_name,
                    closure_name,
                    ext_var,
                    procs,
                    variable,
                    layout_cache,
                    assigned,
                    hole,
                )
            } else {
                convert_tag_union(
                    env,
                    variable,
                    assigned,
                    hole,
                    tag_name,
                    procs,
                    layout_cache,
                    std::vec::Vec::new(),
                    arena,
                )
            }
        }

        OpaqueRef { argument, .. } => {
            let (arg_var, loc_arg_expr) = *argument;

            match can_reuse_symbol(env, procs, &loc_arg_expr.value, arg_var) {
                // Opaques decay to their argument.
                ReuseSymbol::Value(symbol) => {
                    let real_name = procs.symbol_specializations.get_or_insert(
                        env,
                        layout_cache,
                        symbol,
                        arg_var,
                    );
                    let mut result = hole.clone();
                    substitute_in_exprs(arena, &mut result, assigned, real_name);
                    result
                }
                _ => with_hole(
                    env,
                    loc_arg_expr.value,
                    arg_var,
                    procs,
                    layout_cache,
                    assigned,
                    hole,
                ),
            }
        }

        Record {
            record_var,
            mut fields,
            ..
        } => {
            let sorted_fields = match crate::layout::sort_record_fields(
                env.arena,
                record_var,
                env.subs,
                env.target_info,
            ) {
                Ok(fields) => fields,
                Err(_) => return Stmt::RuntimeError("Can't create record with improper layout"),
            };

            let mut field_symbols = Vec::with_capacity_in(fields.len(), env.arena);
            let mut can_fields = Vec::with_capacity_in(fields.len(), env.arena);

            #[allow(clippy::enum_variant_names)]
            enum Field {
                // TODO: rename this since it can handle unspecialized expressions now too
                FunctionOrUnspecialized(Symbol, Variable),
                ValueSymbol,
                Field(roc_can::expr::Field),
            }

            for (label, variable, _) in sorted_fields.into_iter() {
                // TODO how should function pointers be handled here?
                use ReuseSymbol::*;
                match fields.remove(&label) {
                    Some(field) => {
                        match can_reuse_symbol(env, procs, &field.loc_expr.value, field.var) {
                            Imported(symbol)
                            | LocalFunction(symbol)
                            | UnspecializedExpr(symbol) => {
                                field_symbols.push(symbol);
                                can_fields.push(Field::FunctionOrUnspecialized(symbol, variable));
                            }
                            Value(symbol) => {
                                let reusable = procs.symbol_specializations.get_or_insert(
                                    env,
                                    layout_cache,
                                    symbol,
                                    field.var,
                                );
                                field_symbols.push(reusable);
                                can_fields.push(Field::ValueSymbol);
                            }
                            NotASymbol => {
                                field_symbols.push(env.unique_symbol());
                                can_fields.push(Field::Field(field));
                            }
                        }
                    }
                    None => {
                        // this field was optional, but not given
                        continue;
                    }
                }
            }

            // creating a record from the var will unpack it if it's just a single field.
            let layout = layout_cache
                .from_var(env.arena, record_var, env.subs)
                .unwrap_or_else(|err| panic!("TODO turn fn_var into a RuntimeError {:?}", err));

            let field_symbols = field_symbols.into_bump_slice();

            let mut stmt = if let [only_field] = field_symbols {
                let mut hole = hole.clone();
                substitute_in_exprs(env.arena, &mut hole, assigned, *only_field);
                hole
            } else {
                Stmt::Let(assigned, Expr::Struct(field_symbols), layout, hole)
            };

            for (opt_field, symbol) in can_fields.into_iter().rev().zip(field_symbols.iter().rev())
            {
                match opt_field {
                    Field::ValueSymbol => {
                        // this symbol is already defined; nothing to do
                    }
                    Field::FunctionOrUnspecialized(symbol, variable) => {
                        stmt = specialize_symbol(
                            env,
                            procs,
                            layout_cache,
                            Some(variable),
                            symbol,
                            stmt,
                            symbol,
                        );
                    }
                    Field::Field(field) => {
                        stmt = with_hole(
                            env,
                            field.loc_expr.value,
                            field.var,
                            procs,
                            layout_cache,
                            *symbol,
                            env.arena.alloc(stmt),
                        );
                    }
                }
            }

            stmt
        }

        EmptyRecord => let_empty_struct(assigned, hole),

        Expect { .. } => unreachable!("I think this is unreachable"),

        If {
            cond_var,
            branch_var,
            branches,
            final_else,
        } => {
            match (
                layout_cache.from_var(env.arena, branch_var, env.subs),
                layout_cache.from_var(env.arena, cond_var, env.subs),
            ) {
                (Ok(ret_layout), Ok(cond_layout)) => {
                    // if the hole is a return, then we don't need to merge the two
                    // branches together again, we can just immediately return
                    let is_terminated = matches!(hole, Stmt::Ret(_));

                    if is_terminated {
                        let terminator = hole;

                        let mut stmt = with_hole(
                            env,
                            final_else.value,
                            branch_var,
                            procs,
                            layout_cache,
                            assigned,
                            terminator,
                        );

                        for (loc_cond, loc_then) in branches.into_iter().rev() {
                            let branching_symbol = env.unique_symbol();

                            let then = with_hole(
                                env,
                                loc_then.value,
                                branch_var,
                                procs,
                                layout_cache,
                                assigned,
                                terminator,
                            );

                            stmt = cond(env, branching_symbol, cond_layout, then, stmt, ret_layout);

                            // add condition
                            stmt = with_hole(
                                env,
                                loc_cond.value,
                                cond_var,
                                procs,
                                layout_cache,
                                branching_symbol,
                                env.arena.alloc(stmt),
                            );
                        }
                        stmt
                    } else {
                        let assigned_in_jump = env.unique_symbol();
                        let id = JoinPointId(env.unique_symbol());

                        let terminator = env
                            .arena
                            .alloc(Stmt::Jump(id, env.arena.alloc([assigned_in_jump])));

                        let mut stmt = with_hole(
                            env,
                            final_else.value,
                            branch_var,
                            procs,
                            layout_cache,
                            assigned_in_jump,
                            terminator,
                        );

                        for (loc_cond, loc_then) in branches.into_iter().rev() {
                            let branching_symbol = possible_reuse_symbol_or_specialize(
                                env,
                                procs,
                                layout_cache,
                                &loc_cond.value,
                                cond_var,
                            );

                            let then = with_hole(
                                env,
                                loc_then.value,
                                branch_var,
                                procs,
                                layout_cache,
                                assigned_in_jump,
                                terminator,
                            );

                            stmt = cond(env, branching_symbol, cond_layout, then, stmt, ret_layout);

                            // add condition
                            stmt = assign_to_symbol(
                                env,
                                procs,
                                layout_cache,
                                cond_var,
                                loc_cond,
                                branching_symbol,
                                stmt,
                            );
                        }

                        let layout = layout_cache
                            .from_var(env.arena, branch_var, env.subs)
                            .unwrap_or_else(|err| {
                                panic!("TODO turn fn_var into a RuntimeError {:?}", err)
                            });

                        let param = Param {
                            symbol: assigned,
                            layout,
                            borrow: false,
                        };

                        Stmt::Join {
                            id,
                            parameters: env.arena.alloc([param]),
                            remainder: env.arena.alloc(stmt),
                            body: hole,
                        }
                    }
                }
                (Err(_), _) => Stmt::RuntimeError("invalid ret_layout"),
                (_, Err(_)) => Stmt::RuntimeError("invalid cond_layout"),
            }
        }

        When {
            cond_var,
            expr_var,
            region: _,
            loc_cond,
            branches,
            branches_cond_var: _,
            exhaustive,
        } => {
            let cond_symbol = possible_reuse_symbol_or_specialize(
                env,
                procs,
                layout_cache,
                &loc_cond.value,
                cond_var,
            );

            let id = JoinPointId(env.unique_symbol());

            let mut stmt = from_can_when(
                env,
                cond_var,
                expr_var,
                cond_symbol,
                branches,
                exhaustive,
                layout_cache,
                procs,
                Some(id),
            );

            // define the `when` condition
            stmt = assign_to_symbol(
                env,
                procs,
                layout_cache,
                cond_var,
                *loc_cond,
                cond_symbol,
                stmt,
            );

            let layout = layout_cache
                .from_var(env.arena, expr_var, env.subs)
                .unwrap_or_else(|err| panic!("TODO turn fn_var into a RuntimeError {:?}", err));

            let param = Param {
                symbol: assigned,
                layout,
                borrow: false,
            };

            Stmt::Join {
                id,
                parameters: env.arena.alloc([param]),
                remainder: env.arena.alloc(stmt),
                body: env.arena.alloc(hole),
            }
        }

        List {
            loc_elems,
            elem_var,
            ..
        } if loc_elems.is_empty() => {
            // because an empty list has an unknown element type, it is handled differently
            let opt_elem_layout = layout_cache.from_var(env.arena, elem_var, env.subs);

            match opt_elem_layout {
                Ok(elem_layout) => {
                    let expr = Expr::EmptyArray;
                    Stmt::Let(
                        assigned,
                        expr,
                        Layout::Builtin(Builtin::List(env.arena.alloc(elem_layout))),
                        hole,
                    )
                }
                Err(LayoutProblem::UnresolvedTypeVar(_)) => {
                    let expr = Expr::EmptyArray;
                    Stmt::Let(
                        assigned,
                        expr,
                        Layout::Builtin(Builtin::List(&Layout::VOID)),
                        hole,
                    )
                }
                Err(LayoutProblem::Erroneous) => panic!("list element is error type"),
            }
        }

        List {
            elem_var,
            loc_elems,
        } => {
            let mut arg_symbols = Vec::with_capacity_in(loc_elems.len(), env.arena);
            let mut elements = Vec::with_capacity_in(loc_elems.len(), env.arena);

            let mut symbol_exprs = Vec::with_capacity_in(loc_elems.len(), env.arena);

            let elem_layout = layout_cache
                .from_var(env.arena, elem_var, env.subs)
                .unwrap_or_else(|err| panic!("TODO turn fn_var into a RuntimeError {:?}", err));

            for arg_expr in loc_elems.into_iter() {
                if let Some(literal) = try_make_literal(&arg_expr.value, elem_layout) {
                    elements.push(ListLiteralElement::Literal(literal));
                } else {
                    let symbol = possible_reuse_symbol_or_specialize(
                        env,
                        procs,
                        layout_cache,
                        &arg_expr.value,
                        elem_var,
                    );

                    elements.push(ListLiteralElement::Symbol(symbol));
                    arg_symbols.push(symbol);
                    symbol_exprs.push(arg_expr);
                }
            }
            let arg_symbols = arg_symbols.into_bump_slice();

            let expr = Expr::Array {
                elem_layout,
                elems: elements.into_bump_slice(),
            };

            let stmt = Stmt::Let(
                assigned,
                expr,
                Layout::Builtin(Builtin::List(env.arena.alloc(elem_layout))),
                hole,
            );

            let iter = symbol_exprs
                .into_iter()
                .rev()
                .map(|e| (elem_var, e))
                .zip(arg_symbols.iter().rev());

            assign_to_symbols(env, procs, layout_cache, iter, stmt)
        }

        Access {
            record_var,
            field_var,
            field,
            loc_expr,
            ..
        } => {
            let sorted_fields = match crate::layout::sort_record_fields(
                env.arena,
                record_var,
                env.subs,
                env.target_info,
            ) {
                Ok(fields) => fields,
                Err(_) => return Stmt::RuntimeError("Can't access record with improper layout"),
            };

            let mut index = None;
            let mut field_layouts = Vec::with_capacity_in(sorted_fields.len(), env.arena);

            let mut current = 0;
            for (label, _, opt_field_layout) in sorted_fields.into_iter() {
                match opt_field_layout {
                    Err(_) => {
                        // this was an optional field, and now does not exist!
                        // do not increment `current`!
                    }
                    Ok(field_layout) => {
                        field_layouts.push(field_layout);

                        if label == field {
                            index = Some(current);
                        }

                        current += 1;
                    }
                }
            }

            let record_symbol = possible_reuse_symbol_or_specialize(
                env,
                procs,
                layout_cache,
                &loc_expr.value,
                record_var,
            );

            let mut stmt = match field_layouts.as_slice() {
                [_] => {
                    let mut hole = hole.clone();
                    substitute_in_exprs(env.arena, &mut hole, assigned, record_symbol);

                    hole
                }
                _ => {
                    let expr = Expr::StructAtIndex {
                        index: index.expect("field not in its own type") as u64,
                        field_layouts: field_layouts.into_bump_slice(),
                        structure: record_symbol,
                    };

                    let layout = layout_cache
                        .from_var(env.arena, field_var, env.subs)
                        .unwrap_or_else(|err| {
                            panic!("TODO turn fn_var into a RuntimeError {:?}", err)
                        });

                    Stmt::Let(assigned, expr, layout, hole)
                }
            };

            stmt = assign_to_symbol(
                env,
                procs,
                layout_cache,
                record_var,
                *loc_expr,
                record_symbol,
                stmt,
            );

            stmt
        }

        Accessor(accessor_data) => {
            let field_var = accessor_data.field_var;
            let fresh_record_symbol = env.unique_symbol();

            let ClosureData {
                name,
                function_type,
                arguments,
                loc_body,
                ..
            } = accessor_data.to_closure_data(fresh_record_symbol);

            match procs.insert_anonymous(
                env,
                LambdaName::no_niche(name),
                function_type,
                arguments,
                *loc_body,
                CapturedSymbols::None,
                field_var,
                layout_cache,
            ) {
                Ok(_) => {
                    let raw_layout = return_on_layout_error!(
                        env,
                        layout_cache.raw_from_var(env.arena, function_type, env.subs,)
                    );

                    match raw_layout {
                        RawFunctionLayout::Function(_, lambda_set, _) => {
                            let lambda_name =
                                find_lambda_name(env, layout_cache, lambda_set, name, &[]);
                            construct_closure_data(
                                env,
                                lambda_set,
                                lambda_name,
                                &[],
                                assigned,
                                hole,
                            )
                        }
                        RawFunctionLayout::ZeroArgumentThunk(_) => unreachable!(),
                    }
                }

                Err(_error) => Stmt::RuntimeError(
                    "TODO convert anonymous function error to a RuntimeError string",
                ),
            }
        }

        Update {
            record_var,
            symbol: structure,
            updates,
            ..
        } => {
            use FieldType::*;

            enum FieldType<'a> {
                CopyExisting(u64),
                UpdateExisting(&'a roc_can::expr::Field),
            }

            // Strategy: turn a record update into the creation of a new record.
            // This has the benefit that we don't need to do anything special for reference
            // counting

            let sorted_fields = match crate::layout::sort_record_fields(
                env.arena,
                record_var,
                env.subs,
                env.target_info,
            ) {
                Ok(fields) => fields,
                Err(_) => return Stmt::RuntimeError("Can't update record with improper layout"),
            };

            let mut field_layouts = Vec::with_capacity_in(sorted_fields.len(), env.arena);

            let mut symbols = Vec::with_capacity_in(sorted_fields.len(), env.arena);
            let mut fields = Vec::with_capacity_in(sorted_fields.len(), env.arena);

            let mut current = 0;
            for (label, _, opt_field_layout) in sorted_fields.into_iter() {
                match opt_field_layout {
                    Err(_) => {
                        debug_assert!(!updates.contains_key(&label));
                        // this was an optional field, and now does not exist!
                        // do not increment `current`!
                    }
                    Ok(field_layout) => {
                        field_layouts.push(field_layout);

                        if let Some(field) = updates.get(&label) {
                            let field_symbol = possible_reuse_symbol_or_specialize(
                                env,
                                procs,
                                layout_cache,
                                &field.loc_expr.value,
                                field.var,
                            );

                            fields.push(UpdateExisting(field));
                            symbols.push(field_symbol);
                        } else {
                            fields.push(CopyExisting(current));
                            symbols.push(env.unique_symbol());
                        }

                        current += 1;
                    }
                }
            }
            let symbols = symbols.into_bump_slice();

            let record_layout = layout_cache
                .from_var(env.arena, record_var, env.subs)
                .unwrap_or_else(|err| panic!("TODO turn fn_var into a RuntimeError {:?}", err));

            let field_layouts = match &record_layout {
                Layout::Struct { field_layouts, .. } => *field_layouts,
                other => arena.alloc([*other]),
            };

            debug_assert_eq!(field_layouts.len(), symbols.len());
            debug_assert_eq!(fields.len(), symbols.len());

            if symbols.len() == 1 {
                // TODO we can probably special-case this more, skippiing the generation of
                // UpdateExisting
                let mut stmt = hole.clone();

                let what_to_do = &fields[0];

                match what_to_do {
                    UpdateExisting(field) => {
                        substitute_in_exprs(env.arena, &mut stmt, assigned, symbols[0]);

                        stmt = assign_to_symbol(
                            env,
                            procs,
                            layout_cache,
                            field.var,
                            *field.loc_expr.clone(),
                            symbols[0],
                            stmt,
                        );
                    }
                    CopyExisting(_) => {
                        unreachable!(
                            r"when a record has just one field and is updated, it must update that one field"
                        );
                    }
                }

                stmt
            } else {
                let expr = Expr::Struct(symbols);
                let mut stmt = Stmt::Let(assigned, expr, record_layout, hole);

                let it = field_layouts.iter().zip(symbols.iter()).zip(fields);

                for ((field_layout, symbol), what_to_do) in it {
                    match what_to_do {
                        UpdateExisting(field) => {
                            stmt = assign_to_symbol(
                                env,
                                procs,
                                layout_cache,
                                field.var,
                                *field.loc_expr.clone(),
                                *symbol,
                                stmt,
                            );
                        }
                        CopyExisting(index) => {
                            let record_needs_specialization =
                                procs.ability_member_aliases.get(structure).is_some();
                            let specialized_structure_sym = if record_needs_specialization {
                                // We need to specialize the record now; create a new one for it.
                                // TODO: reuse this symbol for all updates
                                env.unique_symbol()
                            } else {
                                // The record is already good.
                                structure
                            };

                            let access_expr = Expr::StructAtIndex {
                                structure: specialized_structure_sym,
                                index,
                                field_layouts,
                            };
                            stmt =
                                Stmt::Let(*symbol, access_expr, *field_layout, arena.alloc(stmt));

                            if record_needs_specialization {
                                stmt = specialize_symbol(
                                    env,
                                    procs,
                                    layout_cache,
                                    Some(record_var),
                                    specialized_structure_sym,
                                    stmt,
                                    structure,
                                );
                            }
                        }
                    }
                }
                stmt
            }
        }

        Closure(ClosureData {
            function_type,
            return_type,
            name,
            arguments,
            captured_symbols,
            loc_body: boxed_body,
            ..
        }) => {
            let loc_body = *boxed_body;

            let raw = layout_cache.raw_from_var(env.arena, function_type, env.subs);

            match return_on_layout_error!(env, raw) {
                RawFunctionLayout::ZeroArgumentThunk(_) => {
                    unreachable!("a closure syntactically always must have at least one argument")
                }
                RawFunctionLayout::Function(_argument_layouts, lambda_set, _ret_layout) => {
                    let mut captured_symbols = Vec::from_iter_in(captured_symbols, env.arena);
                    captured_symbols.sort();
                    let captured_symbols = captured_symbols.into_bump_slice();

                    let symbols =
                        Vec::from_iter_in(captured_symbols.iter(), env.arena).into_bump_slice();

                    let lambda_name = find_lambda_name(
                        env,
                        layout_cache,
                        lambda_set,
                        name,
                        symbols.iter().copied(),
                    );

                    let inserted = procs.insert_anonymous(
                        env,
                        lambda_name,
                        function_type,
                        arguments,
                        loc_body,
                        CapturedSymbols::Captured(captured_symbols),
                        return_type,
                        layout_cache,
                    );

                    if let Err(runtime_error) = inserted {
                        return Stmt::RuntimeError(env.arena.alloc(format!(
                            "RuntimeError {} line {} {:?}",
                            file!(),
                            line!(),
                            runtime_error,
                        )));
                    } else {
                        drop(inserted);
                    }

                    // define the closure data

                    construct_closure_data(
                        env,
                        lambda_set,
                        lambda_name,
                        symbols.iter().copied(),
                        assigned,
                        hole,
                    )
                }
            }
        }

        Call(boxed, loc_args, _) => {
            let (fn_var, loc_expr, _lambda_set_var, _ret_var) = *boxed;

            // even if a call looks like it's by name, it may in fact be by-pointer.
            // E.g. in `(\f, x -> f x)` the call is in fact by pointer.
            // So we check the function name against the list of partial procedures,
            // the procedures that we have lifted to the top-level and can call by name
            // if it's in there, it's a call by name, otherwise it's a call by pointer
            let is_known = |key| {
                // a proc in this module, or an imported symbol
                procs.partial_procs.contains_key(key)
                    || (env.is_imported_symbol(key) && !procs.is_imported_module_thunk(key))
            };

            match loc_expr.value {
                roc_can::expr::Expr::Var(proc_name) if is_known(proc_name) => {
                    // a call by a known name
                    call_by_name(
                        env,
                        procs,
                        fn_var,
                        proc_name,
                        loc_args,
                        layout_cache,
                        assigned,
                        hole,
                    )
                }
                roc_can::expr::Expr::AbilityMember(member, specialization_id, _) => {
                    let specialization_proc_name =
                        late_resolve_ability_specialization(env, member, specialization_id, fn_var);

                    call_by_name(
                        env,
                        procs,
                        fn_var,
                        specialization_proc_name,
                        loc_args,
                        layout_cache,
                        assigned,
                        hole,
                    )
                }
                _ => {
                    // Call by pointer - the closure was anonymous, e.g.
                    //
                    // ((\a -> a) 5)
                    //
                    // It might even be the anonymous result of a conditional:
                    //
                    // ((if x > 0 then \a -> a else \_ -> 0) 5)
                    //
                    // It could be named too:
                    //
                    // ((if x > 0 then foo else bar) 5)
                    //
                    // also this occurs for functions passed in as arguments, e.g.
                    //
                    // (\f, x -> f x)

                    let arg_symbols = Vec::from_iter_in(
                        loc_args.iter().map(|(var, arg_expr)| {
                            possible_reuse_symbol_or_specialize(
                                env,
                                procs,
                                layout_cache,
                                &arg_expr.value,
                                *var,
                            )
                        }),
                        arena,
                    )
                    .into_bump_slice();

                    let full_layout = return_on_layout_error!(
                        env,
                        layout_cache.raw_from_var(env.arena, fn_var, env.subs,)
                    );

                    // if the function expression (loc_expr) is already a symbol,
                    // re-use that symbol, and don't define its value again
                    let mut result;
                    use ReuseSymbol::*;
                    match can_reuse_symbol(env, procs, &loc_expr.value, fn_var) {
                        LocalFunction(_) => {
                            unreachable!("if this was known to be a function, we would not be here")
                        }
                        Imported(thunk_name) => {
                            debug_assert!(procs.is_imported_module_thunk(thunk_name));

                            add_needed_external(
                                procs,
                                env,
                                fn_var,
                                LambdaName::no_niche(thunk_name),
                            );

                            let function_symbol = env.unique_symbol();

                            match full_layout {
                                RawFunctionLayout::Function(
                                    arg_layouts,
                                    lambda_set,
                                    ret_layout,
                                ) => {
                                    let closure_data_symbol = function_symbol;

                                    result = match_on_lambda_set(
                                        env,
                                        procs,
                                        lambda_set,
                                        closure_data_symbol,
                                        arg_symbols,
                                        arg_layouts,
                                        ret_layout,
                                        assigned,
                                        hole,
                                    );

                                    result = force_thunk(
                                        env,
                                        thunk_name,
                                        Layout::LambdaSet(lambda_set),
                                        function_symbol,
                                        env.arena.alloc(result),
                                    );
                                }
                                RawFunctionLayout::ZeroArgumentThunk(_) => {
                                    unreachable!("calling a non-closure layout")
                                }
                            }
                        }
                        Value(function_symbol) => {
                            let function_symbol = procs.symbol_specializations.get_or_insert(
                                env,
                                layout_cache,
                                function_symbol,
                                fn_var,
                            );

                            match full_layout {
                                RawFunctionLayout::Function(
                                    arg_layouts,
                                    lambda_set,
                                    ret_layout,
                                ) => {
                                    let closure_data_symbol = function_symbol;

                                    result = match_on_lambda_set(
                                        env,
                                        procs,
                                        lambda_set,
                                        closure_data_symbol,
                                        arg_symbols,
                                        arg_layouts,
                                        ret_layout,
                                        assigned,
                                        hole,
                                    );
                                }
                                RawFunctionLayout::ZeroArgumentThunk(_) => {
                                    unreachable!("calling a non-closure layout")
                                }
                            }
                        }
                        UnspecializedExpr(symbol) => {
                            match procs.ability_member_aliases.get(symbol).unwrap() {
                                &self::AbilityMember(member) => {
                                    let resolved_proc = env.abilities.with_module_abilities_store(env.home, |store|
                                        resolve_ability_specialization(env.subs, store, member, fn_var)
                                            .expect("Recorded as an ability member, but it doesn't have a specialization")
                                    );

                                    let resolved_proc = match resolved_proc {
                                        Resolved::Specialization(symbol) => symbol,
                                        Resolved::NeedsGenerated => {
                                            todo_abilities!("Generate impls for structural types")
                                        }
                                    };

                                    // a call by a known name
                                    return call_by_name(
                                        env,
                                        procs,
                                        fn_var,
                                        resolved_proc,
                                        loc_args,
                                        layout_cache,
                                        assigned,
                                        hole,
                                    );
                                }
                            }
                        }
                        NotASymbol => {
                            // the expression is not a symbol. That means it's an expression
                            // evaluating to a function value.

                            match full_layout {
                                RawFunctionLayout::Function(
                                    arg_layouts,
                                    lambda_set,
                                    ret_layout,
                                ) => {
                                    let closure_data_symbol = env.unique_symbol();

                                    result = match_on_lambda_set(
                                        env,
                                        procs,
                                        lambda_set,
                                        closure_data_symbol,
                                        arg_symbols,
                                        arg_layouts,
                                        ret_layout,
                                        assigned,
                                        hole,
                                    );

                                    result = with_hole(
                                        env,
                                        loc_expr.value,
                                        fn_var,
                                        procs,
                                        layout_cache,
                                        closure_data_symbol,
                                        env.arena.alloc(result),
                                    );
                                }
                                RawFunctionLayout::ZeroArgumentThunk(_) => {
                                    unreachable!(
                                        "{:?} cannot be called in the source language",
                                        full_layout
                                    )
                                }
                            }
                        }
                    }
                    let iter = loc_args.into_iter().rev().zip(arg_symbols.iter().rev());
                    assign_to_symbols(env, procs, layout_cache, iter, result)
                }
            }
        }

        ForeignCall {
            foreign_symbol,
            args,
            ret_var,
        } => {
            let mut arg_symbols = Vec::with_capacity_in(args.len(), env.arena);

            for (var, arg_expr) in args.iter() {
                arg_symbols.push(possible_reuse_symbol_or_specialize(
                    env,
                    procs,
                    layout_cache,
                    arg_expr,
                    *var,
                ));
            }
            let arg_symbols = arg_symbols.into_bump_slice();

            // layout of the return type
            let layout =
                return_on_layout_error!(env, layout_cache.from_var(env.arena, ret_var, env.subs,));

            let call = self::Call {
                call_type: CallType::Foreign {
                    foreign_symbol,
                    ret_layout: env.arena.alloc(layout),
                },
                arguments: arg_symbols,
            };

            let result = build_call(env, call, assigned, layout, hole);

            let iter = args
                .into_iter()
                .rev()
                .map(|(a, b)| (a, Loc::at_zero(b)))
                .zip(arg_symbols.iter().rev());
            assign_to_symbols(env, procs, layout_cache, iter, result)
        }

        RunLowLevel { op, args, ret_var } => {
            let mut arg_symbols = Vec::with_capacity_in(args.len(), env.arena);

            for (var, arg_expr) in args.iter() {
                arg_symbols.push(possible_reuse_symbol_or_specialize(
                    env,
                    procs,
                    layout_cache,
                    arg_expr,
                    *var,
                ));
            }
            let arg_symbols = arg_symbols.into_bump_slice();

            // layout of the return type
            let layout =
                return_on_layout_error!(env, layout_cache.from_var(env.arena, ret_var, env.subs,));

            macro_rules! match_on_closure_argument {
                ( $ho:ident, [$($x:ident),* $(,)?]) => {{
                    let closure_index = op.function_argument_position();
                    let closure_data_symbol = arg_symbols[closure_index];
                    let closure_data_var = args[closure_index].0;

                    let closure_data_layout = return_on_layout_error!(
                        env,
                        layout_cache.raw_from_var(env.arena, closure_data_var, env.subs)
                    );

                    // NB: I don't think the top_level here can have a captures niche?
                    let top_level_capture_niche = CapturesNiche::no_niche();
                    let top_level = ProcLayout::from_raw(env.arena, closure_data_layout, top_level_capture_niche);

                    let arena = env.arena;

                    let arg_layouts = top_level.arguments;
                    let ret_layout = top_level.result;

                    match closure_data_layout {
                        RawFunctionLayout::Function(_, lambda_set, _) =>  {
                            lowlevel_match_on_lambda_set(
                                env,
                                lambda_set,
                                op,
                                closure_data_symbol,
                                |(top_level_function, closure_data, closure_env_layout,  specialization_id, update_mode)| {
                                    let passed_function = PassedFunction {
                                        name: top_level_function,
                                        captured_environment: closure_data_symbol,
                                        owns_captured_environment: false,
                                        specialization_id,
                                        argument_layouts: arg_layouts,
                                        return_layout: ret_layout,
                                    };


                                    let higher_order = HigherOrderLowLevel {
                                        op: crate::low_level::HigherOrder::$ho { $($x,)* },
                                        closure_env_layout,
                                        update_mode,
                                        passed_function,
                                    };

                                    self::Call {
                                        call_type: CallType::HigherOrder(arena.alloc(higher_order)),
                                        arguments: arena.alloc([$($x,)* top_level_function.name(), closure_data]),
                                    }
                                },
                                layout,
                                assigned,
                                hole,
                            )
                        }
                        RawFunctionLayout::ZeroArgumentThunk(_) => unreachable!("match_on_closure_argument received a zero-argument thunk"),
                    }
                }};
            }

            macro_rules! walk {
                ($oh:ident) => {{
                    debug_assert_eq!(arg_symbols.len(), 3);

                    const LIST_INDEX: usize = 0;
                    const DEFAULT_INDEX: usize = 1;
                    const CLOSURE_INDEX: usize = 2;

                    let xs = arg_symbols[LIST_INDEX];
                    let state = arg_symbols[DEFAULT_INDEX];

                    let stmt = match_on_closure_argument!($oh, [xs, state]);

                    // because of a hack to implement List.product and List.sum, we need to also
                    // assign to symbols here. Normally the arguments to a lowlevel function are
                    // all symbols anyway, but because of this hack the closure symbol can be an
                    // actual closure, and the default is either the number 1 or 0
                    // this can be removed when we define builtin modules as proper modules

                    let stmt = assign_to_symbol(
                        env,
                        procs,
                        layout_cache,
                        args[LIST_INDEX].0,
                        Loc::at_zero(args[LIST_INDEX].1.clone()),
                        arg_symbols[LIST_INDEX],
                        stmt,
                    );

                    let stmt = assign_to_symbol(
                        env,
                        procs,
                        layout_cache,
                        args[DEFAULT_INDEX].0,
                        Loc::at_zero(args[DEFAULT_INDEX].1.clone()),
                        arg_symbols[DEFAULT_INDEX],
                        stmt,
                    );

                    assign_to_symbol(
                        env,
                        procs,
                        layout_cache,
                        args[CLOSURE_INDEX].0,
                        Loc::at_zero(args[CLOSURE_INDEX].1.clone()),
                        arg_symbols[CLOSURE_INDEX],
                        stmt,
                    )
                }};
            }

            use LowLevel::*;
            match op {
                ListMap => {
                    debug_assert_eq!(arg_symbols.len(), 2);
                    let xs = arg_symbols[0];
                    match_on_closure_argument!(ListMap, [xs])
                }
                ListSortWith => {
                    debug_assert_eq!(arg_symbols.len(), 2);
                    let xs = arg_symbols[0];
                    match_on_closure_argument!(ListSortWith, [xs])
                }
                DictWalk => walk!(DictWalk),
                ListMap2 => {
                    debug_assert_eq!(arg_symbols.len(), 3);

                    let xs = arg_symbols[0];
                    let ys = arg_symbols[1];

                    match_on_closure_argument!(ListMap2, [xs, ys])
                }
                ListMap3 => {
                    debug_assert_eq!(arg_symbols.len(), 4);

                    let xs = arg_symbols[0];
                    let ys = arg_symbols[1];
                    let zs = arg_symbols[2];

                    match_on_closure_argument!(ListMap3, [xs, ys, zs])
                }
                ListMap4 => {
                    debug_assert_eq!(arg_symbols.len(), 5);

                    let xs = arg_symbols[0];
                    let ys = arg_symbols[1];
                    let zs = arg_symbols[2];
                    let ws = arg_symbols[3];

                    match_on_closure_argument!(ListMap4, [xs, ys, zs, ws])
                }
                BoxExpr => {
                    debug_assert_eq!(arg_symbols.len(), 1);
                    let x = arg_symbols[0];

                    Stmt::Let(assigned, Expr::ExprBox { symbol: x }, layout, hole)
                }
                UnboxExpr => {
                    debug_assert_eq!(arg_symbols.len(), 1);
                    let x = arg_symbols[0];

                    Stmt::Let(assigned, Expr::ExprUnbox { symbol: x }, layout, hole)
                }
                _ => {
                    let call = self::Call {
                        call_type: CallType::LowLevel {
                            op,
                            update_mode: env.next_update_mode_id(),
                        },
                        arguments: arg_symbols,
                    };

                    let result = build_call(env, call, assigned, layout, hole);

                    let iter = args
                        .into_iter()
                        .rev()
                        .map(|(a, b)| (a, Loc::at_zero(b)))
                        .zip(arg_symbols.iter().rev());
                    assign_to_symbols(env, procs, layout_cache, iter, result)
                }
            }
        }
        TypedHole(_) => Stmt::RuntimeError("Hit a blank"),
        RuntimeError(e) => Stmt::RuntimeError(env.arena.alloc(format!("{:?}", e))),
    }
}

#[inline(always)]
fn late_resolve_ability_specialization<'a>(
    env: &mut Env<'a, '_>,
    member: Symbol,
    specialization_id: Option<SpecializationId>,
    specialization_var: Variable,
) -> Symbol {
    let opt_resolved = specialization_id.and_then(|id| {
        env.abilities
            .with_module_abilities_store(env.home, |store| store.get_resolved(id))
    });

    if let Some(spec_symbol) = opt_resolved {
        // Fast path: specialization is monomorphic, was found during solving.
        spec_symbol
    } else if let Content::Structure(FlatType::Func(_, lambda_set, _)) =
        env.subs.get_content_without_compacting(specialization_var)
    {
        // Fast path: the member is a function, so the lambda set will tell us the
        // specialization.
        use roc_types::subs::LambdaSet;
        let LambdaSet {
            solved,
            unspecialized,
            recursion_var: _,
            ambient_function: _,
        } = env.subs.get_lambda_set(*lambda_set);

        debug_assert!(unspecialized.is_empty());
        let mut iter_lambda_set = solved.iter_all();
        debug_assert_eq!(iter_lambda_set.len(), 1);
        let spec_symbol_index = iter_lambda_set.next().unwrap().0;
        env.subs[spec_symbol_index]
    } else {
        // Otherwise, resolve by checking the able var.
        let specialization = env
            .abilities
            .with_module_abilities_store(env.home, |store| {
                resolve_ability_specialization(env.subs, store, member, specialization_var)
                    .expect("Ability specialization is unknown - code generation cannot proceed!")
            });

        match specialization {
            Resolved::Specialization(symbol) => symbol,
            Resolved::NeedsGenerated => {
                todo_abilities!("Generate impls for structural types")
            }
        }
    }
}

fn find_lambda_name<'a, I>(
    env: &mut Env<'a, '_>,
    layout_cache: &mut LayoutCache<'a>,
    lambda_set: LambdaSet<'a>,
    function_name: Symbol,
    captures: I,
) -> LambdaName<'a>
where
    I: IntoIterator<Item = &'a (Symbol, Variable)>,
{
    let this_function_captures_layouts = captures
        .into_iter()
        .map(|(_, var)| {
            layout_cache
                .from_var(env.arena, *var, env.subs)
                .expect("layout problem for capture")
        })
        .collect_in::<Vec<_>>(env.arena);
    lambda_set.find_lambda_name(function_name, &this_function_captures_layouts)
}

#[allow(clippy::too_many_arguments)]
fn construct_closure_data<'a, I>(
    env: &mut Env<'a, '_>,
    lambda_set: LambdaSet<'a>,
    name: LambdaName<'a>,
    symbols: I,
    assigned: Symbol,
    hole: &'a Stmt<'a>,
) -> Stmt<'a>
where
    I: IntoIterator<Item = &'a (Symbol, Variable)>,
    I::IntoIter: ExactSizeIterator,
{
    let lambda_set_layout = Layout::LambdaSet(lambda_set);
    let symbols = symbols.into_iter();

    let result = match lambda_set.layout_for_member_with_lambda_name(name) {
        ClosureRepresentation::Union {
            tag_id,
            alphabetic_order_fields: field_layouts,
            union_layout,
            closure_name: _,
        } => {
            // captured variables are in symbol-alphabetic order, but now we want
            // them ordered by their alignment requirements
            let mut combined = Vec::with_capacity_in(symbols.len(), env.arena);
            for ((symbol, _variable), layout) in symbols.zip(field_layouts.iter()) {
                combined.push((*symbol, layout))
            }

            let ptr_bytes = env.target_info;

            combined.sort_by(|(_, layout1), (_, layout2)| {
                let size1 = layout1.alignment_bytes(ptr_bytes);
                let size2 = layout2.alignment_bytes(ptr_bytes);

                size2.cmp(&size1)
            });

            let symbols =
                Vec::from_iter_in(combined.iter().map(|(a, _)| *a), env.arena).into_bump_slice();

            let expr = Expr::Tag {
                tag_id,
                tag_layout: union_layout,
                arguments: symbols,
            };

            Stmt::Let(assigned, expr, lambda_set_layout, env.arena.alloc(hole))
        }
        ClosureRepresentation::AlphabeticOrderStruct(field_layouts) => {
            debug_assert_eq!(field_layouts.len(), symbols.len());

            // captured variables are in symbol-alphabetic order, but now we want
            // them ordered by their alignment requirements
            let mut combined = Vec::with_capacity_in(symbols.len(), env.arena);
            for ((symbol, _variable), layout) in symbols.zip(field_layouts.iter()) {
                combined.push((*symbol, layout))
            }

            let ptr_bytes = env.target_info;

            combined.sort_by(|(_, layout1), (_, layout2)| {
                let size1 = layout1.alignment_bytes(ptr_bytes);
                let size2 = layout2.alignment_bytes(ptr_bytes);

                size2.cmp(&size1)
            });

            let symbols =
                Vec::from_iter_in(combined.iter().map(|(a, _)| *a), env.arena).into_bump_slice();
            let field_layouts =
                Vec::from_iter_in(combined.iter().map(|(_, b)| **b), env.arena).into_bump_slice();

            debug_assert_eq!(
                Layout::struct_no_name_order(field_layouts),
                lambda_set.runtime_representation()
            );

            let expr = Expr::Struct(symbols);

            Stmt::Let(assigned, expr, lambda_set_layout, hole)
        }
        ClosureRepresentation::Other(Layout::Builtin(Builtin::Bool)) => {
            debug_assert_eq!(symbols.len(), 0);

            debug_assert_eq!(lambda_set.set.len(), 2);
            let tag_id = name.name() != lambda_set.iter_set().next().unwrap().name();
            let expr = Expr::Literal(Literal::Bool(tag_id));

            Stmt::Let(assigned, expr, lambda_set_layout, hole)
        }
        ClosureRepresentation::Other(Layout::Builtin(Builtin::Int(IntWidth::U8))) => {
            debug_assert_eq!(symbols.len(), 0);

            debug_assert!(lambda_set.set.len() > 2);
            let tag_id = lambda_set
                .iter_set()
                .position(|s| s.name() == name.name())
                .unwrap() as u8;

            let expr = Expr::Literal(Literal::Byte(tag_id));

            Stmt::Let(assigned, expr, lambda_set_layout, hole)
        }
        _ => unreachable!(),
    };

    result
}

#[allow(clippy::too_many_arguments)]
fn convert_tag_union<'a>(
    env: &mut Env<'a, '_>,
    variant_var: Variable,
    assigned: Symbol,
    hole: &'a Stmt<'a>,
    tag_name: TagName,
    procs: &mut Procs<'a>,
    layout_cache: &mut LayoutCache<'a>,
    args: std::vec::Vec<(Variable, Loc<roc_can::expr::Expr>)>,
    arena: &'a Bump,
) -> Stmt<'a> {
    use crate::layout::UnionVariant::*;
    let res_variant =
        crate::layout::union_sorted_tags(env.arena, variant_var, env.subs, env.target_info);
    let variant = match res_variant {
        Ok(cached) => cached,
        Err(LayoutProblem::UnresolvedTypeVar(_)) => {
            return Stmt::RuntimeError(env.arena.alloc(format!(
                "UnresolvedTypeVar {} line {}",
                file!(),
                line!()
            )))
        }
        Err(LayoutProblem::Erroneous) => {
            return Stmt::RuntimeError(env.arena.alloc(format!(
                "Erroneous {} line {}",
                file!(),
                line!()
            )));
        }
    };

    match variant {
        Never => unreachable!(
            "The `[]` type has no constructors, source var {:?}",
            variant_var
        ),
        Unit | UnitWithArguments => Stmt::Let(assigned, Expr::Struct(&[]), Layout::UNIT, hole),
        BoolUnion { ttrue, .. } => Stmt::Let(
            assigned,
            Expr::Literal(Literal::Bool(&tag_name == ttrue.expect_tag_ref())),
            Layout::Builtin(Builtin::Bool),
            hole,
        ),
        ByteUnion(tag_names) => {
            let opt_tag_id = tag_names
                .iter()
                .position(|key| key.expect_tag_ref() == &tag_name);

            match opt_tag_id {
                Some(tag_id) => Stmt::Let(
                    assigned,
                    Expr::Literal(Literal::Byte(tag_id as u8)),
                    Layout::Builtin(Builtin::Int(IntWidth::U8)),
                    hole,
                ),
                None => Stmt::RuntimeError("tag must be in its own type"),
            }
        }

        Newtype {
            arguments: field_layouts,
            ..
        } => {
            let field_symbols_temp = sorted_field_symbols(env, procs, layout_cache, args);

            let mut field_symbols = Vec::with_capacity_in(field_layouts.len(), env.arena);
            field_symbols.extend(field_symbols_temp.iter().map(|r| r.1));
            let field_symbols = field_symbols.into_bump_slice();

            // Layout will unpack this unwrapped tack if it only has one (non-zero-sized) field
            let layout = layout_cache
                .from_var(env.arena, variant_var, env.subs)
                .unwrap_or_else(|err| panic!("TODO turn fn_var into a RuntimeError {:?}", err));

            // even though this was originally a Tag, we treat it as a Struct from now on
            let stmt = if let [only_field] = field_symbols {
                let mut hole = hole.clone();
                substitute_in_exprs(env.arena, &mut hole, assigned, *only_field);
                hole
            } else {
                Stmt::Let(assigned, Expr::Struct(field_symbols), layout, hole)
            };

            let iter = field_symbols_temp.into_iter().map(|(_, _, data)| data);
            assign_to_symbols(env, procs, layout_cache, iter, stmt)
        }
        Wrapped(variant) => {
            let (tag_id, _) = variant.tag_name_to_id(&tag_name);

            let field_symbols_temp = sorted_field_symbols(env, procs, layout_cache, args);

            let field_symbols;

            // we must derive the union layout from the whole_var, building it up
            // from `layouts` would unroll recursive tag unions, and that leads to
            // problems down the line because we hash layouts and an unrolled
            // version is not the same as the minimal version.
            let union_layout = match return_on_layout_error!(
                env,
                layout_cache.from_var(env.arena, variant_var, env.subs,)
            ) {
                Layout::Union(ul) => ul,
                _ => unreachable!(),
            };

            use WrappedVariant::*;
            let (tag, union_layout) = match variant {
                Recursive { sorted_tag_layouts } => {
                    debug_assert!(sorted_tag_layouts.len() > 1);

                    field_symbols = {
                        let mut temp = Vec::with_capacity_in(field_symbols_temp.len() + 1, arena);

                        temp.extend(field_symbols_temp.iter().map(|r| r.1));

                        temp.into_bump_slice()
                    };

                    let mut layouts: Vec<&'a [Layout<'a>]> =
                        Vec::with_capacity_in(sorted_tag_layouts.len(), env.arena);

                    for (_, arg_layouts) in sorted_tag_layouts.into_iter() {
                        layouts.push(arg_layouts);
                    }

                    let tag = Expr::Tag {
                        tag_layout: union_layout,
                        tag_id: tag_id as _,
                        arguments: field_symbols,
                    };

                    (tag, union_layout)
                }
                NonNullableUnwrapped {
                    tag_name: wrapped_tag_name,
                    ..
                } => {
                    debug_assert_eq!(wrapped_tag_name.expect_tag(), tag_name);

                    field_symbols = {
                        let mut temp = Vec::with_capacity_in(field_symbols_temp.len(), arena);

                        temp.extend(field_symbols_temp.iter().map(|r| r.1));

                        temp.into_bump_slice()
                    };

                    let tag = Expr::Tag {
                        tag_layout: union_layout,
                        tag_id: tag_id as _,
                        arguments: field_symbols,
                    };

                    (tag, union_layout)
                }
                NonRecursive { sorted_tag_layouts } => {
                    field_symbols = {
                        let mut temp = Vec::with_capacity_in(field_symbols_temp.len(), arena);

                        temp.extend(field_symbols_temp.iter().map(|r| r.1));

                        temp.into_bump_slice()
                    };

                    let mut layouts: Vec<&'a [Layout<'a>]> =
                        Vec::with_capacity_in(sorted_tag_layouts.len(), env.arena);

                    for (_, arg_layouts) in sorted_tag_layouts.into_iter() {
                        layouts.push(arg_layouts);
                    }

                    let tag = Expr::Tag {
                        tag_layout: union_layout,
                        tag_id: tag_id as _,
                        arguments: field_symbols,
                    };

                    (tag, union_layout)
                }
                NullableWrapped {
                    sorted_tag_layouts, ..
                } => {
                    field_symbols = {
                        let mut temp = Vec::with_capacity_in(field_symbols_temp.len() + 1, arena);

                        temp.extend(field_symbols_temp.iter().map(|r| r.1));

                        temp.into_bump_slice()
                    };

                    let mut layouts: Vec<&'a [Layout<'a>]> =
                        Vec::with_capacity_in(sorted_tag_layouts.len(), env.arena);

                    for (_, arg_layouts) in sorted_tag_layouts.into_iter() {
                        layouts.push(arg_layouts);
                    }

                    let tag = Expr::Tag {
                        tag_layout: union_layout,
                        tag_id: tag_id as _,
                        arguments: field_symbols,
                    };

                    (tag, union_layout)
                }
                NullableUnwrapped { .. } => {
                    field_symbols = {
                        let mut temp = Vec::with_capacity_in(field_symbols_temp.len() + 1, arena);

                        temp.extend(field_symbols_temp.iter().map(|r| r.1));

                        temp.into_bump_slice()
                    };

                    let tag = Expr::Tag {
                        tag_layout: union_layout,
                        tag_id: tag_id as _,
                        arguments: field_symbols,
                    };

                    (tag, union_layout)
                }
            };

            let stmt = Stmt::Let(assigned, tag, Layout::Union(union_layout), hole);
            let iter = field_symbols_temp
                .into_iter()
                .map(|x| x.2 .0)
                .rev()
                .zip(field_symbols.iter().rev());

            assign_to_symbols(env, procs, layout_cache, iter, stmt)
        }
    }
}

#[allow(clippy::too_many_arguments)]
fn tag_union_to_function<'a>(
    env: &mut Env<'a, '_>,
    argument_variables: VariableSubsSlice,
    return_variable: Variable,
    tag_name: TagName,
    proc_symbol: Symbol,
    ext_var: Variable,
    procs: &mut Procs<'a>,
    whole_var: Variable,
    layout_cache: &mut LayoutCache<'a>,
    assigned: Symbol,
    hole: &'a Stmt<'a>,
) -> Stmt<'a> {
    let mut loc_pattern_args = vec![];
    let mut loc_expr_args = vec![];

    for index in argument_variables {
        let arg_var = env.subs[index];

        let arg_symbol = env.unique_symbol();

        let loc_pattern = Loc::at_zero(roc_can::pattern::Pattern::Identifier(arg_symbol));

        let loc_expr = Loc::at_zero(roc_can::expr::Expr::Var(arg_symbol));

        loc_pattern_args.push((arg_var, AnnotatedMark::known_exhaustive(), loc_pattern));
        loc_expr_args.push((arg_var, loc_expr));
    }

    let loc_body = Loc::at_zero(roc_can::expr::Expr::Tag {
        variant_var: return_variable,
        name: tag_name,
        arguments: loc_expr_args,
        ext_var,
    });

    // Lambda does not capture anything, can't have a captures niche
    let lambda_name = LambdaName::no_niche(proc_symbol);

    let inserted = procs.insert_anonymous(
        env,
        lambda_name,
        whole_var,
        loc_pattern_args,
        loc_body,
        CapturedSymbols::None,
        return_variable,
        layout_cache,
    );

    match inserted {
        Ok(_layout) => {
            // only need to construct closure data
            let raw_layout = return_on_layout_error!(
                env,
                layout_cache.raw_from_var(env.arena, whole_var, env.subs,)
            );

            match raw_layout {
                RawFunctionLayout::Function(_, lambda_set, _) => {
                    let lambda_name =
                        find_lambda_name(env, layout_cache, lambda_set, proc_symbol, &[]);
                    debug_assert!(lambda_name.no_captures());
                    construct_closure_data(env, lambda_set, lambda_name, &[], assigned, hole)
                }
                RawFunctionLayout::ZeroArgumentThunk(_) => unreachable!(),
            }
        }

        Err(runtime_error) => Stmt::RuntimeError(env.arena.alloc(format!(
            "RuntimeError {} line {} {:?}",
            file!(),
            line!(),
            runtime_error,
        ))),
    }
}

#[allow(clippy::type_complexity)]
fn sorted_field_symbols<'a>(
    env: &mut Env<'a, '_>,
    procs: &mut Procs<'a>,
    layout_cache: &mut LayoutCache<'a>,
    mut args: std::vec::Vec<(Variable, Loc<roc_can::expr::Expr>)>,
) -> Vec<
    'a,
    (
        u32,
        Symbol,
        ((Variable, Loc<roc_can::expr::Expr>), &'a Symbol),
    ),
> {
    let mut field_symbols_temp = Vec::with_capacity_in(args.len(), env.arena);

    for (var, mut arg) in args.drain(..) {
        // Layout will unpack this unwrapped tag if it only has one (non-zero-sized) field
        let layout = match layout_cache.from_var(env.arena, var, env.subs) {
            Ok(cached) => cached,
            Err(LayoutProblem::UnresolvedTypeVar(_)) => {
                // this argument has type `forall a. a`, which is isomorphic to
                // the empty type (Void, Never, the empty tag union `[]`)
                // Note it does not catch the use of `[]` currently.
                use roc_can::expr::Expr;
                arg.value = Expr::RuntimeError(RuntimeError::VoidValue);
                Layout::UNIT
            }
            Err(LayoutProblem::Erroneous) => {
                // something went very wrong
                panic!("TODO turn fn_var into a RuntimeError")
            }
        };

        let alignment = layout.alignment_bytes(env.target_info);

        let symbol = possible_reuse_symbol_or_specialize(env, procs, layout_cache, &arg.value, var);
        field_symbols_temp.push((alignment, symbol, ((var, arg), &*env.arena.alloc(symbol))));
    }
    field_symbols_temp.sort_by(|a, b| b.0.cmp(&a.0));

    field_symbols_temp
}

/// Insert a closure that does capture symbols (because it is top-level) to the list of partial procs
fn register_noncapturing_closure<'a>(
    env: &mut Env<'a, '_>,
    procs: &mut Procs<'a>,
    closure_name: Symbol,
    closure_data: ClosureData,
) {
    let ClosureData {
        function_type,
        return_type,
        recursive,
        arguments,
        loc_body: boxed_body,
        captured_symbols,
        ..
    } = closure_data;

    // Extract Procs, but discard the resulting Expr::Load.
    // That Load looks up the pointer, which we won't use here!

    let loc_body = *boxed_body;

    let is_self_recursive = !matches!(recursive, roc_can::expr::Recursive::NotRecursive);

    // this should be a top-level declaration, and hence have no captured symbols
    // if we ever do hit this (and it's not a bug), we should make sure to put the
    // captured symbols into a CapturedSymbols and give it to PartialProc::from_named_function
    debug_assert!(captured_symbols.is_empty());

    let partial_proc = PartialProc::from_named_function(
        env,
        function_type,
        arguments,
        loc_body,
        CapturedSymbols::None,
        is_self_recursive,
        return_type,
    );

    procs.partial_procs.insert(closure_name, partial_proc);
}

/// Insert a closure that may capture symbols to the list of partial procs
fn register_capturing_closure<'a>(
    env: &mut Env<'a, '_>,
    procs: &mut Procs<'a>,
    layout_cache: &mut LayoutCache<'a>,
    closure_name: Symbol,
    closure_data: ClosureData,
) {
    // the function surrounding the closure definition may be specialized multiple times,
    // hence in theory this partial proc may be added multiple times. That would be wasteful
    // so we check whether this partial proc is already there.
    //
    // (the `gen_primitives::task_always_twice` test has this behavior)
    if !procs.partial_procs.contains_key(closure_name) {
        let ClosureData {
            function_type,
            return_type,
            closure_type,
            recursive,
            arguments,
            loc_body: boxed_body,
            captured_symbols,
            ..
        } = closure_data;
        let loc_body = *boxed_body;

        let is_self_recursive = !matches!(recursive, roc_can::expr::Recursive::NotRecursive);

        let captured_symbols = match *env.subs.get_content_without_compacting(function_type) {
            Content::Structure(FlatType::Func(_, closure_var, _)) => {
                match LambdaSet::from_var(env.arena, env.subs, closure_var, env.target_info) {
                    Ok(lambda_set) => {
                        if let Layout::Struct {
                            field_layouts: &[], ..
                        } = lambda_set.runtime_representation()
                        {
                            CapturedSymbols::None
                        } else {
                            let mut temp = Vec::from_iter_in(captured_symbols, env.arena);
                            temp.sort();
                            CapturedSymbols::Captured(temp.into_bump_slice())
                        }
                    }
                    Err(_) => {
                        // just allow this. see https://github.com/rtfeldman/roc/issues/1585
                        if captured_symbols.is_empty() {
                            CapturedSymbols::None
                        } else {
                            let mut temp = Vec::from_iter_in(captured_symbols, env.arena);
                            temp.sort();
                            CapturedSymbols::Captured(temp.into_bump_slice())
                        }
                    }
                }
            }
            _ => {
                // This is a value (zero-argument thunk); it cannot capture any variables.
                debug_assert!(
                    captured_symbols.is_empty(),
                    "{:?} with layout {:?} {:?} {:?}",
                    &captured_symbols,
                    layout_cache.raw_from_var(env.arena, function_type, env.subs,),
                    env.subs,
                    (function_type, closure_type),
                );
                CapturedSymbols::None
            }
        };

        let partial_proc = PartialProc::from_named_function(
            env,
            function_type,
            arguments,
            loc_body,
            captured_symbols,
            is_self_recursive,
            return_type,
        );

        procs.partial_procs.insert(closure_name, partial_proc);
    }
}

pub fn from_can<'a>(
    env: &mut Env<'a, '_>,
    variable: Variable,
    can_expr: roc_can::expr::Expr,
    procs: &mut Procs<'a>,
    layout_cache: &mut LayoutCache<'a>,
) -> Stmt<'a> {
    use roc_can::expr::Expr::*;

    match can_expr {
        When {
            cond_var,
            expr_var,
            region: _,
            loc_cond,
            branches,
            branches_cond_var: _,
            exhaustive,
        } => {
            let cond_symbol = possible_reuse_symbol_or_specialize(
                env,
                procs,
                layout_cache,
                &loc_cond.value,
                cond_var,
            );

            let stmt = from_can_when(
                env,
                cond_var,
                expr_var,
                cond_symbol,
                branches,
                exhaustive,
                layout_cache,
                procs,
                None,
            );

            // define the `when` condition
            assign_to_symbol(
                env,
                procs,
                layout_cache,
                cond_var,
                *loc_cond,
                cond_symbol,
                stmt,
            )
        }
        If {
            cond_var,
            branch_var,
            branches,
            final_else,
        } => {
            let ret_layout = layout_cache
                .from_var(env.arena, branch_var, env.subs)
                .expect("invalid ret_layout");
            let cond_layout = layout_cache
                .from_var(env.arena, cond_var, env.subs)
                .expect("invalid cond_layout");

            let mut stmt = from_can(env, branch_var, final_else.value, procs, layout_cache);

            for (loc_cond, loc_then) in branches.into_iter().rev() {
                let branching_symbol = possible_reuse_symbol_or_specialize(
                    env,
                    procs,
                    layout_cache,
                    &loc_cond.value,
                    cond_var,
                );
                let then = from_can(env, branch_var, loc_then.value, procs, layout_cache);

                stmt = cond(env, branching_symbol, cond_layout, then, stmt, ret_layout);

                stmt = assign_to_symbol(
                    env,
                    procs,
                    layout_cache,
                    cond_var,
                    loc_cond,
                    branching_symbol,
                    stmt,
                );
            }

            stmt
        }

        Expect {
            loc_condition,
            loc_continuation,
            lookups_in_cond,
        } => {
            let rest = from_can(env, variable, loc_continuation.value, procs, layout_cache);
            let cond_symbol = env.unique_symbol();

            let lookups = Vec::from_iter_in(lookups_in_cond.iter().map(|t| t.0), env.arena);

            let mut layouts = Vec::with_capacity_in(lookups_in_cond.len(), env.arena);

            for (_, var) in lookups_in_cond {
                let res_layout = layout_cache.from_var(env.arena, var, env.subs);
                let layout = return_on_layout_error!(env, res_layout);
                layouts.push(layout);
            }

            let mut stmt = Stmt::Expect {
                condition: cond_symbol,
                region: loc_condition.region,
                lookups: lookups.into_bump_slice(),
                layouts: layouts.into_bump_slice(),
                remainder: env.arena.alloc(rest),
            };

            stmt = with_hole(
                env,
                loc_condition.value,
                variable,
                procs,
                layout_cache,
                cond_symbol,
                env.arena.alloc(stmt),
            );

            stmt
        }

        LetRec(defs, cont, _cycle_mark) => {
            // because Roc is strict, only functions can be recursive!
            for def in defs.into_iter() {
                if let roc_can::pattern::Pattern::Identifier(symbol) = &def.loc_pattern.value {
                    // Now that we know for sure it's a closure, get an owned
                    // version of these variant args so we can use them properly.
                    match def.loc_expr.value {
                        Closure(closure_data) => {
                            register_capturing_closure(
                                env,
                                procs,
                                layout_cache,
                                *symbol,
                                closure_data,
                            );

                            continue;
                        }
                        _ => unreachable!("recursive value is not a function"),
                    }
                }
                unreachable!("recursive value does not have Identifier pattern")
            }

            from_can(env, variable, cont.value, procs, layout_cache)
        }
        LetNonRec(def, cont) => from_can_let(env, procs, layout_cache, def, cont, variable, None),
        _ => {
            let symbol = env.unique_symbol();
            let hole = env.arena.alloc(Stmt::Ret(symbol));
            with_hole(env, can_expr, variable, procs, layout_cache, symbol, hole)
        }
    }
}

fn to_opt_branches<'a>(
    env: &mut Env<'a, '_>,
    procs: &mut Procs<'a>,
    branches: std::vec::Vec<roc_can::expr::WhenBranch>,
    exhaustive_mark: ExhaustiveMark,
    layout_cache: &mut LayoutCache<'a>,
) -> std::vec::Vec<(
    Pattern<'a>,
    Option<Loc<roc_can::expr::Expr>>,
    roc_can::expr::Expr,
)> {
    debug_assert!(!branches.is_empty());

    let mut loc_branches = std::vec::Vec::new();
    let mut opt_branches = std::vec::Vec::new();

    for when_branch in branches {
        let exhaustive_guard = if when_branch.guard.is_some() {
            Guard::HasGuard
        } else {
            Guard::NoGuard
        };

        if when_branch.redundant.is_redundant(env.subs) {
            // Don't codegen this branch since it's redundant.
            continue;
        }

        for loc_pattern in when_branch.patterns {
            match from_can_pattern(env, procs, layout_cache, &loc_pattern.value) {
                Ok((mono_pattern, assignments)) => {
                    loc_branches.push((
                        Loc::at(loc_pattern.region, mono_pattern.clone()),
                        exhaustive_guard,
                    ));

                    let mut loc_expr = when_branch.value.clone();
                    let region = loc_pattern.region;
                    for (symbol, variable, expr) in assignments.into_iter().rev() {
                        let def = roc_can::def::Def {
                            annotation: None,
                            expr_var: variable,
                            loc_expr: Loc::at(region, expr),
                            loc_pattern: Loc::at(
                                region,
                                roc_can::pattern::Pattern::Identifier(symbol),
                            ),
                            pattern_vars: std::iter::once((symbol, variable)).collect(),
                        };
                        let new_expr =
                            roc_can::expr::Expr::LetNonRec(Box::new(def), Box::new(loc_expr));
                        loc_expr = Loc::at(region, new_expr);
                    }

                    // TODO remove clone?
                    opt_branches.push((mono_pattern, when_branch.guard.clone(), loc_expr.value));
                }
                Err(runtime_error) => {
                    loc_branches.push((
                        Loc::at(loc_pattern.region, Pattern::Underscore),
                        exhaustive_guard,
                    ));

                    // TODO remove clone?
                    opt_branches.push((
                        Pattern::Underscore,
                        when_branch.guard.clone(),
                        roc_can::expr::Expr::RuntimeError(runtime_error),
                    ));
                }
            }
        }
    }

    if exhaustive_mark.is_non_exhaustive(env.subs) {
        // In contrast to elm (currently), we still do codegen even if a pattern is non-exhaustive.
        // So we not only report exhaustiveness errors, but also correct them
        opt_branches.push((
            Pattern::Underscore,
            None,
            roc_can::expr::Expr::RuntimeError(roc_problem::can::RuntimeError::NonExhaustivePattern),
        ));
    }

    opt_branches
}

#[allow(clippy::too_many_arguments)]
fn from_can_when<'a>(
    env: &mut Env<'a, '_>,
    cond_var: Variable,
    expr_var: Variable,
    cond_symbol: Symbol,
    branches: std::vec::Vec<roc_can::expr::WhenBranch>,
    exhaustive_mark: ExhaustiveMark,
    layout_cache: &mut LayoutCache<'a>,
    procs: &mut Procs<'a>,
    join_point: Option<JoinPointId>,
) -> Stmt<'a> {
    if branches.is_empty() {
        // A when-expression with no branches is a runtime error.
        // We can't know what to return!
        return Stmt::RuntimeError("Hit a 0-branch when expression");
    }
    let opt_branches = to_opt_branches(env, procs, branches, exhaustive_mark, layout_cache);

    let cond_layout =
        return_on_layout_error!(env, layout_cache.from_var(env.arena, cond_var, env.subs,));

    let ret_layout =
        return_on_layout_error!(env, layout_cache.from_var(env.arena, expr_var, env.subs,));

    let arena = env.arena;
    let it = opt_branches
        .into_iter()
        .map(|(pattern, opt_guard, can_expr)| {
            let branch_stmt = match join_point {
                None => from_can(env, expr_var, can_expr, procs, layout_cache),
                Some(id) => {
                    let symbol = env.unique_symbol();
                    let arguments = bumpalo::vec![in env.arena; symbol].into_bump_slice();
                    let jump = env.arena.alloc(Stmt::Jump(id, arguments));

                    with_hole(env, can_expr, expr_var, procs, layout_cache, symbol, jump)
                }
            };

            use crate::decision_tree::Guard;
            if let Some(loc_expr) = opt_guard {
                let id = JoinPointId(env.unique_symbol());
                let symbol = env.unique_symbol();
                let jump = env.arena.alloc(Stmt::Jump(id, env.arena.alloc([symbol])));

                let guard_stmt = with_hole(
                    env,
                    loc_expr.value,
                    Variable::BOOL,
                    procs,
                    layout_cache,
                    symbol,
                    jump,
                );

                (
                    pattern.clone(),
                    Guard::Guard {
                        id,
                        pattern,
                        stmt: guard_stmt,
                    },
                    branch_stmt,
                )
            } else {
                (pattern, Guard::NoGuard, branch_stmt)
            }
        });
    let mono_branches = Vec::from_iter_in(it, arena);

    crate::decision_tree::optimize_when(
        env,
        procs,
        layout_cache,
        cond_symbol,
        cond_layout,
        ret_layout,
        mono_branches,
    )
}

fn substitute(substitutions: &BumpMap<Symbol, Symbol>, s: Symbol) -> Option<Symbol> {
    match substitutions.get(&s) {
        Some(new) => {
            debug_assert!(!substitutions.contains_key(new));
            Some(*new)
        }
        None => None,
    }
}

fn substitute_in_exprs<'a>(arena: &'a Bump, stmt: &mut Stmt<'a>, from: Symbol, to: Symbol) {
    let mut subs = BumpMap::with_capacity_in(1, arena);
    subs.insert(from, to);

    // TODO clean this up
    let ref_stmt = arena.alloc(stmt.clone());
    if let Some(new) = substitute_in_stmt_help(arena, ref_stmt, &subs) {
        *stmt = new.clone();
    }
}

fn substitute_in_stmt_help<'a>(
    arena: &'a Bump,
    stmt: &'a Stmt<'a>,
    subs: &BumpMap<Symbol, Symbol>,
) -> Option<&'a Stmt<'a>> {
    use Stmt::*;

    match stmt {
        Let(symbol, expr, layout, cont) => {
            let opt_cont = substitute_in_stmt_help(arena, cont, subs);
            let opt_expr = substitute_in_expr(arena, expr, subs);

            if opt_expr.is_some() || opt_cont.is_some() {
                let cont = opt_cont.unwrap_or(cont);
                let expr = opt_expr.unwrap_or_else(|| expr.clone());

                Some(arena.alloc(Let(*symbol, expr, *layout, cont)))
            } else {
                None
            }
        }
        Join {
            id,
            parameters,
            remainder,
            body: continuation,
        } => {
            let opt_remainder = substitute_in_stmt_help(arena, remainder, subs);
            let opt_continuation = substitute_in_stmt_help(arena, continuation, subs);

            if opt_remainder.is_some() || opt_continuation.is_some() {
                let remainder = opt_remainder.unwrap_or(remainder);
                let continuation = opt_continuation.unwrap_or(*continuation);

                Some(arena.alloc(Join {
                    id: *id,
                    parameters,
                    remainder,
                    body: continuation,
                }))
            } else {
                None
            }
        }
        Switch {
            cond_symbol,
            cond_layout,
            branches,
            default_branch,
            ret_layout,
        } => {
            let opt_default = substitute_in_stmt_help(arena, default_branch.1, subs);

            let mut did_change = false;

            let opt_branches = Vec::from_iter_in(
                branches.iter().map(|(label, info, branch)| {
                    match substitute_in_stmt_help(arena, branch, subs) {
                        None => None,
                        Some(branch) => {
                            did_change = true;
                            Some((*label, info.clone(), branch.clone()))
                        }
                    }
                }),
                arena,
            );

            if opt_default.is_some() || did_change {
                let default_branch = (
                    default_branch.0.clone(),
                    opt_default.unwrap_or(default_branch.1),
                );

                let branches = if did_change {
                    let new = Vec::from_iter_in(
                        opt_branches.into_iter().zip(branches.iter()).map(
                            |(opt_branch, branch)| match opt_branch {
                                None => branch.clone(),
                                Some(new_branch) => new_branch,
                            },
                        ),
                        arena,
                    );

                    new.into_bump_slice()
                } else {
                    branches
                };

                Some(arena.alloc(Switch {
                    cond_symbol: *cond_symbol,
                    cond_layout: *cond_layout,
                    default_branch,
                    branches,
                    ret_layout: *ret_layout,
                }))
            } else {
                None
            }
        }
        Ret(s) => match substitute(subs, *s) {
            Some(s) => Some(arena.alloc(Ret(s))),
            None => None,
        },
        Refcounting(modify, cont) => {
            // TODO should we substitute in the ModifyRc?
            match substitute_in_stmt_help(arena, cont, subs) {
                Some(cont) => Some(arena.alloc(Refcounting(*modify, cont))),
                None => None,
            }
        }

        Expect {
            condition,
            region,
            lookups,
            layouts,
            remainder,
        } => {
            // TODO should we substitute in the ModifyRc?
            match substitute_in_stmt_help(arena, remainder, subs) {
                Some(cont) => Some(arena.alloc(Expect {
                    condition: *condition,
                    region: *region,
                    lookups,
                    layouts,
                    remainder: cont,
                })),
                None => None,
            }
        }

        Jump(id, args) => {
            let mut did_change = false;
            let new_args = Vec::from_iter_in(
                args.iter().map(|s| match substitute(subs, *s) {
                    None => *s,
                    Some(s) => {
                        did_change = true;
                        s
                    }
                }),
                arena,
            );

            if did_change {
                let args = new_args.into_bump_slice();

                Some(arena.alloc(Jump(*id, args)))
            } else {
                None
            }
        }

        RuntimeError(_) => None,
    }
}

fn substitute_in_call<'a>(
    arena: &'a Bump,
    call: &'a Call<'a>,
    subs: &BumpMap<Symbol, Symbol>,
) -> Option<Call<'a>> {
    let Call {
        call_type,
        arguments,
    } = call;

    let opt_call_type = match call_type {
        CallType::ByName {
            name,
            arg_layouts,
            ret_layout,
            specialization_id,
        } => substitute(subs, name.name()).map(|new| CallType::ByName {
            name: name.replace_name(new),
            arg_layouts,
            ret_layout: *ret_layout,
            specialization_id: *specialization_id,
        }),
        CallType::Foreign { .. } => None,
        CallType::LowLevel { .. } => None,
        CallType::HigherOrder { .. } => None,
    };

    let mut did_change = false;
    let new_args = Vec::from_iter_in(
        arguments.iter().map(|s| match substitute(subs, *s) {
            None => *s,
            Some(s) => {
                did_change = true;
                s
            }
        }),
        arena,
    );

    if did_change || opt_call_type.is_some() {
        let call_type = opt_call_type.unwrap_or_else(|| call_type.clone());

        let arguments = new_args.into_bump_slice();

        Some(self::Call {
            call_type,
            arguments,
        })
    } else {
        None
    }
}

fn substitute_in_expr<'a>(
    arena: &'a Bump,
    expr: &'a Expr<'a>,
    subs: &BumpMap<Symbol, Symbol>,
) -> Option<Expr<'a>> {
    use Expr::*;

    match expr {
        Literal(_) | EmptyArray | RuntimeErrorFunction(_) => None,

        Call(call) => substitute_in_call(arena, call, subs).map(Expr::Call),

        Tag {
            tag_layout,
            tag_id,
            arguments: args,
        } => {
            let mut did_change = false;
            let new_args = Vec::from_iter_in(
                args.iter().map(|s| match substitute(subs, *s) {
                    None => *s,
                    Some(s) => {
                        did_change = true;
                        s
                    }
                }),
                arena,
            );

            if did_change {
                let arguments = new_args.into_bump_slice();

                Some(Tag {
                    tag_layout: *tag_layout,
                    tag_id: *tag_id,
                    arguments,
                })
            } else {
                None
            }
        }

        Reuse { .. } | Reset { .. } => unreachable!("reset/reuse have not been introduced yet"),

        Struct(args) => {
            let mut did_change = false;
            let new_args = Vec::from_iter_in(
                args.iter().map(|s| match substitute(subs, *s) {
                    None => *s,
                    Some(s) => {
                        did_change = true;
                        s
                    }
                }),
                arena,
            );

            if did_change {
                let args = new_args.into_bump_slice();

                Some(Struct(args))
            } else {
                None
            }
        }

        Array {
            elems: args,
            elem_layout,
        } => {
            let mut did_change = false;
            let new_args = Vec::from_iter_in(
                args.iter().map(|e| {
                    if let ListLiteralElement::Symbol(s) = e {
                        match substitute(subs, *s) {
                            None => ListLiteralElement::Symbol(*s),
                            Some(s) => {
                                did_change = true;
                                ListLiteralElement::Symbol(s)
                            }
                        }
                    } else {
                        *e
                    }
                }),
                arena,
            );

            if did_change {
                let args = new_args.into_bump_slice();

                Some(Array {
                    elem_layout: *elem_layout,
                    elems: args,
                })
            } else {
                None
            }
        }

        ExprBox { symbol } => {
            substitute(subs, *symbol).map(|new_symbol| ExprBox { symbol: new_symbol })
        }

        ExprUnbox { symbol } => {
            substitute(subs, *symbol).map(|new_symbol| ExprUnbox { symbol: new_symbol })
        }

        StructAtIndex {
            index,
            structure,
            field_layouts,
        } => match substitute(subs, *structure) {
            Some(structure) => Some(StructAtIndex {
                index: *index,
                field_layouts: *field_layouts,
                structure,
            }),
            None => None,
        },

        GetTagId {
            structure,
            union_layout,
        } => match substitute(subs, *structure) {
            Some(structure) => Some(GetTagId {
                structure,
                union_layout: *union_layout,
            }),
            None => None,
        },

        UnionAtIndex {
            structure,
            tag_id,
            index,
            union_layout,
        } => match substitute(subs, *structure) {
            Some(structure) => Some(UnionAtIndex {
                structure,
                tag_id: *tag_id,
                index: *index,
                union_layout: *union_layout,
            }),
            None => None,
        },
    }
}

#[allow(clippy::too_many_arguments)]
pub fn store_pattern<'a>(
    env: &mut Env<'a, '_>,
    procs: &mut Procs<'a>,
    layout_cache: &mut LayoutCache<'a>,
    can_pat: &Pattern<'a>,
    outer_symbol: Symbol,
    stmt: Stmt<'a>,
) -> Stmt<'a> {
    match store_pattern_help(env, procs, layout_cache, can_pat, outer_symbol, stmt) {
        StorePattern::Productive(new) => new,
        StorePattern::NotProductive(new) => new,
    }
}

enum StorePattern<'a> {
    /// we bound new symbols
    Productive(Stmt<'a>),
    /// no new symbols were bound in this pattern
    NotProductive(Stmt<'a>),
}

/// It is crucial for correct RC insertion that we don't create dead variables!
#[allow(clippy::too_many_arguments)]
fn store_pattern_help<'a>(
    env: &mut Env<'a, '_>,
    procs: &mut Procs<'a>,
    layout_cache: &mut LayoutCache<'a>,
    can_pat: &Pattern<'a>,
    outer_symbol: Symbol,
    mut stmt: Stmt<'a>,
) -> StorePattern<'a> {
    use Pattern::*;

    match can_pat {
        Identifier(symbol) => {
            // An identifier in a pattern can define at most one specialization!
            // Remove any requested specializations for this name now, since this is the definition site.
            let specialization_symbol = procs
                .symbol_specializations
                .remove_single(*symbol)
                // Can happen when the symbol was never used under this body, and hence has no
                // requested specialization.
                .unwrap_or(*symbol);

            substitute_in_exprs(env.arena, &mut stmt, specialization_symbol, outer_symbol);
        }
        Underscore => {
            // do nothing
            return StorePattern::NotProductive(stmt);
        }
        IntLiteral(_, _)
        | FloatLiteral(_, _)
        | DecimalLiteral(_)
        | EnumLiteral { .. }
        | BitLiteral { .. }
        | StrLiteral(_) => {
            return StorePattern::NotProductive(stmt);
        }
        NewtypeDestructure { arguments, .. } => match arguments.as_slice() {
            [(pattern, _layout)] => {
                return store_pattern_help(env, procs, layout_cache, pattern, outer_symbol, stmt);
            }
            _ => {
                let mut fields = Vec::with_capacity_in(arguments.len(), env.arena);
                fields.extend(arguments.iter().map(|x| x.1));

                let layout = Layout::struct_no_name_order(fields.into_bump_slice());

                return store_newtype_pattern(
                    env,
                    procs,
                    layout_cache,
                    outer_symbol,
                    &layout,
                    arguments,
                    stmt,
                );
            }
        },
        AppliedTag {
            arguments,
            layout,
            tag_id,
            ..
        } => {
            return store_tag_pattern(
                env,
                procs,
                layout_cache,
                outer_symbol,
                *layout,
                arguments,
                *tag_id,
                stmt,
            );
        }
        OpaqueUnwrap { argument, .. } => {
            let (pattern, _layout) = &**argument;
            return store_pattern_help(env, procs, layout_cache, pattern, outer_symbol, stmt);
        }

        RecordDestructure(destructs, [_single_field]) => {
            for destruct in destructs {
                match &destruct.typ {
                    DestructType::Required(symbol) => {
                        let specialization_symbol = procs
                            .symbol_specializations
                            .remove_single(*symbol)
                            // Can happen when the symbol was never used under this body, and hence has no
                            // requested specialization.
                            .unwrap_or(*symbol);

                        substitute_in_exprs(
                            env.arena,
                            &mut stmt,
                            specialization_symbol,
                            outer_symbol,
                        );
                    }
                    DestructType::Guard(guard_pattern) => {
                        return store_pattern_help(
                            env,
                            procs,
                            layout_cache,
                            guard_pattern,
                            outer_symbol,
                            stmt,
                        );
                    }
                }
            }
        }
        RecordDestructure(destructs, sorted_fields) => {
            let mut is_productive = false;
            for (index, destruct) in destructs.iter().enumerate().rev() {
                match store_record_destruct(
                    env,
                    procs,
                    layout_cache,
                    destruct,
                    index as u64,
                    outer_symbol,
                    sorted_fields,
                    stmt,
                ) {
                    StorePattern::Productive(new) => {
                        is_productive = true;
                        stmt = new;
                    }
                    StorePattern::NotProductive(new) => {
                        stmt = new;
                    }
                }
            }

            if !is_productive {
                return StorePattern::NotProductive(stmt);
            }
        }
    }

    StorePattern::Productive(stmt)
}

#[allow(clippy::too_many_arguments)]
fn store_tag_pattern<'a>(
    env: &mut Env<'a, '_>,
    procs: &mut Procs<'a>,
    layout_cache: &mut LayoutCache<'a>,
    structure: Symbol,
    union_layout: UnionLayout<'a>,
    arguments: &[(Pattern<'a>, Layout<'a>)],
    tag_id: TagIdIntType,
    mut stmt: Stmt<'a>,
) -> StorePattern<'a> {
    use Pattern::*;

    let mut is_productive = false;

    for (index, (argument, arg_layout)) in arguments.iter().enumerate().rev() {
        let mut arg_layout = *arg_layout;

        if let Layout::RecursivePointer = arg_layout {
            arg_layout = Layout::Union(union_layout);
        }

        let load = Expr::UnionAtIndex {
            index: index as u64,
            structure,
            tag_id,
            union_layout,
        };

        match argument {
            Identifier(symbol) => {
                // Pattern can define only one specialization
                let symbol = procs
                    .symbol_specializations
                    .remove_single(*symbol)
                    .unwrap_or(*symbol);

                // store immediately in the given symbol
                stmt = Stmt::Let(symbol, load, arg_layout, env.arena.alloc(stmt));
                is_productive = true;
            }
            Underscore => {
                // ignore
            }
            IntLiteral(_, _)
            | FloatLiteral(_, _)
            | DecimalLiteral(_)
            | EnumLiteral { .. }
            | BitLiteral { .. }
            | StrLiteral(_) => {}
            _ => {
                // store the field in a symbol, and continue matching on it
                let symbol = env.unique_symbol();

                // first recurse, continuing to unpack symbol
                match store_pattern_help(env, procs, layout_cache, argument, symbol, stmt) {
                    StorePattern::Productive(new) => {
                        is_productive = true;
                        stmt = new;
                        // only if we bind one of its (sub)fields to a used name should we
                        // extract the field
                        stmt = Stmt::Let(symbol, load, arg_layout, env.arena.alloc(stmt));
                    }
                    StorePattern::NotProductive(new) => {
                        // do nothing
                        stmt = new;
                    }
                }
            }
        }
    }

    if is_productive {
        StorePattern::Productive(stmt)
    } else {
        StorePattern::NotProductive(stmt)
    }
}

#[allow(clippy::too_many_arguments)]
fn store_newtype_pattern<'a>(
    env: &mut Env<'a, '_>,
    procs: &mut Procs<'a>,
    layout_cache: &mut LayoutCache<'a>,
    structure: Symbol,
    layout: &Layout<'a>,
    arguments: &[(Pattern<'a>, Layout<'a>)],
    mut stmt: Stmt<'a>,
) -> StorePattern<'a> {
    use Pattern::*;

    let mut arg_layouts = Vec::with_capacity_in(arguments.len(), env.arena);
    let mut is_productive = false;

    for (_, layout) in arguments {
        arg_layouts.push(*layout);
    }

    for (index, (argument, arg_layout)) in arguments.iter().enumerate().rev() {
        let mut arg_layout = *arg_layout;

        if let Layout::RecursivePointer = arg_layout {
            arg_layout = *layout;
        }

        let load = Expr::StructAtIndex {
            index: index as u64,
            field_layouts: arg_layouts.clone().into_bump_slice(),
            structure,
        };

        match argument {
            Identifier(symbol) => {
                // store immediately in the given symbol, removing it specialization if it had any
                let specialization_symbol = procs
                    .symbol_specializations
                    .remove_single(*symbol)
                    // Can happen when the symbol was never used under this body, and hence has no
                    // requested specialization.
                    .unwrap_or(*symbol);

                stmt = Stmt::Let(
                    specialization_symbol,
                    load,
                    arg_layout,
                    env.arena.alloc(stmt),
                );
                is_productive = true;
            }
            Underscore => {
                // ignore
            }
            IntLiteral(_, _)
            | FloatLiteral(_, _)
            | DecimalLiteral(_)
            | EnumLiteral { .. }
            | BitLiteral { .. }
            | StrLiteral(_) => {}
            _ => {
                // store the field in a symbol, and continue matching on it
                let symbol = env.unique_symbol();

                // first recurse, continuing to unpack symbol
                match store_pattern_help(env, procs, layout_cache, argument, symbol, stmt) {
                    StorePattern::Productive(new) => {
                        is_productive = true;
                        stmt = new;
                        // only if we bind one of its (sub)fields to a used name should we
                        // extract the field
                        stmt = Stmt::Let(symbol, load, arg_layout, env.arena.alloc(stmt));
                    }
                    StorePattern::NotProductive(new) => {
                        // do nothing
                        stmt = new;
                    }
                }
            }
        }
    }

    if is_productive {
        StorePattern::Productive(stmt)
    } else {
        StorePattern::NotProductive(stmt)
    }
}

#[allow(clippy::too_many_arguments)]
fn store_record_destruct<'a>(
    env: &mut Env<'a, '_>,
    procs: &mut Procs<'a>,
    layout_cache: &mut LayoutCache<'a>,
    destruct: &RecordDestruct<'a>,
    index: u64,
    outer_symbol: Symbol,
    sorted_fields: &'a [Layout<'a>],
    mut stmt: Stmt<'a>,
) -> StorePattern<'a> {
    use Pattern::*;

    let load = Expr::StructAtIndex {
        index,
        field_layouts: sorted_fields,
        structure: outer_symbol,
    };

    match &destruct.typ {
        DestructType::Required(symbol) => {
            // A destructure can define at most one specialization!
            // Remove any requested specializations for this name now, since this is the definition site.
            let specialization_symbol = procs
                .symbol_specializations
                .remove_single(*symbol)
                // Can happen when the symbol was never used under this body, and hence has no
                // requested specialization.
                .unwrap_or(*symbol);

            stmt = Stmt::Let(
                specialization_symbol,
                load,
                destruct.layout,
                env.arena.alloc(stmt),
            );
        }
        DestructType::Guard(guard_pattern) => match &guard_pattern {
            Identifier(symbol) => {
                let specialization_symbol = procs
                    .symbol_specializations
                    .remove_single(*symbol)
                    // Can happen when the symbol was never used under this body, and hence has no
                    // requested specialization.
                    .unwrap_or(*symbol);

                stmt = Stmt::Let(
                    specialization_symbol,
                    load,
                    destruct.layout,
                    env.arena.alloc(stmt),
                );
            }
            Underscore => {
                // important that this is special-cased to do nothing: mono record patterns will extract all the
                // fields, but those not bound in the source code are guarded with the underscore
                // pattern. So given some record `{ x : a, y : b }`, a match
                //
                // { x } -> ...
                //
                // is actually
                //
                // { x, y: _ } -> ...
                //
                // internally. But `y` is never used, so we must make sure it't not stored/loaded.
                return StorePattern::NotProductive(stmt);
            }
            IntLiteral(_, _)
            | FloatLiteral(_, _)
            | DecimalLiteral(_)
            | EnumLiteral { .. }
            | BitLiteral { .. }
            | StrLiteral(_) => {
                return StorePattern::NotProductive(stmt);
            }

            _ => {
                let symbol = env.unique_symbol();

                match store_pattern_help(env, procs, layout_cache, guard_pattern, symbol, stmt) {
                    StorePattern::Productive(new) => {
                        stmt = new;
                        stmt = Stmt::Let(symbol, load, destruct.layout, env.arena.alloc(stmt));
                    }
                    StorePattern::NotProductive(stmt) => return StorePattern::NotProductive(stmt),
                }
            }
        },
    }

    StorePattern::Productive(stmt)
}

/// We want to re-use symbols that are not function symbols
/// for any other expression, we create a new symbol, and will
/// later make sure it gets assigned the correct value.

#[derive(Debug)]
enum ReuseSymbol {
    Imported(Symbol),
    LocalFunction(Symbol),
    Value(Symbol),
    UnspecializedExpr(Symbol),
    NotASymbol,
}

fn can_reuse_symbol<'a>(
    env: &mut Env<'a, '_>,
    procs: &Procs<'a>,
    expr: &roc_can::expr::Expr,
    expr_var: Variable,
) -> ReuseSymbol {
    use roc_can::expr::Expr::*;
    use ReuseSymbol::*;

    let symbol = match expr {
        AbilityMember(member, specialization_id, _) => {
            late_resolve_ability_specialization(env, *member, *specialization_id, expr_var)
        }
        Var(symbol) => *symbol,
        _ => return NotASymbol,
    };

    let arguments = [
        Symbol::ARG_1,
        Symbol::ARG_2,
        Symbol::ARG_3,
        Symbol::ARG_4,
        Symbol::ARG_5,
        Symbol::ARG_6,
        Symbol::ARG_7,
    ];

    if arguments.contains(&symbol) {
        Value(symbol)
    } else if env.is_imported_symbol(symbol) {
        Imported(symbol)
    } else if procs.partial_procs.contains_key(symbol) {
        LocalFunction(symbol)
    } else if procs.ability_member_aliases.get(symbol).is_some() {
        UnspecializedExpr(symbol)
    } else {
        Value(symbol)
    }
}

fn possible_reuse_symbol_or_specialize<'a>(
    env: &mut Env<'a, '_>,
    procs: &mut Procs<'a>,
    layout_cache: &mut LayoutCache<'a>,
    expr: &roc_can::expr::Expr,
    var: Variable,
) -> Symbol {
    match can_reuse_symbol(env, procs, expr, var) {
        ReuseSymbol::Value(symbol) => {
            procs
                .symbol_specializations
                .get_or_insert(env, layout_cache, symbol, var)
        }
        _ => env.unique_symbol(),
    }
}

fn handle_variable_aliasing<'a, BuildRest>(
    env: &mut Env<'a, '_>,
    procs: &mut Procs<'a>,
    layout_cache: &mut LayoutCache<'a>,
    variable: Variable,
    left: Symbol,
    right: Symbol,
    build_rest: BuildRest,
) -> Stmt<'a>
where
    BuildRest: FnOnce(&mut Env<'a, '_>, &mut Procs<'a>, &mut LayoutCache<'a>) -> Stmt<'a>,
{
    // 1. Handle references to ability members - we could be aliasing an ability member, or another
    //    alias to an ability member.
    {
        let is_ability_member = env
            .abilities
            .with_module_abilities_store(env.home, |store| store.is_ability_member_name(right));

        if is_ability_member {
            procs
                .ability_member_aliases
                .insert(left, AbilityMember(right));
            return build_rest(env, procs, layout_cache);
        }
        if let Some(&ability_member) = procs.ability_member_aliases.get(right) {
            procs.ability_member_aliases.insert(left, ability_member);
            return build_rest(env, procs, layout_cache);
        }
    }

    // 2. Handle references to a known proc - again, we may be either aliasing the proc, or another
    //    alias to a proc.
    if procs.partial_procs.contains_key(right) {
        // This is an alias to a function defined in this module.
        // Attach the alias, then build the rest of the module, so that we reference and specialize
        // the correct proc.
        procs.partial_procs.insert_alias(left, right);
        return build_rest(env, procs, layout_cache);
    }

    // Otherwise we're dealing with an alias whose usages will tell us what specializations we
    // need. So let's figure those out first.
    let result = build_rest(env, procs, layout_cache);

    // The specializations we wanted of the symbol on the LHS of this alias.
    let needed_specializations_of_left = procs.symbol_specializations.remove(left);

    if procs.is_imported_module_thunk(right) {
        // if this is an imported symbol, then we must make sure it is
        // specialized, and wrap the original in a function pointer.
        let mut result = result;
        for (_, (variable, left)) in needed_specializations_of_left {
            add_needed_external(procs, env, variable, LambdaName::no_niche(right));

            let res_layout = layout_cache.from_var(env.arena, variable, env.subs);
            let layout = return_on_layout_error!(env, res_layout);

            result = force_thunk(env, right, layout, left, env.arena.alloc(result));
        }
        result
    } else if env.is_imported_symbol(right) {
        // if this is an imported symbol, then we must make sure it is
        // specialized, and wrap the original in a function pointer.
        add_needed_external(procs, env, variable, LambdaName::no_niche(right));

        // then we must construct its closure; since imported symbols have no closure, we use the empty struct
        let_empty_struct(left, env.arena.alloc(result))
    } else {
        // Otherwise, we are referencing a non-proc value.

        // We need to lift all specializations of "left" to be specializations of "right".
        let mut scratchpad_update_specializations = std::vec::Vec::new();

        let left_had_specialization_symbols = needed_specializations_of_left.len() > 0;

        for (specialization_mark, (specialized_var, specialized_sym)) in
            needed_specializations_of_left
        {
            let old_specialized_sym = procs.symbol_specializations.get_or_insert_known(
                right,
                specialization_mark,
                specialized_var,
                specialized_sym,
            );

            if let Some((_, old_specialized_sym)) = old_specialized_sym {
                scratchpad_update_specializations.push((old_specialized_sym, specialized_sym));
            }
        }

        let mut result = result;
        if left_had_specialization_symbols {
            // If the symbol is specialized, only the specializations need to be updated.
            for (old_specialized_sym, specialized_sym) in
                scratchpad_update_specializations.into_iter()
            {
                substitute_in_exprs(env.arena, &mut result, old_specialized_sym, specialized_sym);
            }
        } else {
            substitute_in_exprs(env.arena, &mut result, left, right);
        }

        result
    }
}

fn force_thunk<'a>(
    env: &mut Env<'a, '_>,
    thunk_name: Symbol,
    layout: Layout<'a>,
    assigned: Symbol,
    hole: &'a Stmt<'a>,
) -> Stmt<'a> {
    let call = self::Call {
        call_type: CallType::ByName {
            name: LambdaName::no_niche(thunk_name),
            ret_layout: env.arena.alloc(layout),
            arg_layouts: &[],
            specialization_id: env.next_call_specialization_id(),
        },
        arguments: &[],
    };

    build_call(env, call, assigned, layout, env.arena.alloc(hole))
}

fn let_empty_struct<'a>(assigned: Symbol, hole: &'a Stmt<'a>) -> Stmt<'a> {
    Stmt::Let(assigned, Expr::Struct(&[]), Layout::UNIT, hole)
}

/// If the symbol is a function or polymorphic value, make sure it is properly specialized
fn specialize_symbol<'a>(
    env: &mut Env<'a, '_>,
    procs: &mut Procs<'a>,
    layout_cache: &mut LayoutCache<'a>,
    arg_var: Option<Variable>,
    symbol: Symbol,
    result: Stmt<'a>,
    original: Symbol,
) -> Stmt<'a> {
    match procs.get_partial_proc(original) {
        None => {
            match arg_var {
                Some(arg_var) if env.is_imported_symbol(original) => {
                    let raw = match layout_cache.raw_from_var(env.arena, arg_var, env.subs) {
                        Ok(v) => v,
                        Err(e) => return_on_layout_error_help!(env, e),
                    };

                    if procs.is_imported_module_thunk(original) {
                        let layout = match raw {
                            RawFunctionLayout::ZeroArgumentThunk(layout) => layout,
                            RawFunctionLayout::Function(_, lambda_set, _) => {
                                Layout::LambdaSet(lambda_set)
                            }
                        };

                        let raw = RawFunctionLayout::ZeroArgumentThunk(layout);
                        let top_level =
                            ProcLayout::from_raw(env.arena, raw, CapturesNiche::no_niche());

                        procs.insert_passed_by_name(
                            env,
                            arg_var,
                            LambdaName::no_niche(original),
                            top_level,
                            layout_cache,
                        );

                        force_thunk(env, original, layout, symbol, env.arena.alloc(result))
                    } else {
                        // Imported symbol, so it must have no captures niche (since
                        // top-levels can't capture)
                        let top_level =
                            ProcLayout::from_raw(env.arena, raw, CapturesNiche::no_niche());
                        procs.insert_passed_by_name(
                            env,
                            arg_var,
                            LambdaName::no_niche(original),
                            top_level,
                            layout_cache,
                        );

                        let_empty_struct(symbol, env.arena.alloc(result))
                    }
                }

                _ => {
                    // danger: a foreign symbol may not be specialized!
                    debug_assert!(
                        !env.is_imported_symbol(original),
                        "symbol {:?} while processing module {:?}",
                        original,
                        (env.home, &arg_var),
                    );
                    result
                }
            }
        }

        Some(partial_proc) => {
            let arg_var = arg_var.unwrap_or(partial_proc.annotation);
            // this symbol is a function, that is used by-name (e.g. as an argument to another
            // function). Register it with the current variable, then create a function pointer
            // to it in the IR.
            let res_layout = return_on_layout_error!(
                env,
                layout_cache.raw_from_var(env.arena, arg_var, env.subs,)
            );

            // we have three kinds of functions really. Plain functions, closures by capture,
            // and closures by unification. Here we record whether this function captures
            // anything.
            let captures = partial_proc.captured_symbols.captures();
            let captured = partial_proc.captured_symbols;

            match res_layout {
                RawFunctionLayout::Function(_, lambda_set, _) => {
                    if captures {
                        let symbols = match captured {
                            CapturedSymbols::Captured(captured_symbols) => {
                                Vec::from_iter_in(captured_symbols.iter(), env.arena)
                                    .into_bump_slice()
                            }
                            CapturedSymbols::None => unreachable!(),
                        };

                        let lambda_name = find_lambda_name(
                            env,
                            layout_cache,
                            lambda_set,
                            original,
                            symbols.iter().copied(),
                        );

                        // define the function pointer
                        let function_ptr_layout = ProcLayout::from_raw(
                            env.arena,
                            res_layout,
                            lambda_name.captures_niche(),
                        );

                        // this is a closure by capture, meaning it itself captures local variables.
                        procs.insert_passed_by_name(
                            env,
                            arg_var,
                            lambda_name,
                            function_ptr_layout,
                            layout_cache,
                        );

                        let closure_data = symbol;

                        construct_closure_data(
                            env,
                            lambda_set,
                            lambda_name,
                            symbols.iter().copied(),
                            closure_data,
                            env.arena.alloc(result),
                        )
                    } else if procs.is_module_thunk(original) {
                        // this is a 0-argument thunk

                        // TODO suspicious
                        // let layout = Layout::Closure(argument_layouts, lambda_set, ret_layout);
                        // panic!("suspicious");
                        let layout = Layout::LambdaSet(lambda_set);
                        let top_level =
                            ProcLayout::new(env.arena, &[], CapturesNiche::no_niche(), layout);
                        procs.insert_passed_by_name(
                            env,
                            arg_var,
                            LambdaName::no_niche(original),
                            top_level,
                            layout_cache,
                        );

                        force_thunk(env, original, layout, symbol, env.arena.alloc(result))
                    } else {
                        // even though this function may not itself capture,
                        // unification may still cause it to have an extra argument
                        let lambda_name =
                            find_lambda_name(env, layout_cache, lambda_set, original, &[]);

                        debug_assert!(lambda_name.no_captures());

                        // define the function pointer
                        let function_ptr_layout = ProcLayout::from_raw(
                            env.arena,
                            res_layout,
                            lambda_name.captures_niche(),
                        );

                        procs.insert_passed_by_name(
                            env,
                            arg_var,
                            lambda_name,
                            function_ptr_layout,
                            layout_cache,
                        );

                        construct_closure_data(
                            env,
                            lambda_set,
                            lambda_name,
                            &[],
                            symbol,
                            env.arena.alloc(result),
                        )
                    }
                }
                RawFunctionLayout::ZeroArgumentThunk(ret_layout) => {
                    // this is a 0-argument thunk
                    let top_level =
                        ProcLayout::new(env.arena, &[], CapturesNiche::no_niche(), ret_layout);
                    procs.insert_passed_by_name(
                        env,
                        arg_var,
                        LambdaName::no_niche(original),
                        top_level,
                        layout_cache,
                    );

                    force_thunk(env, original, ret_layout, symbol, env.arena.alloc(result))
                }
            }
        }
    }
}

fn assign_to_symbol<'a>(
    env: &mut Env<'a, '_>,
    procs: &mut Procs<'a>,
    layout_cache: &mut LayoutCache<'a>,
    arg_var: Variable,
    loc_arg: Loc<roc_can::expr::Expr>,
    symbol: Symbol,
    result: Stmt<'a>,
) -> Stmt<'a> {
    use ReuseSymbol::*;
    match can_reuse_symbol(env, procs, &loc_arg.value, arg_var) {
        Imported(original) | LocalFunction(original) | UnspecializedExpr(original) => {
            // for functions we must make sure they are specialized correctly
            specialize_symbol(
                env,
                procs,
                layout_cache,
                Some(arg_var),
                symbol,
                result,
                original,
            )
        }
        Value(_symbol) => result,
        NotASymbol => with_hole(
            env,
            loc_arg.value,
            arg_var,
            procs,
            layout_cache,
            symbol,
            env.arena.alloc(result),
        ),
    }
}

fn assign_to_symbols<'a, I>(
    env: &mut Env<'a, '_>,
    procs: &mut Procs<'a>,
    layout_cache: &mut LayoutCache<'a>,
    iter: I,
    mut result: Stmt<'a>,
) -> Stmt<'a>
where
    I: Iterator<Item = ((Variable, Loc<roc_can::expr::Expr>), &'a Symbol)>,
{
    for ((arg_var, loc_arg), symbol) in iter {
        result = assign_to_symbol(env, procs, layout_cache, arg_var, loc_arg, *symbol, result);
    }

    result
}

fn add_needed_external<'a>(
    procs: &mut Procs<'a>,
    env: &mut Env<'a, '_>,
    fn_var: Variable,
    name: LambdaName<'a>,
) {
    // call of a function that is not in this module
    use hashbrown::hash_map::Entry::{Occupied, Vacant};

    let existing = match procs.externals_we_need.entry(name.name().module_id()) {
        Vacant(entry) => entry.insert(ExternalSpecializations::new()),
        Occupied(entry) => entry.into_mut(),
    };

    existing.insert_external(name, env.subs, fn_var);
}

fn build_call<'a>(
    _env: &mut Env<'a, '_>,
    call: Call<'a>,
    assigned: Symbol,
    return_layout: Layout<'a>,
    hole: &'a Stmt<'a>,
) -> Stmt<'a> {
    Stmt::Let(assigned, Expr::Call(call), return_layout, hole)
}

/// See https://github.com/rtfeldman/roc/issues/1549
///
/// What happened is that a function has a type error, but the arguments are not processed.
/// That means specializations were missing. Normally that is not a problem, but because
/// of our closure strategy, internal functions can "leak". That's what happened here.
///
/// The solution is to evaluate the arguments as normal, and only when calling the function give an error
fn evaluate_arguments_then_runtime_error<'a>(
    env: &mut Env<'a, '_>,
    procs: &mut Procs<'a>,
    layout_cache: &mut LayoutCache<'a>,
    msg: String,
    loc_args: std::vec::Vec<(Variable, Loc<roc_can::expr::Expr>)>,
) -> Stmt<'a> {
    let arena = env.arena;

    // eventually we will throw this runtime error
    let result = Stmt::RuntimeError(env.arena.alloc(msg));

    // but, we also still evaluate and specialize the arguments to give better error messages
    let arg_symbols = Vec::from_iter_in(
        loc_args.iter().map(|(var, arg_expr)| {
            possible_reuse_symbol_or_specialize(env, procs, layout_cache, &arg_expr.value, *var)
        }),
        arena,
    )
    .into_bump_slice();

    let iter = loc_args.into_iter().rev().zip(arg_symbols.iter().rev());
    assign_to_symbols(env, procs, layout_cache, iter, result)
}

#[allow(clippy::too_many_arguments)]
fn call_by_name<'a>(
    env: &mut Env<'a, '_>,
    procs: &mut Procs<'a>,
    fn_var: Variable,
    proc_name: Symbol,
    loc_args: std::vec::Vec<(Variable, Loc<roc_can::expr::Expr>)>,
    layout_cache: &mut LayoutCache<'a>,
    assigned: Symbol,
    hole: &'a Stmt<'a>,
) -> Stmt<'a> {
    // Register a pending_specialization for this function
    match layout_cache.raw_from_var(env.arena, fn_var, env.subs) {
        Err(LayoutProblem::UnresolvedTypeVar(var)) => {
            let msg = format!(
                "Hit an unresolved type variable {:?} when creating a layout for {:?} (var {:?})",
                var, proc_name, fn_var
            );

            evaluate_arguments_then_runtime_error(env, procs, layout_cache, msg, loc_args)
        }
        Err(LayoutProblem::Erroneous) => {
            let msg = format!(
                "Hit an erroneous type when creating a layout for {:?}",
                proc_name
            );

            evaluate_arguments_then_runtime_error(env, procs, layout_cache, msg, loc_args)
        }
        Ok(RawFunctionLayout::Function(arg_layouts, lambda_set, ret_layout)) => {
            if procs.is_module_thunk(proc_name) {
                if loc_args.is_empty() {
                    call_by_name_module_thunk(
                        env,
                        procs,
                        fn_var,
                        proc_name,
                        env.arena.alloc(Layout::LambdaSet(lambda_set)),
                        layout_cache,
                        assigned,
                        hole,
                    )
                } else {
                    // here we turn a call to a module thunk into forcing of that thunk
                    // the thunk represents the closure environment for the body, so we then match
                    // on the closure environment to perform the call that the body represents.
                    //
                    // Example:
                    //
                    // > main = parseA  "foo" "bar"
                    // > parseA = Str.concat

                    let closure_data_symbol = env.unique_symbol();

                    let arena = env.arena;
                    let arg_symbols = Vec::from_iter_in(
                        loc_args.iter().map(|(arg_var, arg_expr)| {
                            possible_reuse_symbol_or_specialize(
                                env,
                                procs,
                                layout_cache,
                                &arg_expr.value,
                                *arg_var,
                            )
                        }),
                        arena,
                    )
                    .into_bump_slice();

                    debug_assert_eq!(arg_symbols.len(), arg_layouts.len());

                    let result = match_on_lambda_set(
                        env,
                        procs,
                        lambda_set,
                        closure_data_symbol,
                        arg_symbols,
                        arg_layouts,
                        ret_layout,
                        assigned,
                        hole,
                    );

                    let result = call_by_name_module_thunk(
                        env,
                        procs,
                        fn_var,
                        proc_name,
                        env.arena.alloc(Layout::LambdaSet(lambda_set)),
                        layout_cache,
                        closure_data_symbol,
                        env.arena.alloc(result),
                    );

                    let iter = loc_args.into_iter().rev().zip(arg_symbols.iter().rev());
                    assign_to_symbols(env, procs, layout_cache, iter, result)
                }
            } else {
                call_by_name_help(
                    env,
                    procs,
                    fn_var,
                    proc_name,
                    loc_args,
                    lambda_set,
                    arg_layouts,
                    ret_layout,
                    layout_cache,
                    assigned,
                    hole,
                )
            }
        }
        Ok(RawFunctionLayout::ZeroArgumentThunk(ret_layout)) => {
            if procs.is_module_thunk(proc_name) {
                // here we turn a call to a module thunk into  forcing of that thunk
                call_by_name_module_thunk(
                    env,
                    procs,
                    fn_var,
                    proc_name,
                    env.arena.alloc(ret_layout),
                    layout_cache,
                    assigned,
                    hole,
                )
            } else if env.is_imported_symbol(proc_name) {
                add_needed_external(procs, env, fn_var, LambdaName::no_niche(proc_name));
                force_thunk(env, proc_name, ret_layout, assigned, hole)
            } else {
                panic!("most likely we're trying to call something that is not a function");
            }
        }
    }
}

#[allow(clippy::too_many_arguments)]
fn call_by_name_help<'a>(
    env: &mut Env<'a, '_>,
    procs: &mut Procs<'a>,
    fn_var: Variable,
    proc_name: Symbol,
    loc_args: std::vec::Vec<(Variable, Loc<roc_can::expr::Expr>)>,
    lambda_set: LambdaSet<'a>,
    argument_layouts: &'a [Layout<'a>],
    ret_layout: &'a Layout<'a>,
    layout_cache: &mut LayoutCache<'a>,
    assigned: Symbol,
    hole: &'a Stmt<'a>,
) -> Stmt<'a> {
    let original_fn_var = fn_var;
    let arena = env.arena;

    // the arguments given to the function, stored in symbols
    let mut field_symbols = Vec::with_capacity_in(loc_args.len(), arena);
    field_symbols.extend(loc_args.iter().map(|(arg_var, arg_expr)| {
        possible_reuse_symbol_or_specialize(env, procs, layout_cache, &arg_expr.value, *arg_var)
    }));

    // THEORY: with a call by name, there are three options:
    //   - this is actually a thunk, and the lambda set is empty
    //   - the name references a function directly, like `main = \x -> ...`. In this case the
    //     lambda set includes only the function itself, and hence there is exactly one captures
    //     niche for the function.
    //   - the name references a value that yields a function, like
    //     `main = if b then \x -> .. else \y -> ..`. In that case the name being called never
    //     actually appears in the lambda set, and in fact has no capture set, and hence no
    //     captures niche.
    // So, if this function has any captures niche, it will be the first one.
    let mut iter_lambda_names = lambda_set
        .iter_set()
        .filter(|lam_name| lam_name.name() == proc_name);
    let proc_name = match iter_lambda_names.next() {
        Some(name) => {
            debug_assert!(
                iter_lambda_names.next().is_none(),
                "Somehow, call by name for {:?} has multiple capture niches: {:?}",
                proc_name,
                lambda_set
            );
            name
        }
        None => LambdaName::no_niche(proc_name),
    };

    // If required, add an extra argument to the layout that is the captured environment
    // afterwards, we MUST make sure the number of arguments in the layout matches the
    // number of arguments actually passed.
    let top_level_layout = {
        let argument_layouts = lambda_set.extend_argument_list(env.arena, argument_layouts);
        ProcLayout::new(
            env.arena,
            argument_layouts,
            proc_name.captures_niche(),
            *ret_layout,
        )
    };

    // the variables of the given arguments
    let mut pattern_vars = Vec::with_capacity_in(loc_args.len(), arena);
    for (var, _) in &loc_args {
        match layout_cache.from_var(env.arena, *var, env.subs) {
            Ok(_) => {
                pattern_vars.push(*var);
            }
            Err(_) => {
                // One of this function's arguments code gens to a runtime error,
                // so attempting to call it will immediately crash.
                return Stmt::RuntimeError("TODO runtime error for invalid layout");
            }
        }
    }

    // If we've already specialized this one, no further work is needed.
    if procs
        .specialized
        .is_specialized(proc_name.name(), &top_level_layout)
    {
        debug_assert_eq!(
            argument_layouts.len(),
            field_symbols.len(),
            "see call_by_name for background (scroll down a bit), function is {:?}",
            proc_name,
        );
        call_specialized_proc(
            env,
            procs,
            proc_name,
            lambda_set,
            RawFunctionLayout::Function(argument_layouts, lambda_set, ret_layout),
            top_level_layout,
            field_symbols.into_bump_slice(),
            loc_args,
            layout_cache,
            assigned,
            hole,
        )
    } else if env.is_imported_symbol(proc_name.name()) {
        add_needed_external(procs, env, original_fn_var, proc_name);

        debug_assert_ne!(proc_name.name().module_id(), ModuleId::ATTR);

        if procs.is_imported_module_thunk(proc_name.name()) {
            force_thunk(
                env,
                proc_name.name(),
                Layout::LambdaSet(lambda_set),
                assigned,
                hole,
            )
        } else if field_symbols.is_empty() {
            // this is a case like `Str.concat`, an imported standard function, applied to zero arguments

            // imported symbols cannot capture anything
            let captured = &[];
            debug_assert!(proc_name.no_captures());

            construct_closure_data(env, lambda_set, proc_name, captured, assigned, hole)
        } else {
            debug_assert_eq!(
                argument_layouts.len(),
                field_symbols.len(),
                "see call_by_name for background (scroll down a bit), function is {:?}",
                proc_name,
            );

            let field_symbols = field_symbols.into_bump_slice();

            let call = self::Call {
                call_type: CallType::ByName {
                    name: proc_name,
                    ret_layout,
                    arg_layouts: argument_layouts,
                    specialization_id: env.next_call_specialization_id(),
                },
                arguments: field_symbols,
            };

            let result = build_call(env, call, assigned, *ret_layout, hole);

            let iter = loc_args.into_iter().rev().zip(field_symbols.iter().rev());
            assign_to_symbols(env, procs, layout_cache, iter, result)
        }
    } else {
        // When requested (that is, when procs.pending_specializations is `Some`),
        // store a pending specialization rather than specializing immediately.
        //
        // We do this so that we can do specialization in two passes: first,
        // build the mono_expr with all the specialized calls in place (but
        // no specializations performed yet), and then second, *after*
        // de-duplicating requested specializations (since multiple modules
        // which could be getting monomorphized in parallel might request
        // the same specialization independently), we work through the
        // queue of pending specializations to complete each specialization
        // exactly once.
        if procs.is_module_thunk(proc_name.name()) {
            debug_assert!(top_level_layout.arguments.is_empty());
        }

        match &mut procs.pending_specializations {
            PendingSpecializations::Finding(suspended) => {
                debug_assert!(!env.is_imported_symbol(proc_name.name()));

                // register the pending specialization, so this gets code genned later
                suspended.specialization(env.subs, proc_name, top_level_layout, fn_var);

                debug_assert_eq!(
                    argument_layouts.len(),
                    field_symbols.len(),
                    "see call_by_name for background (scroll down a bit), function is {:?}",
                    proc_name,
                );

                let field_symbols = field_symbols.into_bump_slice();

                call_specialized_proc(
                    env,
                    procs,
                    proc_name,
                    lambda_set,
                    RawFunctionLayout::Function(argument_layouts, lambda_set, ret_layout),
                    top_level_layout,
                    field_symbols,
                    loc_args,
                    layout_cache,
                    assigned,
                    hole,
                )
            }
            PendingSpecializations::Making => {
                let opt_partial_proc = procs.partial_procs.symbol_to_id(proc_name.name());

                let field_symbols = field_symbols.into_bump_slice();

                match opt_partial_proc {
                    Some(partial_proc) => {
                        // Mark this proc as in-progress, so if we're dealing with
                        // mutually recursive functions, we don't loop forever.
                        // (We had a bug around this before this system existed!)
                        procs
                            .specialized
                            .mark_in_progress(proc_name.name(), top_level_layout);

                        match specialize_variable(
                            env,
                            procs,
                            proc_name,
                            layout_cache,
                            fn_var,
                            &[],
                            partial_proc,
                        ) {
                            Ok((proc, layout)) => {
                                let proc_name = proc.name;
                                let function_layout = ProcLayout::from_raw(
                                    env.arena,
                                    layout,
                                    proc_name.captures_niche(),
                                );
                                procs.specialized.insert_specialized(
                                    proc_name.name(),
                                    function_layout,
                                    proc,
                                );

                                // now we just call our freshly-specialized function
                                call_specialized_proc(
                                    env,
                                    procs,
                                    proc_name,
                                    lambda_set,
                                    layout,
                                    function_layout,
                                    field_symbols,
                                    loc_args,
                                    layout_cache,
                                    assigned,
                                    hole,
                                )
                            }
                            Err(SpecializeFailure { attempted_layout }) => {
                                let proc = generate_runtime_error_function(
                                    env,
                                    proc_name.name(),
                                    attempted_layout,
                                );

                                let proc_name = proc.name;
                                let function_layout = ProcLayout::from_raw(
                                    env.arena,
                                    attempted_layout,
                                    proc_name.captures_niche(),
                                );
                                procs.specialized.insert_specialized(
                                    proc_name.name(),
                                    function_layout,
                                    proc,
                                );

                                call_specialized_proc(
                                    env,
                                    procs,
                                    proc_name,
                                    lambda_set,
                                    attempted_layout,
                                    function_layout,
                                    field_symbols,
                                    loc_args,
                                    layout_cache,
                                    assigned,
                                    hole,
                                )
                            }
                        }
                    }

                    None => {
                        unreachable!("Proc name {:?} is invalid", proc_name)
                    }
                }
            }
        }
    }
}

#[allow(clippy::too_many_arguments)]
fn call_by_name_module_thunk<'a>(
    env: &mut Env<'a, '_>,
    procs: &mut Procs<'a>,
    fn_var: Variable,
    proc_name: Symbol,
    ret_layout: &'a Layout<'a>,
    layout_cache: &mut LayoutCache<'a>,
    assigned: Symbol,
    hole: &'a Stmt<'a>,
) -> Stmt<'a> {
    let top_level_layout = ProcLayout::new(env.arena, &[], CapturesNiche::no_niche(), *ret_layout);

    let inner_layout = *ret_layout;

    // If we've already specialized this one, no further work is needed.
    let already_specialized = procs
        .specialized
        .is_specialized(proc_name, &top_level_layout);

    if already_specialized {
        force_thunk(env, proc_name, inner_layout, assigned, hole)
    } else {
        // When requested (that is, when procs.pending_specializations is `Some`),
        // store a pending specialization rather than specializing immediately.
        //
        // We do this so that we can do specialization in two passes: first,
        // build the mono_expr with all the specialized calls in place (but
        // no specializations performed yet), and then second, *after*
        // de-duplicating requested specializations (since multiple modules
        // which could be getting monomorphized in parallel might request
        // the same specialization independently), we work through the
        // queue of pending specializations to complete each specialization
        // exactly once.
        if procs.is_module_thunk(proc_name) {
            debug_assert!(top_level_layout.arguments.is_empty());
        }

        match &mut procs.pending_specializations {
            PendingSpecializations::Finding(suspended) => {
                debug_assert!(!env.is_imported_symbol(proc_name));

                // register the pending specialization, so this gets code genned later
                suspended.specialization(
                    env.subs,
                    LambdaName::no_niche(proc_name),
                    top_level_layout,
                    fn_var,
                );

                force_thunk(env, proc_name, inner_layout, assigned, hole)
            }
            PendingSpecializations::Making => {
                let opt_partial_proc = procs.partial_procs.symbol_to_id(proc_name);

                match opt_partial_proc {
                    Some(partial_proc) => {
                        // Mark this proc as in-progress, so if we're dealing with
                        // mutually recursive functions, we don't loop forever.
                        // (We had a bug around this before this system existed!)
                        procs
                            .specialized
                            .mark_in_progress(proc_name, top_level_layout);

                        match specialize_variable(
                            env,
                            procs,
                            LambdaName::no_niche(proc_name),
                            layout_cache,
                            fn_var,
                            &[],
                            partial_proc,
                        ) {
                            Ok((proc, raw_layout)) => {
                                debug_assert!(
                                    raw_layout.is_zero_argument_thunk(),
                                    "but actually {:?}",
                                    raw_layout
                                );

                                let was_present = procs
                                    .specialized
                                    .remove_specialized(proc_name, &top_level_layout);
                                debug_assert!(was_present);

                                procs.specialized.insert_specialized(
                                    proc_name,
                                    top_level_layout,
                                    proc,
                                );

                                force_thunk(env, proc_name, inner_layout, assigned, hole)
                            }
                            Err(SpecializeFailure { attempted_layout }) => {
                                let proc = generate_runtime_error_function(
                                    env,
                                    proc_name,
                                    attempted_layout,
                                );

                                let was_present = procs
                                    .specialized
                                    .remove_specialized(proc_name, &top_level_layout);
                                debug_assert!(was_present);

                                procs.specialized.insert_specialized(
                                    proc_name,
                                    top_level_layout,
                                    proc,
                                );

                                force_thunk(env, proc_name, inner_layout, assigned, hole)
                            }
                        }
                    }

                    None => {
                        unreachable!("Proc name {:?} is invalid", proc_name)
                    }
                }
            }
        }
    }
}

#[allow(clippy::too_many_arguments)]
fn call_specialized_proc<'a>(
    env: &mut Env<'a, '_>,
    procs: &mut Procs<'a>,
    proc_name: LambdaName<'a>,
    lambda_set: LambdaSet<'a>,
    layout: RawFunctionLayout<'a>,
    function_layout: ProcLayout<'a>,
    field_symbols: &'a [Symbol],
    loc_args: std::vec::Vec<(Variable, Loc<roc_can::expr::Expr>)>,
    layout_cache: &mut LayoutCache<'a>,
    assigned: Symbol,
    hole: &'a Stmt<'a>,
) -> Stmt<'a> {
    if field_symbols.is_empty() {
        debug_assert!(loc_args.is_empty());

        // This happens when we return a function, e.g.
        //
        // foo = Num.add
        //
        // Even though the layout (and type) are functions,
        // there are no arguments. This confuses our IR,
        // and we have to fix it here.
        match layout {
            RawFunctionLayout::Function(_, lambda_set, _) => {
                // when the body is a closure, the function will return the closure environment
                let call = self::Call {
                    call_type: CallType::ByName {
                        name: proc_name,
                        ret_layout: env.arena.alloc(function_layout.result),
                        arg_layouts: function_layout.arguments,
                        specialization_id: env.next_call_specialization_id(),
                    },
                    arguments: field_symbols,
                };

                // the closure argument is already added here (to get the right specialization)
                // but now we need to remove it because the `match_on_lambda_set` will add it again
                build_call(env, call, assigned, Layout::LambdaSet(lambda_set), hole)
            }
            RawFunctionLayout::ZeroArgumentThunk(_) => {
                unreachable!()
            }
        }
    } else {
        let iter = loc_args.into_iter().rev().zip(field_symbols.iter().rev());

        match procs
            .partial_procs
            .get_symbol(proc_name.name())
            .map(|pp| &pp.captured_symbols)
        {
            Some(&CapturedSymbols::Captured(captured_symbols)) => {
                let symbols =
                    Vec::from_iter_in(captured_symbols.iter(), env.arena).into_bump_slice();

                let closure_data_symbol = env.unique_symbol();

                // the closure argument is already added here (to get the right specialization)
                // but now we need to remove it because the `match_on_lambda_set` will add it again
                let mut argument_layouts =
                    Vec::from_iter_in(function_layout.arguments.iter().copied(), env.arena);
                argument_layouts.pop().unwrap();

                debug_assert_eq!(argument_layouts.len(), field_symbols.len(),);

                let new_hole = match_on_lambda_set(
                    env,
                    procs,
                    lambda_set,
                    closure_data_symbol,
                    field_symbols,
                    argument_layouts.into_bump_slice(),
                    env.arena.alloc(function_layout.result),
                    assigned,
                    hole,
                );

                let result = construct_closure_data(
                    env,
                    lambda_set,
                    proc_name,
                    symbols.iter().copied(),
                    closure_data_symbol,
                    env.arena.alloc(new_hole),
                );

                assign_to_symbols(env, procs, layout_cache, iter, result)
            }
            _ => {
                debug_assert_eq!(
                    function_layout.arguments.len(),
                    field_symbols.len(),
                    "function {:?} with layout {:#?} expects {:?} arguments, but is applied to {:?}",
                    proc_name,
                    function_layout,
                    function_layout.arguments.len(),
                    field_symbols.len(),
                );

                let call = self::Call {
                    call_type: CallType::ByName {
                        name: proc_name,
                        ret_layout: env.arena.alloc(function_layout.result),
                        arg_layouts: function_layout.arguments,
                        specialization_id: env.next_call_specialization_id(),
                    },
                    arguments: field_symbols,
                };

                let result = build_call(env, call, assigned, function_layout.result, hole);

                assign_to_symbols(env, procs, layout_cache, iter, result)
            }
        }
    }
}

/// A pattern, including possible problems (e.g. shadowing) so that
/// codegen can generate a runtime error if this pattern is reached.
#[derive(Clone, Debug, PartialEq)]
pub enum Pattern<'a> {
    Identifier(Symbol),
    Underscore,
    IntLiteral([u8; 16], IntWidth),
    FloatLiteral(u64, FloatWidth),
    DecimalLiteral([u8; 16]),
    BitLiteral {
        value: bool,
        tag_name: TagName,
        union: roc_exhaustive::Union,
    },
    EnumLiteral {
        tag_id: u8,
        tag_name: TagName,
        union: roc_exhaustive::Union,
    },
    StrLiteral(Box<str>),

    RecordDestructure(Vec<'a, RecordDestruct<'a>>, &'a [Layout<'a>]),
    NewtypeDestructure {
        tag_name: TagName,
        arguments: Vec<'a, (Pattern<'a>, Layout<'a>)>,
    },
    AppliedTag {
        tag_name: TagName,
        tag_id: TagIdIntType,
        arguments: Vec<'a, (Pattern<'a>, Layout<'a>)>,
        layout: UnionLayout<'a>,
        union: roc_exhaustive::Union,
    },
    OpaqueUnwrap {
        opaque: Symbol,
        argument: Box<(Pattern<'a>, Layout<'a>)>,
    },
}

#[derive(Clone, Debug, PartialEq)]
pub struct RecordDestruct<'a> {
    pub label: Lowercase,
    pub variable: Variable,
    pub layout: Layout<'a>,
    pub typ: DestructType<'a>,
}

#[derive(Clone, Debug, PartialEq)]
pub enum DestructType<'a> {
    Required(Symbol),
    Guard(Pattern<'a>),
}

#[derive(Clone, Debug, PartialEq)]
pub struct WhenBranch<'a> {
    pub patterns: Vec<'a, Pattern<'a>>,
    pub value: Expr<'a>,
    pub guard: Option<Stmt<'a>>,
}

#[allow(clippy::type_complexity)]
fn from_can_pattern<'a>(
    env: &mut Env<'a, '_>,
    procs: &mut Procs<'a>,
    layout_cache: &mut LayoutCache<'a>,
    can_pattern: &roc_can::pattern::Pattern,
) -> Result<
    (
        Pattern<'a>,
        Vec<'a, (Symbol, Variable, roc_can::expr::Expr)>,
    ),
    RuntimeError,
> {
    let mut assignments = Vec::new_in(env.arena);
    let pattern = from_can_pattern_help(env, procs, layout_cache, can_pattern, &mut assignments)?;

    Ok((pattern, assignments))
}

fn from_can_pattern_help<'a>(
    env: &mut Env<'a, '_>,
    procs: &mut Procs<'a>,
    layout_cache: &mut LayoutCache<'a>,
    can_pattern: &roc_can::pattern::Pattern,
    assignments: &mut Vec<'a, (Symbol, Variable, roc_can::expr::Expr)>,
) -> Result<Pattern<'a>, RuntimeError> {
    use roc_can::pattern::Pattern::*;

    match can_pattern {
        Underscore => Ok(Pattern::Underscore),
        Identifier(symbol) => Ok(Pattern::Identifier(*symbol)),
        AbilityMemberSpecialization { ident, .. } => Ok(Pattern::Identifier(*ident)),
        IntLiteral(var, _, int_str, int, _bound) => Ok(make_num_literal_pattern(
            env,
            layout_cache,
            *var,
            int_str,
            IntOrFloatValue::Int(*int),
        )),
        FloatLiteral(var, _, float_str, float, _bound) => Ok(make_num_literal_pattern(
            env,
            layout_cache,
            *var,
            float_str,
            IntOrFloatValue::Float(*float),
        )),
        StrLiteral(v) => Ok(Pattern::StrLiteral(v.clone())),
        SingleQuote(c) => Ok(Pattern::IntLiteral(
            (*c as i128).to_ne_bytes(),
            IntWidth::I32,
        )),
        Shadowed(region, ident, _new_symbol) => Err(RuntimeError::Shadowing {
            original_region: *region,
            shadow: ident.clone(),
            kind: ShadowKind::Variable,
        }),
        UnsupportedPattern(region) => Err(RuntimeError::UnsupportedPattern(*region)),
        MalformedPattern(_problem, region) => {
            // TODO preserve malformed problem information here?
            Err(RuntimeError::UnsupportedPattern(*region))
        }
        OpaqueNotInScope(loc_ident) => {
            // TODO(opaques) should be `RuntimeError::OpaqueNotDefined`
            Err(RuntimeError::UnsupportedPattern(loc_ident.region))
        }
        NumLiteral(var, num_str, num, _bound) => Ok(make_num_literal_pattern(
            env,
            layout_cache,
            *var,
            num_str,
            IntOrFloatValue::Int(*num),
        )),

        AppliedTag {
            whole_var,
            tag_name,
            arguments,
            ..
        } => {
            use crate::layout::UnionVariant::*;
            use roc_exhaustive::Union;

            let res_variant =
                crate::layout::union_sorted_tags(env.arena, *whole_var, env.subs, env.target_info)
                    .map_err(Into::into);

            let variant = match res_variant {
                Ok(cached) => cached,
                Err(LayoutProblem::UnresolvedTypeVar(_)) => {
                    return Err(RuntimeError::UnresolvedTypeVar)
                }
                Err(LayoutProblem::Erroneous) => return Err(RuntimeError::ErroneousType),
            };

            let result = match variant {
                Never => unreachable!(
                    "there is no pattern of type `[]`, union var {:?}",
                    *whole_var
                ),
                Unit | UnitWithArguments => Pattern::EnumLiteral {
                    tag_id: 0,
                    tag_name: tag_name.clone(),
                    union: Union {
                        render_as: RenderAs::Tag,
                        alternatives: vec![Ctor {
                            tag_id: TagId(0),
                            name: CtorName::Tag(tag_name.clone()),
                            arity: 0,
                        }],
                    },
                },
                BoolUnion { ttrue, ffalse } => {
                    let (ttrue, ffalse) = (ttrue.expect_tag(), ffalse.expect_tag());
                    Pattern::BitLiteral {
                        value: tag_name == &ttrue,
                        tag_name: tag_name.clone(),
                        union: Union {
                            render_as: RenderAs::Tag,
                            alternatives: vec![
                                Ctor {
                                    tag_id: TagId(0),
                                    name: CtorName::Tag(ffalse),
                                    arity: 0,
                                },
                                Ctor {
                                    tag_id: TagId(1),
                                    name: CtorName::Tag(ttrue),
                                    arity: 0,
                                },
                            ],
                        },
                    }
                }
                ByteUnion(tag_names) => {
                    let tag_id = tag_names
                        .iter()
                        .position(|key| tag_name == key.expect_tag_ref())
                        .expect("tag must be in its own type");

                    let mut ctors = std::vec::Vec::with_capacity(tag_names.len());
                    for (i, tag_name) in tag_names.into_iter().enumerate() {
                        ctors.push(Ctor {
                            tag_id: TagId(i as _),
                            name: CtorName::Tag(tag_name.expect_tag()),
                            arity: 0,
                        })
                    }

                    let union = roc_exhaustive::Union {
                        render_as: RenderAs::Tag,
                        alternatives: ctors,
                    };

                    Pattern::EnumLiteral {
                        tag_id: tag_id as u8,
                        tag_name: tag_name.clone(),
                        union,
                    }
                }
                Newtype {
                    arguments: field_layouts,
                    ..
                } => {
                    let mut arguments = arguments.clone();

                    arguments.sort_by(|arg1, arg2| {
                        let size1 = layout_cache
                            .from_var(env.arena, arg1.0, env.subs)
                            .map(|x| x.alignment_bytes(env.target_info))
                            .unwrap_or(0);

                        let size2 = layout_cache
                            .from_var(env.arena, arg2.0, env.subs)
                            .map(|x| x.alignment_bytes(env.target_info))
                            .unwrap_or(0);

                        size2.cmp(&size1)
                    });

                    let mut mono_args = Vec::with_capacity_in(arguments.len(), env.arena);
                    for ((_, loc_pat), layout) in arguments.iter().zip(field_layouts.iter()) {
                        mono_args.push((
                            from_can_pattern_help(
                                env,
                                procs,
                                layout_cache,
                                &loc_pat.value,
                                assignments,
                            )?,
                            *layout,
                        ));
                    }

                    Pattern::NewtypeDestructure {
                        tag_name: tag_name.clone(),
                        arguments: mono_args,
                    }
                }
                Wrapped(variant) => {
                    let (tag_id, argument_layouts) = variant.tag_name_to_id(tag_name);
                    let number_of_tags = variant.number_of_tags();
                    let mut ctors = std::vec::Vec::with_capacity(number_of_tags);

                    let arguments = {
                        let mut temp = arguments.clone();

                        temp.sort_by(|arg1, arg2| {
                            let layout1 =
                                layout_cache.from_var(env.arena, arg1.0, env.subs).unwrap();
                            let layout2 =
                                layout_cache.from_var(env.arena, arg2.0, env.subs).unwrap();

                            let size1 = layout1.alignment_bytes(env.target_info);
                            let size2 = layout2.alignment_bytes(env.target_info);

                            size2.cmp(&size1)
                        });

                        temp
                    };

                    // we must derive the union layout from the whole_var, building it up
                    // from `layouts` would unroll recursive tag unions, and that leads to
                    // problems down the line because we hash layouts and an unrolled
                    // version is not the same as the minimal version.
                    let layout = match layout_cache.from_var(env.arena, *whole_var, env.subs) {
                        Ok(Layout::Union(ul)) => ul,
                        _ => unreachable!(),
                    };

                    use WrappedVariant::*;
                    match variant {
                        NonRecursive {
                            sorted_tag_layouts: ref tags,
                        } => {
                            debug_assert!(tags.len() > 1);

                            for (i, (tag_name, args)) in tags.iter().enumerate() {
                                ctors.push(Ctor {
                                    tag_id: TagId(i as _),
                                    name: CtorName::Tag(tag_name.expect_tag_ref().clone()),
                                    arity: args.len(),
                                })
                            }

                            let union = roc_exhaustive::Union {
                                render_as: RenderAs::Tag,
                                alternatives: ctors,
                            };

                            let mut mono_args = Vec::with_capacity_in(arguments.len(), env.arena);

                            debug_assert_eq!(
                                arguments.len(),
                                argument_layouts.len(),
                                "The {:?} tag got {} arguments, but its layout expects {}!",
                                tag_name,
                                arguments.len(),
                                argument_layouts.len(),
                            );
                            let it = argument_layouts.iter();

                            for ((_, loc_pat), layout) in arguments.iter().zip(it) {
                                mono_args.push((
                                    from_can_pattern_help(
                                        env,
                                        procs,
                                        layout_cache,
                                        &loc_pat.value,
                                        assignments,
                                    )?,
                                    *layout,
                                ));
                            }

                            Pattern::AppliedTag {
                                tag_name: tag_name.clone(),
                                tag_id: tag_id as _,
                                arguments: mono_args,
                                union,
                                layout,
                            }
                        }

                        Recursive {
                            sorted_tag_layouts: ref tags,
                        } => {
                            debug_assert!(tags.len() > 1);

                            for (i, (tag_name, args)) in tags.iter().enumerate() {
                                ctors.push(Ctor {
                                    tag_id: TagId(i as _),
                                    name: CtorName::Tag(tag_name.expect_tag_ref().clone()),
                                    // don't include tag discriminant in arity
                                    arity: args.len() - 1,
                                })
                            }

                            let union = roc_exhaustive::Union {
                                render_as: RenderAs::Tag,
                                alternatives: ctors,
                            };

                            let mut mono_args = Vec::with_capacity_in(arguments.len(), env.arena);

                            debug_assert_eq!(arguments.len(), argument_layouts.len());
                            let it = argument_layouts.iter();

                            for ((_, loc_pat), layout) in arguments.iter().zip(it) {
                                mono_args.push((
                                    from_can_pattern_help(
                                        env,
                                        procs,
                                        layout_cache,
                                        &loc_pat.value,
                                        assignments,
                                    )?,
                                    *layout,
                                ));
                            }

                            Pattern::AppliedTag {
                                tag_name: tag_name.clone(),
                                tag_id: tag_id as _,
                                arguments: mono_args,
                                union,
                                layout,
                            }
                        }

                        NonNullableUnwrapped {
                            tag_name: w_tag_name,
                            fields,
                        } => {
                            debug_assert_eq!(w_tag_name.expect_tag_ref(), tag_name);

                            ctors.push(Ctor {
                                tag_id: TagId(0),
                                name: CtorName::Tag(tag_name.clone()),
                                arity: fields.len(),
                            });

                            let union = roc_exhaustive::Union {
                                render_as: RenderAs::Tag,
                                alternatives: ctors,
                            };

                            let mut mono_args = Vec::with_capacity_in(arguments.len(), env.arena);

                            debug_assert_eq!(arguments.len(), argument_layouts.len());
                            let it = argument_layouts.iter();

                            for ((_, loc_pat), layout) in arguments.iter().zip(it) {
                                mono_args.push((
                                    from_can_pattern_help(
                                        env,
                                        procs,
                                        layout_cache,
                                        &loc_pat.value,
                                        assignments,
                                    )?,
                                    *layout,
                                ));
                            }

                            Pattern::AppliedTag {
                                tag_name: tag_name.clone(),
                                tag_id: tag_id as _,
                                arguments: mono_args,
                                union,
                                layout,
                            }
                        }

                        NullableWrapped {
                            sorted_tag_layouts: ref tags,
                            nullable_id,
                            nullable_name,
                        } => {
                            debug_assert!(!tags.is_empty());

                            let mut i = 0;
                            for (tag_name, args) in tags.iter() {
                                if i == nullable_id as usize {
                                    ctors.push(Ctor {
                                        tag_id: TagId(i as _),
                                        name: CtorName::Tag(nullable_name.expect_tag_ref().clone()),
                                        // don't include tag discriminant in arity
                                        arity: 0,
                                    });

                                    i += 1;
                                }

                                ctors.push(Ctor {
                                    tag_id: TagId(i as _),
                                    name: CtorName::Tag(tag_name.expect_tag_ref().clone()),
                                    // don't include tag discriminant in arity
                                    arity: args.len() - 1,
                                });

                                i += 1;
                            }

                            if i == nullable_id as usize {
                                ctors.push(Ctor {
                                    tag_id: TagId(i as _),
                                    name: CtorName::Tag(nullable_name.expect_tag_ref().clone()),
                                    // don't include tag discriminant in arity
                                    arity: 0,
                                });
                            }

                            let union = roc_exhaustive::Union {
                                render_as: RenderAs::Tag,
                                alternatives: ctors,
                            };

                            let mut mono_args = Vec::with_capacity_in(arguments.len(), env.arena);

                            let it = if tag_name == nullable_name.expect_tag_ref() {
                                [].iter()
                            } else {
                                argument_layouts.iter()
                            };

                            for ((_, loc_pat), layout) in arguments.iter().zip(it) {
                                mono_args.push((
                                    from_can_pattern_help(
                                        env,
                                        procs,
                                        layout_cache,
                                        &loc_pat.value,
                                        assignments,
                                    )?,
                                    *layout,
                                ));
                            }

                            Pattern::AppliedTag {
                                tag_name: tag_name.clone(),
                                tag_id: tag_id as _,
                                arguments: mono_args,
                                union,
                                layout,
                            }
                        }

                        NullableUnwrapped {
                            other_fields,
                            nullable_id,
                            nullable_name,
                            other_name: _,
                        } => {
                            debug_assert!(!other_fields.is_empty());

                            ctors.push(Ctor {
                                tag_id: TagId(nullable_id as _),
                                name: CtorName::Tag(nullable_name.expect_tag_ref().clone()),
                                arity: 0,
                            });

                            ctors.push(Ctor {
                                tag_id: TagId(!nullable_id as _),
                                name: CtorName::Tag(nullable_name.expect_tag_ref().clone()),
                                // FIXME drop tag
                                arity: other_fields.len() - 1,
                            });

                            let union = roc_exhaustive::Union {
                                render_as: RenderAs::Tag,
                                alternatives: ctors,
                            };

                            let mut mono_args = Vec::with_capacity_in(arguments.len(), env.arena);

                            let it = if tag_name == nullable_name.expect_tag_ref() {
                                [].iter()
                            } else {
                                // FIXME drop tag
                                argument_layouts.iter()
                            };

                            for ((_, loc_pat), layout) in arguments.iter().zip(it) {
                                mono_args.push((
                                    from_can_pattern_help(
                                        env,
                                        procs,
                                        layout_cache,
                                        &loc_pat.value,
                                        assignments,
                                    )?,
                                    *layout,
                                ));
                            }

                            Pattern::AppliedTag {
                                tag_name: tag_name.clone(),
                                tag_id: tag_id as _,
                                arguments: mono_args,
                                union,
                                layout,
                            }
                        }
                    }
                }
            };

            Ok(result)
        }

        UnwrappedOpaque {
            opaque, argument, ..
        } => {
            let (arg_var, loc_arg_pattern) = &(**argument);
            let arg_layout = layout_cache
                .from_var(env.arena, *arg_var, env.subs)
                .unwrap();
            let mono_arg_pattern = from_can_pattern_help(
                env,
                procs,
                layout_cache,
                &loc_arg_pattern.value,
                assignments,
            )?;
            Ok(Pattern::OpaqueUnwrap {
                opaque: *opaque,
                argument: Box::new((mono_arg_pattern, arg_layout)),
            })
        }

        RecordDestructure {
            whole_var,
            destructs,
            ..
        } => {
            // sorted fields based on the type
            let sorted_fields =
                crate::layout::sort_record_fields(env.arena, *whole_var, env.subs, env.target_info)
                    .map_err(RuntimeError::from)?;

            // sorted fields based on the destruct
            let mut mono_destructs = Vec::with_capacity_in(destructs.len(), env.arena);
            let mut destructs_by_label = BumpMap::with_capacity_in(destructs.len(), env.arena);
            destructs_by_label.extend(destructs.iter().map(|x| (&x.value.label, x)));

            let mut field_layouts = Vec::with_capacity_in(sorted_fields.len(), env.arena);

            // next we step through both sequences of fields. The outer loop is the sequence based
            // on the type, since not all fields need to actually be destructured in the source
            // language.
            //
            // However in mono patterns, we do destruct all patterns (but use Underscore) when
            // in the source the field is not matche in the source language.
            //
            // Optional fields somewhat complicate the matter here

            for (label, variable, res_layout) in sorted_fields.into_iter() {
                match res_layout {
                    Ok(field_layout) => {
                        // the field is non-optional according to the type

                        match destructs_by_label.remove(&label) {
                            Some(destruct) => {
                                // this field is destructured by the pattern
                                mono_destructs.push(from_can_record_destruct(
                                    env,
                                    procs,
                                    layout_cache,
                                    &destruct.value,
                                    field_layout,
                                    assignments,
                                )?);
                            }
                            None => {
                                // this field is not destructured by the pattern
                                // put in an underscore
                                mono_destructs.push(RecordDestruct {
                                    label: label.clone(),
                                    variable,
                                    layout: field_layout,
                                    typ: DestructType::Guard(Pattern::Underscore),
                                });
                            }
                        }

                        // the layout of this field is part of the layout of the record
                        field_layouts.push(field_layout);
                    }
                    Err(field_layout) => {
                        // the field is optional according to the type
                        match destructs_by_label.remove(&label) {
                            Some(destruct) => {
                                // this field is destructured by the pattern
                                match &destruct.value.typ {
                                    roc_can::pattern::DestructType::Optional(_, loc_expr) => {
                                        // if we reach this stage, the optional field is not present
                                        // so we push the default assignment into the branch
                                        assignments.push((
                                            destruct.value.symbol,
                                            variable,
                                            loc_expr.value.clone(),
                                        ));
                                    }
                                    _ => unreachable!(
                                        "only optional destructs can be optional fields"
                                    ),
                                };
                            }
                            None => {
                                // this field is not destructured by the pattern
                                // put in an underscore
                                mono_destructs.push(RecordDestruct {
                                    label: label.clone(),
                                    variable,
                                    layout: field_layout,
                                    typ: DestructType::Guard(Pattern::Underscore),
                                });
                            }
                        }
                    }
                }
            }

            for (_, destruct) in destructs_by_label.drain() {
                // this destruct is not in the type, but is in the pattern
                // it must be an optional field, and we will use the default
                match &destruct.value.typ {
                    roc_can::pattern::DestructType::Optional(field_var, loc_expr) => {
                        // TODO these don't match up in the uniqueness inference; when we remove
                        // that, reinstate this assert!
                        //
                        // dbg!(&env.subs.get_content_without_compacting(*field_var));
                        // dbg!(&env.subs.get_content_without_compacting(destruct.var).content);
                        // debug_assert_eq!(
                        //     env.subs.get_root_key_without_compacting(*field_var),
                        //     env.subs.get_root_key_without_compacting(destruct.value.var)
                        // );
                        assignments.push((
                            destruct.value.symbol,
                            // destruct.value.var,
                            *field_var,
                            loc_expr.value.clone(),
                        ));
                    }
                    _ => unreachable!("only optional destructs can be optional fields"),
                }
            }

            Ok(Pattern::RecordDestructure(
                mono_destructs,
                field_layouts.into_bump_slice(),
            ))
        }
    }
}

fn from_can_record_destruct<'a>(
    env: &mut Env<'a, '_>,
    procs: &mut Procs<'a>,
    layout_cache: &mut LayoutCache<'a>,
    can_rd: &roc_can::pattern::RecordDestruct,
    field_layout: Layout<'a>,
    assignments: &mut Vec<'a, (Symbol, Variable, roc_can::expr::Expr)>,
) -> Result<RecordDestruct<'a>, RuntimeError> {
    Ok(RecordDestruct {
        label: can_rd.label.clone(),
        variable: can_rd.var,
        layout: field_layout,
        typ: match &can_rd.typ {
            roc_can::pattern::DestructType::Required => DestructType::Required(can_rd.symbol),
            roc_can::pattern::DestructType::Optional(_, _) => {
                // if we reach this stage, the optional field is present
                DestructType::Required(can_rd.symbol)
            }
            roc_can::pattern::DestructType::Guard(_, loc_pattern) => DestructType::Guard(
                from_can_pattern_help(env, procs, layout_cache, &loc_pattern.value, assignments)?,
            ),
        },
    })
}

enum IntOrFloatValue {
    Int(IntValue),
    Float(f64),
}

enum NumLiteral {
    Int([u8; 16], IntWidth),
    U128([u8; 16]),
    Float(f64, FloatWidth),
    Decimal([u8; 16]),
}

impl NumLiteral {
    fn to_expr_literal(&self) -> Literal<'static> {
        match *self {
            NumLiteral::Int(n, _) => Literal::Int(n),
            NumLiteral::U128(n) => Literal::U128(n),
            NumLiteral::Float(n, _) => Literal::Float(n),
            NumLiteral::Decimal(n) => Literal::Decimal(n),
        }
    }
    fn to_pattern(&self) -> Pattern<'static> {
        match *self {
            NumLiteral::Int(n, w) => Pattern::IntLiteral(n, w),
            NumLiteral::U128(_) => todo!(),
            NumLiteral::Float(n, w) => Pattern::FloatLiteral(f64::to_bits(n), w),
            NumLiteral::Decimal(n) => Pattern::DecimalLiteral(n),
        }
    }
}

fn make_num_literal(layout: Layout<'_>, num_str: &str, num_value: IntOrFloatValue) -> NumLiteral {
    match layout {
        Layout::Builtin(Builtin::Int(width)) => match num_value {
            IntOrFloatValue::Int(IntValue::I128(n)) => NumLiteral::Int(n, width),
            IntOrFloatValue::Int(IntValue::U128(n)) => NumLiteral::U128(n),
            IntOrFloatValue::Float(..) => {
                internal_error!("Float value where int was expected, should have been a type error")
            }
        },
        Layout::Builtin(Builtin::Float(width)) => match num_value {
            IntOrFloatValue::Float(n) => NumLiteral::Float(n, width),
            IntOrFloatValue::Int(int_value) => match int_value {
                IntValue::I128(n) => NumLiteral::Float(i128::from_ne_bytes(n) as f64, width),
                IntValue::U128(n) => NumLiteral::Float(u128::from_ne_bytes(n) as f64, width),
            },
        },
        Layout::Builtin(Builtin::Decimal) => {
            let dec = match RocDec::from_str(num_str) {
                Some(d) => d,
                None => internal_error!(
                    "Invalid decimal for float literal = {}. This should be a type error!",
                    num_str
                ),
            };
            NumLiteral::Decimal(dec.to_ne_bytes())
        }
        layout => internal_error!(
            "Found a non-num layout where a number was expected: {:?}",
            layout
        ),
    }
}

fn assign_num_literal_expr<'a>(
    env: &mut Env<'a, '_>,
    layout_cache: &mut LayoutCache<'a>,
    assigned: Symbol,
    variable: Variable,
    num_str: &str,
    num_value: IntOrFloatValue,
    hole: &'a Stmt<'a>,
) -> Stmt<'a> {
    let layout = layout_cache
        .from_var(env.arena, variable, env.subs)
        .unwrap();
    let literal = make_num_literal(layout, num_str, num_value).to_expr_literal();

    Stmt::Let(assigned, Expr::Literal(literal), layout, hole)
}

fn make_num_literal_pattern<'a>(
    env: &mut Env<'a, '_>,
    layout_cache: &mut LayoutCache<'a>,
    variable: Variable,
    num_str: &str,
    num_value: IntOrFloatValue,
) -> Pattern<'a> {
    let layout = layout_cache
        .from_var(env.arena, variable, env.subs)
        .unwrap();
    let literal = make_num_literal(layout, num_str, num_value);
    literal.to_pattern()
}

type ToLowLevelCallArguments<'a> = (
    LambdaName<'a>,
    Symbol,
    Option<Layout<'a>>,
    CallSpecId,
    UpdateModeId,
);

/// Use the lambda set to figure out how to make a lowlevel call
#[allow(clippy::too_many_arguments)]
fn lowlevel_match_on_lambda_set<'a, ToLowLevelCall>(
    env: &mut Env<'a, '_>,
    lambda_set: LambdaSet<'a>,
    op: LowLevel,
    closure_data_symbol: Symbol,
    to_lowlevel_call: ToLowLevelCall,
    return_layout: Layout<'a>,
    assigned: Symbol,
    hole: &'a Stmt<'a>,
) -> Stmt<'a>
where
    ToLowLevelCall: Fn(ToLowLevelCallArguments<'a>) -> Call<'a> + Copy,
{
    match lambda_set.runtime_representation() {
        Layout::VOID => empty_lambda_set_error(),
        Layout::Union(union_layout) => {
            let closure_tag_id_symbol = env.unique_symbol();

            let result = lowlevel_union_lambda_set_to_switch(
                env,
                lambda_set.iter_set(),
                closure_tag_id_symbol,
                union_layout.tag_id_layout(),
                closure_data_symbol,
                lambda_set.is_represented(),
                to_lowlevel_call,
                return_layout,
                assigned,
                hole,
            );

            // extract & assign the closure_tag_id_symbol
            let expr = Expr::GetTagId {
                structure: closure_data_symbol,
                union_layout,
            };

            Stmt::Let(
                closure_tag_id_symbol,
                expr,
                union_layout.tag_id_layout(),
                env.arena.alloc(result),
            )
        }
        Layout::Struct { .. } => match lambda_set.iter_set().next() {
            Some(lambda_name) => {
                let call_spec_id = env.next_call_specialization_id();
                let update_mode = env.next_update_mode_id();
                let call = to_lowlevel_call((
                    lambda_name,
                    closure_data_symbol,
                    lambda_set.is_represented(),
                    call_spec_id,
                    update_mode,
                ));

                build_call(env, call, assigned, return_layout, env.arena.alloc(hole))
            }
            None => {
                eprintln!(
                    "a function passed to `{:?}` LowLevel call has an empty lambda set!
                     The most likely reason is that some symbol you use is not in scope.
                    ",
                    op
                );

                hole.clone()
            }
        },
        Layout::Builtin(Builtin::Bool) => {
            let closure_tag_id_symbol = closure_data_symbol;

            lowlevel_enum_lambda_set_to_switch(
                env,
                lambda_set.iter_set(),
                closure_tag_id_symbol,
                Layout::Builtin(Builtin::Bool),
                closure_data_symbol,
                lambda_set.is_represented(),
                to_lowlevel_call,
                return_layout,
                assigned,
                hole,
            )
        }
        Layout::Builtin(Builtin::Int(IntWidth::U8)) => {
            let closure_tag_id_symbol = closure_data_symbol;

            lowlevel_enum_lambda_set_to_switch(
                env,
                lambda_set.iter_set(),
                closure_tag_id_symbol,
                Layout::Builtin(Builtin::Int(IntWidth::U8)),
                closure_data_symbol,
                lambda_set.is_represented(),
                to_lowlevel_call,
                return_layout,
                assigned,
                hole,
            )
        }
        other => todo!("{:?}", other),
    }
}

#[allow(clippy::too_many_arguments)]
fn lowlevel_union_lambda_set_to_switch<'a, ToLowLevelCall>(
    env: &mut Env<'a, '_>,
    lambda_set: impl ExactSizeIterator<Item = LambdaName<'a>> + 'a,
    closure_tag_id_symbol: Symbol,
    closure_tag_id_layout: Layout<'a>,
    closure_data_symbol: Symbol,
    closure_env_layout: Option<Layout<'a>>,
    to_lowlevel_call: ToLowLevelCall,
    return_layout: Layout<'a>,
    assigned: Symbol,
    hole: &'a Stmt<'a>,
) -> Stmt<'a>
where
    ToLowLevelCall: Fn(ToLowLevelCallArguments<'a>) -> Call<'a> + Copy,
{
    debug_assert_ne!(lambda_set.len(), 0);

    let join_point_id = JoinPointId(env.unique_symbol());

    let mut branches = Vec::with_capacity_in(lambda_set.len(), env.arena);

    for (i, lambda_name) in lambda_set.into_iter().enumerate() {
        let assigned = env.unique_symbol();

        let hole = Stmt::Jump(join_point_id, env.arena.alloc([assigned]));

        let call_spec_id = env.next_call_specialization_id();
        let update_mode = env.next_update_mode_id();
        let call = to_lowlevel_call((
            lambda_name,
            closure_data_symbol,
            closure_env_layout,
            call_spec_id,
            update_mode,
        ));
        let stmt = build_call(env, call, assigned, return_layout, env.arena.alloc(hole));

        branches.push((i as u64, BranchInfo::None, stmt));
    }

    let default_branch = {
        let (_, info, stmt) = branches.pop().unwrap();

        (info, &*env.arena.alloc(stmt))
    };

    let switch = Stmt::Switch {
        cond_symbol: closure_tag_id_symbol,
        cond_layout: closure_tag_id_layout,
        branches: branches.into_bump_slice(),
        default_branch,
        ret_layout: return_layout,
    };

    let param = Param {
        symbol: assigned,
        layout: return_layout,
        borrow: false,
    };

    Stmt::Join {
        id: join_point_id,
        parameters: &*env.arena.alloc([param]),
        body: hole,
        remainder: env.arena.alloc(switch),
    }
}

fn empty_lambda_set_error() -> Stmt<'static> {
    let msg = "a Lambda Set is empty. Most likely there is a type error in your program.";
    Stmt::RuntimeError(msg)
}

/// Use the lambda set to figure out how to make a call-by-name
#[allow(clippy::too_many_arguments)]
fn match_on_lambda_set<'a>(
    env: &mut Env<'a, '_>,
    procs: &mut Procs<'a>,
    lambda_set: LambdaSet<'a>,
    closure_data_symbol: Symbol,
    argument_symbols: &'a [Symbol],
    argument_layouts: &'a [Layout<'a>],
    return_layout: &'a Layout<'a>,
    assigned: Symbol,
    hole: &'a Stmt<'a>,
) -> Stmt<'a> {
    match lambda_set.runtime_representation() {
        Layout::VOID => empty_lambda_set_error(),
        Layout::Union(union_layout) => {
            let closure_tag_id_symbol = env.unique_symbol();

            let result = union_lambda_set_to_switch(
                env,
                lambda_set,
                Layout::Union(union_layout),
                closure_tag_id_symbol,
                union_layout.tag_id_layout(),
                closure_data_symbol,
                argument_symbols,
                argument_layouts,
                return_layout,
                assigned,
                hole,
            );

            // extract & assign the closure_tag_id_symbol
            let expr = Expr::GetTagId {
                structure: closure_data_symbol,
                union_layout,
            };

            Stmt::Let(
                closure_tag_id_symbol,
                expr,
                union_layout.tag_id_layout(),
                env.arena.alloc(result),
            )
        }
        Layout::Struct {
            field_layouts,
            field_order_hash,
        } => {
            let function_symbol = match lambda_set.iter_set().next() {
                Some(function_symbol) => function_symbol,
                None => {
                    // Lambda set is empty, so this function is never called; synthesize a function
                    // that always yields a runtime error.
                    let name = env.unique_symbol();
                    let function_layout =
                        RawFunctionLayout::Function(argument_layouts, lambda_set, return_layout);
                    let proc = generate_runtime_error_function(env, name, function_layout);
                    let top_level =
                        ProcLayout::from_raw(env.arena, function_layout, CapturesNiche::no_niche());

                    procs.specialized.insert_specialized(name, top_level, proc);
                    LambdaName::no_niche(name)
                }
            };

            let closure_info = match field_layouts {
                [] => ClosureInfo::DoesNotCapture,
                _ => ClosureInfo::Captures {
                    lambda_set,
                    closure_data_symbol,
                    closure_data_layout: Layout::Struct {
                        field_layouts,
                        field_order_hash,
                    },
                },
            };

            union_lambda_set_branch_help(
                env,
                function_symbol,
                closure_info,
                argument_symbols,
                argument_layouts,
                return_layout,
                assigned,
                hole,
            )
        }
        Layout::Builtin(Builtin::Bool) => {
            let closure_tag_id_symbol = closure_data_symbol;

            enum_lambda_set_to_switch(
                env,
                lambda_set.iter_set(),
                closure_tag_id_symbol,
                Layout::Builtin(Builtin::Bool),
                closure_data_symbol,
                argument_symbols,
                argument_layouts,
                return_layout,
                assigned,
                hole,
            )
        }
        Layout::Builtin(Builtin::Int(IntWidth::U8)) => {
            let closure_tag_id_symbol = closure_data_symbol;

            enum_lambda_set_to_switch(
                env,
                lambda_set.iter_set(),
                closure_tag_id_symbol,
                Layout::Builtin(Builtin::Int(IntWidth::U8)),
                closure_data_symbol,
                argument_symbols,
                argument_layouts,
                return_layout,
                assigned,
                hole,
            )
        }
        other => todo!("{:?}", other),
    }
}

#[allow(clippy::too_many_arguments)]
fn union_lambda_set_to_switch<'a>(
    env: &mut Env<'a, '_>,
    lambda_set: LambdaSet<'a>,
    closure_layout: Layout<'a>,
    closure_tag_id_symbol: Symbol,
    closure_tag_id_layout: Layout<'a>,
    closure_data_symbol: Symbol,
    argument_symbols: &'a [Symbol],
    argument_layouts: &'a [Layout<'a>],
    return_layout: &'a Layout<'a>,
    assigned: Symbol,
    hole: &'a Stmt<'a>,
) -> Stmt<'a> {
    if lambda_set.set.is_empty() {
        // NOTE this can happen if there is a type error somewhere. Since the lambda set is empty,
        // there is really nothing we can do here. We generate a runtime error here which allows
        // code gen to proceed. We then assume that we hit another (more descriptive) error before
        // hitting this one
<<<<<<< HEAD

        let msg = "a Lambda Set is empty. Most likely there is a type error in your program.";
        return Stmt::RuntimeError(msg);
=======
        return empty_lambda_set_error();
>>>>>>> 45995930
    }

    let join_point_id = JoinPointId(env.unique_symbol());

    let mut branches = Vec::with_capacity_in(lambda_set.set.len(), env.arena);

    for (i, lambda_name) in lambda_set.iter_set().enumerate() {
        let closure_info = if lambda_name.no_captures() {
            ClosureInfo::DoesNotCapture
        } else {
            ClosureInfo::Captures {
                lambda_set,
                closure_data_symbol,
                closure_data_layout: closure_layout,
            }
        };

        let stmt = union_lambda_set_branch(
            env,
            join_point_id,
            lambda_name,
            closure_info,
            argument_symbols,
            argument_layouts,
            return_layout,
        );
        branches.push((i as u64, BranchInfo::None, stmt));
    }

    let default_branch = {
        let (_, info, stmt) = branches.pop().unwrap();

        (info, &*env.arena.alloc(stmt))
    };

    let switch = Stmt::Switch {
        cond_symbol: closure_tag_id_symbol,
        cond_layout: closure_tag_id_layout,
        branches: branches.into_bump_slice(),
        default_branch,
        ret_layout: *return_layout,
    };

    let param = Param {
        symbol: assigned,
        layout: *return_layout,
        borrow: false,
    };

    Stmt::Join {
        id: join_point_id,
        parameters: &*env.arena.alloc([param]),
        body: hole,
        remainder: env.arena.alloc(switch),
    }
}

#[allow(clippy::too_many_arguments)]
fn union_lambda_set_branch<'a>(
    env: &mut Env<'a, '_>,
    join_point_id: JoinPointId,
    lambda_name: LambdaName<'a>,
    closure_info: ClosureInfo<'a>,
    argument_symbols_slice: &'a [Symbol],
    argument_layouts_slice: &'a [Layout<'a>],
    return_layout: &'a Layout<'a>,
) -> Stmt<'a> {
    let result_symbol = env.unique_symbol();

    let hole = Stmt::Jump(join_point_id, env.arena.alloc([result_symbol]));

    union_lambda_set_branch_help(
        env,
        lambda_name,
        closure_info,
        argument_symbols_slice,
        argument_layouts_slice,
        return_layout,
        result_symbol,
        env.arena.alloc(hole),
    )
}

enum ClosureInfo<'a> {
    Captures {
        closure_data_symbol: Symbol,
        /// The layout of this closure variant
        closure_data_layout: Layout<'a>,
        /// The whole lambda set representation this closure is a variant of
        lambda_set: LambdaSet<'a>,
    },
    DoesNotCapture,
}

#[allow(clippy::too_many_arguments)]
fn union_lambda_set_branch_help<'a>(
    env: &mut Env<'a, '_>,
    lambda_name: LambdaName<'a>,
    closure_info: ClosureInfo<'a>,
    argument_symbols_slice: &'a [Symbol],
    argument_layouts_slice: &'a [Layout<'a>],
    return_layout: &'a Layout<'a>,
    assigned: Symbol,
    hole: &'a Stmt<'a>,
) -> Stmt<'a> {
    let (argument_layouts, argument_symbols) = match closure_info {
        ClosureInfo::Captures {
            lambda_set,
            closure_data_symbol,
            closure_data_layout,
        } => match closure_data_layout {
            Layout::Struct {
                field_layouts: &[], ..
            }
            | Layout::Builtin(Builtin::Bool)
            | Layout::Builtin(Builtin::Int(IntWidth::U8)) => {
                (argument_layouts_slice, argument_symbols_slice)
            }
            _ => {
                // extend layouts with the layout of the closure environment
                let mut argument_layouts =
                    Vec::with_capacity_in(argument_layouts_slice.len() + 1, env.arena);
                argument_layouts.extend(argument_layouts_slice);
                argument_layouts.push(Layout::LambdaSet(lambda_set));

                // extend symbols with the symbol of the closure environment
                let mut argument_symbols =
                    Vec::with_capacity_in(argument_symbols_slice.len() + 1, env.arena);
                argument_symbols.extend(argument_symbols_slice);
                argument_symbols.push(closure_data_symbol);

                (
                    argument_layouts.into_bump_slice(),
                    argument_symbols.into_bump_slice(),
                )
            }
        },
        ClosureInfo::DoesNotCapture => {
            // sometimes unification causes a function that does not itself capture anything
            // to still get a lambda set that does store information. We must not pass a closure
            // argument in this case

            (argument_layouts_slice, argument_symbols_slice)
        }
    };

    // build the call
    let call = self::Call {
        call_type: CallType::ByName {
            name: lambda_name,
            ret_layout: return_layout,
            arg_layouts: argument_layouts,
            specialization_id: env.next_call_specialization_id(),
        },
        arguments: argument_symbols,
    };

    build_call(env, call, assigned, *return_layout, hole)
}

#[allow(clippy::too_many_arguments)]
fn enum_lambda_set_to_switch<'a>(
    env: &mut Env<'a, '_>,
    lambda_set: impl ExactSizeIterator<Item = LambdaName<'a>>,
    closure_tag_id_symbol: Symbol,
    closure_tag_id_layout: Layout<'a>,
    closure_data_symbol: Symbol,
    argument_symbols: &'a [Symbol],
    argument_layouts: &'a [Layout<'a>],
    return_layout: &'a Layout<'a>,
    assigned: Symbol,
    hole: &'a Stmt<'a>,
) -> Stmt<'a> {
    debug_assert_ne!(lambda_set.len(), 0);

    let join_point_id = JoinPointId(env.unique_symbol());

    let mut branches = Vec::with_capacity_in(lambda_set.len(), env.arena);

    let closure_layout = closure_tag_id_layout;

    for (i, lambda_name) in lambda_set.into_iter().enumerate() {
        let stmt = enum_lambda_set_branch(
            env,
            join_point_id,
            lambda_name,
            closure_data_symbol,
            closure_layout,
            argument_symbols,
            argument_layouts,
            return_layout,
        );
        branches.push((i as u64, BranchInfo::None, stmt));
    }

    let default_branch = {
        let (_, info, stmt) = branches.pop().unwrap();

        (info, &*env.arena.alloc(stmt))
    };

    let switch = Stmt::Switch {
        cond_symbol: closure_tag_id_symbol,
        cond_layout: closure_tag_id_layout,
        branches: branches.into_bump_slice(),
        default_branch,
        ret_layout: *return_layout,
    };

    let param = Param {
        symbol: assigned,
        layout: *return_layout,
        borrow: false,
    };

    Stmt::Join {
        id: join_point_id,
        parameters: &*env.arena.alloc([param]),
        body: hole,
        remainder: env.arena.alloc(switch),
    }
}

#[allow(clippy::too_many_arguments)]
fn enum_lambda_set_branch<'a>(
    env: &mut Env<'a, '_>,
    join_point_id: JoinPointId,
    lambda_name: LambdaName<'a>,
    closure_data_symbol: Symbol,
    closure_data_layout: Layout<'a>,
    argument_symbols_slice: &'a [Symbol],
    argument_layouts_slice: &'a [Layout<'a>],
    return_layout: &'a Layout<'a>,
) -> Stmt<'a> {
    let result_symbol = env.unique_symbol();

    let hole = Stmt::Jump(join_point_id, env.arena.alloc([result_symbol]));

    let assigned = result_symbol;

    let (argument_layouts, argument_symbols) = match closure_data_layout {
        Layout::Struct {
            field_layouts: &[], ..
        }
        | Layout::Builtin(Builtin::Bool)
        | Layout::Builtin(Builtin::Int(IntWidth::U8)) => {
            (argument_layouts_slice, argument_symbols_slice)
        }
        _ => {
            // extend layouts with the layout of the closure environment
            let mut argument_layouts =
                Vec::with_capacity_in(argument_layouts_slice.len() + 1, env.arena);
            argument_layouts.extend(argument_layouts_slice);
            argument_layouts.push(closure_data_layout);

            // extend symbols with the symbol of the closure environment
            let mut argument_symbols =
                Vec::with_capacity_in(argument_symbols_slice.len() + 1, env.arena);
            argument_symbols.extend(argument_symbols_slice);
            argument_symbols.push(closure_data_symbol);

            (
                argument_layouts.into_bump_slice(),
                argument_symbols.into_bump_slice(),
            )
        }
    };

    let call = self::Call {
        call_type: CallType::ByName {
            name: lambda_name,
            ret_layout: return_layout,
            arg_layouts: argument_layouts,
            specialization_id: env.next_call_specialization_id(),
        },
        arguments: argument_symbols,
    };
    build_call(env, call, assigned, *return_layout, env.arena.alloc(hole))
}

#[allow(clippy::too_many_arguments)]
fn lowlevel_enum_lambda_set_to_switch<'a, ToLowLevelCall>(
    env: &mut Env<'a, '_>,
    lambda_set: impl ExactSizeIterator<Item = LambdaName<'a>>,
    closure_tag_id_symbol: Symbol,
    closure_tag_id_layout: Layout<'a>,
    closure_data_symbol: Symbol,
    closure_env_layout: Option<Layout<'a>>,
    to_lowlevel_call: ToLowLevelCall,
    return_layout: Layout<'a>,
    assigned: Symbol,
    hole: &'a Stmt<'a>,
) -> Stmt<'a>
where
    ToLowLevelCall: Fn(ToLowLevelCallArguments<'a>) -> Call<'a> + Copy,
{
    debug_assert_ne!(lambda_set.len(), 0);

    let join_point_id = JoinPointId(env.unique_symbol());

    let mut branches = Vec::with_capacity_in(lambda_set.len(), env.arena);

    for (i, function_symbol) in lambda_set.into_iter().enumerate() {
        let result_symbol = env.unique_symbol();

        let hole = Stmt::Jump(join_point_id, env.arena.alloc([result_symbol]));

        let call_spec_id = env.next_call_specialization_id();
        let update_mode = env.next_update_mode_id();
        let call = to_lowlevel_call((
            function_symbol,
            closure_data_symbol,
            closure_env_layout,
            call_spec_id,
            update_mode,
        ));
        let stmt = build_call(
            env,
            call,
            result_symbol,
            return_layout,
            env.arena.alloc(hole),
        );

        branches.push((i as u64, BranchInfo::None, stmt));
    }

    let default_branch = {
        let (_, info, stmt) = branches.pop().unwrap();

        (info, &*env.arena.alloc(stmt))
    };

    let switch = Stmt::Switch {
        cond_symbol: closure_tag_id_symbol,
        cond_layout: closure_tag_id_layout,
        branches: branches.into_bump_slice(),
        default_branch,
        ret_layout: return_layout,
    };

    let param = Param {
        symbol: assigned,
        layout: return_layout,
        borrow: false,
    };

    Stmt::Join {
        id: join_point_id,
        parameters: &*env.arena.alloc([param]),
        body: hole,
        remainder: env.arena.alloc(switch),
    }
}<|MERGE_RESOLUTION|>--- conflicted
+++ resolved
@@ -9267,13 +9267,7 @@
         // there is really nothing we can do here. We generate a runtime error here which allows
         // code gen to proceed. We then assume that we hit another (more descriptive) error before
         // hitting this one
-<<<<<<< HEAD
-
-        let msg = "a Lambda Set is empty. Most likely there is a type error in your program.";
-        return Stmt::RuntimeError(msg);
-=======
         return empty_lambda_set_error();
->>>>>>> 45995930
     }
 
     let join_point_id = JoinPointId(env.unique_symbol());
