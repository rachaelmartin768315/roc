use std::path::{Path, PathBuf};

use bumpalo::Bump;
use roc_error_macros::internal_error;
use roc_module::symbol::ModuleId;

const SKIP_SUBS_CACHE: bool = {
    match option_env!("ROC_SKIP_SUBS_CACHE") {
        Some(s) => s.len() == 1 && s.as_bytes()[0] == b'1',
        None => false,
    }
};

// IFTTT: crates/compiler/load/src/lib.rs
const MODULES: &[(ModuleId, &str)] = &[
    (ModuleId::BOOL, "Bool.roc"),
    (ModuleId::DICT, "Dict.roc"),
    (ModuleId::SET, "Set.roc"),
    (ModuleId::RESULT, "Result.roc"),
    (ModuleId::NUM, "Num.roc"),
    (ModuleId::LIST, "List.roc"),
    (ModuleId::STR, "Str.roc"),
    (ModuleId::BOX, "Box.roc"),
    (ModuleId::ENCODE, "Encode.roc"),
    (ModuleId::DECODE, "Decode.roc"),
    (ModuleId::HASH, "Hash.roc"),
    (ModuleId::INSPECT, "Inspect.roc"),
<<<<<<< HEAD
    (ModuleId::JSON, "TotallyNotJson.roc"),
    (ModuleId::TASK, "Task.roc"),
=======
>>>>>>> 8c3ee8a0
];

fn main() {
    for (module_id, filename) in MODULES {
        write_subs_for_module(*module_id, filename);
    }
}

fn write_subs_for_module(module_id: ModuleId, filename: &str) {
    // Tell Cargo that if the given file changes, to rerun this build script.
    let filepath = PathBuf::from("..")
        .join("builtins")
        .join("roc")
        .join(filename);
    println!("cargo:rerun-if-changed={}", filepath.to_str().unwrap());

    let mut output_path = PathBuf::from(std::env::var("OUT_DIR").unwrap());
    output_path.extend([filename]);
    output_path.set_extension("dat");

    if SKIP_SUBS_CACHE {
        write_types_for_module_dummy(&output_path)
    } else {
        write_types_for_module_real(module_id, filename, &output_path)
    }
}

fn write_types_for_module_dummy(output_path: &Path) {
    // write out a dummy file
    std::fs::write(output_path, []).unwrap();
}

fn write_types_for_module_real(module_id: ModuleId, filename: &str, output_path: &Path) {
    use roc_can::module::TypeState;
    use roc_load_internal::file::{LoadingProblem, Threading};
    use roc_packaging::cache::RocCacheDir;
    use roc_reporting::cli::report_problems;

    let arena = Bump::new();
    let cwd = std::env::current_dir().unwrap();
    let source = roc_builtins::roc::module_source(module_id);
    // This is just for typechecking. Target shouldn't matter.
    let target = roc_target::Target::LinuxX64;
    let function_kind = roc_solve::FunctionKind::LambdaSet;

    let res_module = roc_load_internal::file::load_and_typecheck_str(
        &arena,
        PathBuf::from(filename),
        source,
        cwd,
        None,
        Default::default(),
        target,
        function_kind,
        roc_reporting::report::RenderTarget::ColorTerminal,
        roc_reporting::report::DEFAULT_PALETTE,
        RocCacheDir::Disallowed,
        Threading::AllAvailable,
    );

    let mut module = match res_module {
        Ok(v) => v,
        Err(LoadingProblem::FormattedReport(report)) => {
            internal_error!("{}", report);
        }
        Err(other) => {
            internal_error!("build_file failed with error:\n{:?}", other);
        }
    };

    let problems = report_problems(
        &module.sources,
        &module.interns,
        &mut module.can_problems,
        &mut module.type_problems,
    );

    if problems.errors + problems.warnings > 0 {
        internal_error!("Problems were found! Refusing to build cached subs.");
    }

    let subs = module.solved.into_inner();
    let exposed_vars_by_symbol: Vec<_> = module.exposed_to_host.into_iter().collect();
    let abilities = module.abilities_store;
    let solved_implementations = module.resolved_implementations;

    let mut file = std::fs::File::create(output_path).unwrap();

    let type_state = TypeState {
        subs,
        exposed_vars_by_symbol,
        abilities,
        solved_implementations,
    };

    type_state.serialize(&mut file).unwrap();
}<|MERGE_RESOLUTION|>--- conflicted
+++ resolved
@@ -25,11 +25,7 @@
     (ModuleId::DECODE, "Decode.roc"),
     (ModuleId::HASH, "Hash.roc"),
     (ModuleId::INSPECT, "Inspect.roc"),
-<<<<<<< HEAD
-    (ModuleId::JSON, "TotallyNotJson.roc"),
     (ModuleId::TASK, "Task.roc"),
-=======
->>>>>>> 8c3ee8a0
 ];
 
 fn main() {
