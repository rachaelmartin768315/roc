--- conflicted
+++ resolved
@@ -39,13 +39,8 @@
     ret Num.283;
 
 procedure Str.3 (#Attr.2, #Attr.3):
-<<<<<<< HEAD
-    let Str.378 : Str = lowlevel StrConcat #Attr.2 #Attr.3;
-    ret Str.378;
-=======
     let Str.248 : Str = lowlevel StrConcat #Attr.2 #Attr.3;
     ret Str.248;
->>>>>>> e9d29be0
 
 procedure Test.0 ():
     let Test.3 : I64 = 1i64;
