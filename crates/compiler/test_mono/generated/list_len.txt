procedure List.6 (#Attr.2):
    let List.571 : U64 = lowlevel ListLen #Attr.2;
    ret List.571;

procedure List.6 (#Attr.2):
    let List.572 : U64 = lowlevel ListLen #Attr.2;
    ret List.572;

procedure Num.19 (#Attr.2, #Attr.3):
<<<<<<< HEAD
    let Num.257 : U64 = lowlevel NumAdd #Attr.2 #Attr.3;
    ret Num.257;
=======
    let Num.303 : U64 = lowlevel NumAdd #Attr.2 #Attr.3;
    ret Num.303;
>>>>>>> 1e42558f

procedure Test.0 ():
    let Test.1 : List I64 = Array [1i64, 2i64, 3i64];
    let Test.2 : List Decimal = Array [1dec];
    let Test.4 : U64 = CallByName List.6 Test.1;
    dec Test.1;
    let Test.5 : U64 = CallByName List.6 Test.2;
    dec Test.2;
    let Test.3 : U64 = CallByName Num.19 Test.4 Test.5;
    ret Test.3;<|MERGE_RESOLUTION|>--- conflicted
+++ resolved
@@ -7,13 +7,8 @@
     ret List.572;
 
 procedure Num.19 (#Attr.2, #Attr.3):
-<<<<<<< HEAD
-    let Num.257 : U64 = lowlevel NumAdd #Attr.2 #Attr.3;
-    ret Num.257;
-=======
-    let Num.303 : U64 = lowlevel NumAdd #Attr.2 #Attr.3;
-    ret Num.303;
->>>>>>> 1e42558f
+    let Num.267 : U64 = lowlevel NumAdd #Attr.2 #Attr.3;
+    ret Num.267;
 
 procedure Test.0 ():
     let Test.1 : List I64 = Array [1i64, 2i64, 3i64];
