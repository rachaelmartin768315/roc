--- conflicted
+++ resolved
@@ -2,94 +2,6 @@
     let Bool.24 : Int1 = false;
     ret Bool.24;
 
-<<<<<<< HEAD
-procedure List.18 (List.170, List.171, List.172):
-    let List.673 : U64 = 0i64;
-    let List.674 : U64 = CallByName List.6 List.170;
-    let List.672 : List Str = CallByName List.99 List.170 List.171 List.172 List.673 List.674;
-    ret List.672;
-
-procedure List.2 (List.118, List.119):
-    let List.667 : U64 = CallByName List.6 List.118;
-    let List.663 : Int1 = CallByName Num.22 List.119 List.667;
-    if List.663 then
-        let List.665 : Str = CallByName List.66 List.118 List.119;
-        inc List.665;
-        let List.664 : [C {}, C Str] = TagId(1) List.665;
-        ret List.664;
-    else
-        let List.662 : {} = Struct {};
-        let List.661 : [C {}, C Str] = TagId(0) List.662;
-        ret List.661;
-
-procedure List.282 (List.283, List.284, List.280):
-    let List.686 : Str = CallByName Test.10 List.284;
-    let List.685 : List Str = CallByName List.71 List.283 List.686;
-    ret List.685;
-
-procedure List.5 (List.279, List.280):
-    let List.281 : U64 = CallByName List.6 List.279;
-    let List.670 : List Str = CallByName List.68 List.281;
-    let List.669 : List Str = CallByName List.18 List.279 List.670 List.280;
-    ret List.669;
-
-procedure List.6 (#Attr.2):
-    let List.668 : U64 = lowlevel ListLenU64 #Attr.2;
-    ret List.668;
-
-procedure List.6 (#Attr.2):
-    let List.683 : U64 = lowlevel ListLenU64 #Attr.2;
-    ret List.683;
-
-procedure List.66 (#Attr.2, #Attr.3):
-    let List.666 : Str = lowlevel ListGetUnsafe #Attr.2 #Attr.3;
-    ret List.666;
-
-procedure List.66 (#Attr.2, #Attr.3):
-    let List.682 : [<r>C List [<r>C List *self, C *self], C [<r>C List *self, C *self]] = lowlevel ListGetUnsafe #Attr.2 #Attr.3;
-    ret List.682;
-
-procedure List.68 (#Attr.2):
-    let List.688 : List Str = lowlevel ListWithCapacity #Attr.2;
-    ret List.688;
-
-procedure List.71 (#Attr.2, #Attr.3):
-    let List.687 : List Str = lowlevel ListAppendUnsafe #Attr.2 #Attr.3;
-    ret List.687;
-
-procedure List.9 (List.390):
-    let List.660 : U64 = 0i64;
-    let List.653 : [C {}, C Str] = CallByName List.2 List.390 List.660;
-    let List.657 : U8 = 1i64;
-    let List.658 : U8 = GetTagId List.653;
-    let List.659 : Int1 = lowlevel Eq List.657 List.658;
-    if List.659 then
-        let List.391 : Str = UnionAtIndex (Id 1) (Index 0) List.653;
-        let List.654 : [C {}, C Str] = TagId(1) List.391;
-        ret List.654;
-    else
-        dec List.653;
-        let List.656 : {} = Struct {};
-        let List.655 : [C {}, C Str] = TagId(0) List.656;
-        ret List.655;
-
-procedure List.99 (#Derived_gen.0, #Derived_gen.1, #Derived_gen.2, #Derived_gen.3, #Derived_gen.4):
-    joinpoint List.675 List.173 List.174 List.175 List.176 List.177:
-        let List.677 : Int1 = CallByName Num.22 List.176 List.177;
-        if List.677 then
-            let List.681 : [<r>C List [<r>C List *self, C *self], C [<r>C List *self, C *self]] = CallByName List.66 List.173 List.176;
-            inc List.681;
-            let List.178 : List Str = CallByName List.282 List.174 List.681 List.175;
-            let List.680 : U64 = 1i64;
-            let List.679 : U64 = CallByName Num.51 List.176 List.680;
-            jump List.675 List.173 List.178 List.175 List.679 List.177;
-        else
-            dec List.173;
-            ret List.174;
-    in
-    inc #Derived_gen.0;
-    jump List.675 #Derived_gen.0 #Derived_gen.1 #Derived_gen.2 #Derived_gen.3 #Derived_gen.4;
-=======
 procedure List.18 (List.168, List.169, List.170):
     let List.658 : U64 = 0i64;
     let List.659 : U64 = CallByName List.6 List.168;
@@ -176,7 +88,6 @@
     in
     inc #Derived_gen.0;
     jump List.660 #Derived_gen.0 #Derived_gen.1 #Derived_gen.2 #Derived_gen.3 #Derived_gen.4;
->>>>>>> 8efa17a2
 
 procedure Num.22 (#Attr.2, #Attr.3):
     let Num.282 : Int1 = lowlevel NumLt #Attr.2 #Attr.3;
