--- conflicted
+++ resolved
@@ -124,71 +124,38 @@
     ret List.613;
 
 procedure List.8 (#Attr.2, #Attr.3):
-<<<<<<< HEAD
-    let List.648 : List U8 = lowlevel ListConcat #Attr.2 #Attr.3;
-    ret List.648;
-
-procedure List.89 (#Derived_gen.23, #Derived_gen.24, #Derived_gen.25, #Derived_gen.26, #Derived_gen.27):
-    joinpoint List.598 List.159 List.160 List.161 List.162 List.163:
-        let List.600 : Int1 = CallByName Num.22 List.162 List.163;
-        if List.600 then
-            let List.604 : [C {}, C {}] = CallByName List.66 List.159 List.162;
-            let List.164 : {List U8, U64} = CallByName TotallyNotJson.230 List.160 List.604;
-            let List.603 : U64 = 1i64;
-            let List.602 : U64 = CallByName Num.51 List.162 List.603;
-            jump List.598 List.159 List.164 List.161 List.602 List.163;
-=======
     let List.650 : List U8 = lowlevel ListConcat #Attr.2 #Attr.3;
     ret List.650;
 
-procedure List.90 (#Derived_gen.26, #Derived_gen.27, #Derived_gen.28, #Derived_gen.29, #Derived_gen.30):
+procedure List.90 (#Derived_gen.23, #Derived_gen.24, #Derived_gen.25, #Derived_gen.26, #Derived_gen.27):
+    joinpoint List.640 List.161 List.162 List.163 List.164 List.165:
+        let List.642 : Int1 = CallByName Num.22 List.164 List.165;
+        if List.642 then
+            let List.646 : [] = CallByName List.66 List.161 List.164;
+            let List.166 : {List U8, U64} = CallByName TotallyNotJson.230 List.162 List.646;
+            let List.645 : U64 = 1i64;
+            let List.644 : U64 = CallByName Num.51 List.164 List.645;
+            jump List.640 List.161 List.166 List.163 List.644 List.165;
+        else
+            dec List.161;
+            ret List.162;
+    in
+    jump List.640 #Derived_gen.23 #Derived_gen.24 #Derived_gen.25 #Derived_gen.26 #Derived_gen.27;
+
+procedure List.90 (#Derived_gen.40, #Derived_gen.41, #Derived_gen.42, #Derived_gen.43, #Derived_gen.44):
     joinpoint List.600 List.161 List.162 List.163 List.164 List.165:
         let List.602 : Int1 = CallByName Num.22 List.164 List.165;
         if List.602 then
             let List.606 : [C {}, C {}] = CallByName List.66 List.161 List.164;
-            let List.166 : {List U8, U64} = CallByName TotallyNotJson.267 List.162 List.606 List.163;
+            let List.166 : {List U8, U64} = CallByName TotallyNotJson.230 List.162 List.606;
             let List.605 : U64 = 1i64;
             let List.604 : U64 = CallByName Num.51 List.164 List.605;
             jump List.600 List.161 List.166 List.163 List.604 List.165;
->>>>>>> 557a18af
         else
             dec List.161;
             ret List.162;
     in
-<<<<<<< HEAD
-    jump List.598 #Derived_gen.23 #Derived_gen.24 #Derived_gen.25 #Derived_gen.26 #Derived_gen.27;
-
-procedure List.89 (#Derived_gen.28, #Derived_gen.29, #Derived_gen.30, #Derived_gen.31, #Derived_gen.32):
-    joinpoint List.638 List.159 List.160 List.161 List.162 List.163:
-        let List.640 : Int1 = CallByName Num.22 List.162 List.163;
-        if List.640 then
-            let List.644 : [] = CallByName List.66 List.159 List.162;
-            let List.164 : {List U8, U64} = CallByName TotallyNotJson.230 List.160 List.644;
-            let List.643 : U64 = 1i64;
-            let List.642 : U64 = CallByName Num.51 List.162 List.643;
-            jump List.638 List.159 List.164 List.161 List.642 List.163;
-=======
-    jump List.600 #Derived_gen.26 #Derived_gen.27 #Derived_gen.28 #Derived_gen.29 #Derived_gen.30;
-
-procedure List.90 (#Derived_gen.34, #Derived_gen.35, #Derived_gen.36, #Derived_gen.37, #Derived_gen.38):
-    joinpoint List.640 List.161 List.162 List.163 List.164 List.165:
-        let List.642 : Int1 = CallByName Num.22 List.164 List.165;
-        if List.642 then
-            let List.646 : [] = CallByName List.66 List.161 List.164;
-            let List.166 : {List U8, U64} = CallByName TotallyNotJson.267 List.162 List.646 List.163;
-            let List.645 : U64 = 1i64;
-            let List.644 : U64 = CallByName Num.51 List.164 List.645;
-            jump List.640 List.161 List.166 List.163 List.644 List.165;
->>>>>>> 557a18af
-        else
-            dec List.161;
-            ret List.162;
-    in
-<<<<<<< HEAD
-    jump List.638 #Derived_gen.28 #Derived_gen.29 #Derived_gen.30 #Derived_gen.31 #Derived_gen.32;
-=======
-    jump List.640 #Derived_gen.34 #Derived_gen.35 #Derived_gen.36 #Derived_gen.37 #Derived_gen.38;
->>>>>>> 557a18af
+    jump List.600 #Derived_gen.40 #Derived_gen.41 #Derived_gen.42 #Derived_gen.43 #Derived_gen.44;
 
 procedure Num.127 (#Attr.2):
     let Num.310 : U8 = lowlevel NumIntCast #Attr.2;
