<<<<<<< HEAD
procedure List.2 (List.111, List.112):
    let List.583 : U64 = CallByName List.6 List.111;
    let List.579 : Int1 = CallByName Num.22 List.112 List.583;
    if List.579 then
        let List.581 : Str = CallByName List.66 List.111 List.112;
        inc List.581;
        dec List.111;
        let List.580 : [C {}, C Str] = TagId(1) List.581;
        ret List.580;
    else
        dec List.111;
        let List.578 : {} = Struct {};
        let List.577 : [C {}, C Str] = TagId(0) List.578;
        ret List.577;

procedure List.5 (#Attr.2, #Attr.3):
    let List.585 : List Str = lowlevel ListMap { xs: `#Attr.#arg1` } #Attr.2 Test.3 #Attr.3;
    decref #Attr.2;
    ret List.585;

procedure List.6 (#Attr.2):
    let List.584 : U64 = lowlevel ListLenU64 #Attr.2;
    ret List.584;

procedure List.66 (#Attr.2, #Attr.3):
    let List.582 : Str = lowlevel ListGetUnsafe #Attr.2 #Attr.3;
    ret List.582;

procedure Num.22 (#Attr.2, #Attr.3):
    let Num.281 : Int1 = lowlevel NumLt #Attr.2 #Attr.3;
=======
procedure List.18 (List.163, List.164, List.165):
    let List.634 : U64 = 0i64;
    let List.635 : U64 = CallByName List.6 List.163;
    let List.633 : List Str = CallByName List.92 List.163 List.164 List.165 List.634 List.635;
    ret List.633;

procedure List.2 (List.111, List.112):
    let List.628 : U64 = CallByName List.6 List.111;
    let List.624 : Int1 = CallByName Num.22 List.112 List.628;
    if List.624 then
        let List.626 : Str = CallByName List.66 List.111 List.112;
        inc List.626;
        let List.625 : [C {}, C Str] = TagId(1) List.626;
        ret List.625;
    else
        let List.623 : {} = Struct {};
        let List.622 : [C {}, C Str] = TagId(0) List.623;
        ret List.622;

procedure List.275 (List.276, List.277, List.273):
    let List.645 : Str = CallByName Test.3 List.277;
    let List.644 : List Str = CallByName List.71 List.276 List.645;
    ret List.644;

procedure List.5 (List.272, List.273):
    let List.274 : U64 = CallByName List.6 List.272;
    let List.631 : List Str = CallByName List.68 List.274;
    let List.630 : List Str = CallByName List.18 List.272 List.631 List.273;
    ret List.630;

procedure List.6 (#Attr.2):
    let List.629 : U64 = lowlevel ListLenU64 #Attr.2;
    ret List.629;

procedure List.66 (#Attr.2, #Attr.3):
    let List.627 : Str = lowlevel ListGetUnsafe #Attr.2 #Attr.3;
    ret List.627;

procedure List.68 (#Attr.2):
    let List.647 : List Str = lowlevel ListWithCapacity #Attr.2;
    ret List.647;

procedure List.71 (#Attr.2, #Attr.3):
    let List.646 : List Str = lowlevel ListAppendUnsafe #Attr.2 #Attr.3;
    ret List.646;

procedure List.92 (#Derived_gen.3, #Derived_gen.4, #Derived_gen.5, #Derived_gen.6, #Derived_gen.7):
    joinpoint List.636 List.166 List.167 List.168 List.169 List.170:
        let List.638 : Int1 = CallByName Num.22 List.169 List.170;
        if List.638 then
            let List.642 : Str = CallByName List.66 List.166 List.169;
            inc List.642;
            let List.171 : List Str = CallByName List.275 List.167 List.642 List.168;
            dec List.642;
            let List.641 : U64 = 1i64;
            let List.640 : U64 = CallByName Num.51 List.169 List.641;
            jump List.636 List.166 List.171 List.168 List.640 List.170;
        else
            dec List.166;
            ret List.167;
    in
    inc #Derived_gen.3;
    jump List.636 #Derived_gen.3 #Derived_gen.4 #Derived_gen.5 #Derived_gen.6 #Derived_gen.7;

procedure Num.22 (#Attr.2, #Attr.3):
    let Num.280 : Int1 = lowlevel NumLt #Attr.2 #Attr.3;
    ret Num.280;

procedure Num.51 (#Attr.2, #Attr.3):
    let Num.281 : U64 = lowlevel NumAddWrap #Attr.2 #Attr.3;
>>>>>>> 0f4d23fe
    ret Num.281;

procedure Str.16 (#Attr.2, #Attr.3):
    let Str.236 : Str = lowlevel StrRepeat #Attr.2 #Attr.3;
    ret Str.236;

procedure Str.3 (#Attr.2, #Attr.3):
    let Str.237 : Str = lowlevel StrConcat #Attr.2 #Attr.3;
    ret Str.237;

procedure Test.1 ():
    let Test.21 : Str = "lllllllllllllllllllllooooooooooong";
    let Test.22 : Str = "g";
    let Test.20 : Str = CallByName Str.3 Test.21 Test.22;
    dec Test.22;
    let Test.19 : List Str = Array [Test.20];
    ret Test.19;

procedure Test.2 ():
    let Test.15 : List Str = CallByName Test.1;
    let Test.16 : {} = Struct {};
    let Test.14 : List Str = CallByName List.5 Test.15 Test.16;
    dec Test.15;
    ret Test.14;

procedure Test.3 (Test.4):
    let Test.18 : U64 = 2i64;
    let Test.17 : Str = CallByName Str.16 Test.4 Test.18;
    ret Test.17;

procedure Test.0 ():
    let Test.12 : List Str = CallByName Test.2;
    let Test.13 : U64 = 0i64;
    let Test.6 : [C {}, C Str] = CallByName List.2 Test.12 Test.13;
    dec Test.12;
    let Test.9 : U8 = 1i64;
    let Test.10 : U8 = GetTagId Test.6;
    let Test.11 : Int1 = lowlevel Eq Test.9 Test.10;
    if Test.11 then
        let Test.5 : Str = UnionAtIndex (Id 1) (Index 0) Test.6;
        ret Test.5;
    else
        dec Test.6;
        let Test.8 : Str = "Hello, World!\n";
        ret Test.8;<|MERGE_RESOLUTION|>--- conflicted
+++ resolved
@@ -1,107 +1,74 @@
-<<<<<<< HEAD
-procedure List.2 (List.111, List.112):
-    let List.583 : U64 = CallByName List.6 List.111;
-    let List.579 : Int1 = CallByName Num.22 List.112 List.583;
-    if List.579 then
-        let List.581 : Str = CallByName List.66 List.111 List.112;
-        inc List.581;
-        dec List.111;
-        let List.580 : [C {}, C Str] = TagId(1) List.581;
-        ret List.580;
+procedure List.18 (List.166, List.167, List.168):
+    let List.637 : U64 = 0i64;
+    let List.638 : U64 = CallByName List.6 List.166;
+    let List.636 : List Str = CallByName List.95 List.166 List.167 List.168 List.637 List.638;
+    ret List.636;
+
+procedure List.2 (List.114, List.115):
+    let List.631 : U64 = CallByName List.6 List.114;
+    let List.627 : Int1 = CallByName Num.22 List.115 List.631;
+    if List.627 then
+        let List.629 : Str = CallByName List.66 List.114 List.115;
+        inc List.629;
+        let List.628 : [C {}, C Str] = TagId(1) List.629;
+        ret List.628;
     else
-        dec List.111;
-        let List.578 : {} = Struct {};
-        let List.577 : [C {}, C Str] = TagId(0) List.578;
-        ret List.577;
+        let List.626 : {} = Struct {};
+        let List.625 : [C {}, C Str] = TagId(0) List.626;
+        ret List.625;
 
-procedure List.5 (#Attr.2, #Attr.3):
-    let List.585 : List Str = lowlevel ListMap { xs: `#Attr.#arg1` } #Attr.2 Test.3 #Attr.3;
-    decref #Attr.2;
-    ret List.585;
+procedure List.278 (List.279, List.280, List.276):
+    let List.648 : Str = CallByName Test.3 List.280;
+    let List.647 : List Str = CallByName List.71 List.279 List.648;
+    ret List.647;
+
+procedure List.5 (List.275, List.276):
+    let List.277 : U64 = CallByName List.6 List.275;
+    let List.634 : List Str = CallByName List.68 List.277;
+    let List.633 : List Str = CallByName List.18 List.275 List.634 List.276;
+    ret List.633;
 
 procedure List.6 (#Attr.2):
-    let List.584 : U64 = lowlevel ListLenU64 #Attr.2;
-    ret List.584;
+    let List.632 : U64 = lowlevel ListLenU64 #Attr.2;
+    ret List.632;
 
 procedure List.66 (#Attr.2, #Attr.3):
-    let List.582 : Str = lowlevel ListGetUnsafe #Attr.2 #Attr.3;
-    ret List.582;
+    let List.630 : Str = lowlevel ListGetUnsafe #Attr.2 #Attr.3;
+    ret List.630;
+
+procedure List.68 (#Attr.2):
+    let List.650 : List Str = lowlevel ListWithCapacity #Attr.2;
+    ret List.650;
+
+procedure List.71 (#Attr.2, #Attr.3):
+    let List.649 : List Str = lowlevel ListAppendUnsafe #Attr.2 #Attr.3;
+    ret List.649;
+
+procedure List.95 (#Derived_gen.0, #Derived_gen.1, #Derived_gen.2, #Derived_gen.3, #Derived_gen.4):
+    joinpoint List.639 List.169 List.170 List.171 List.172 List.173:
+        let List.641 : Int1 = CallByName Num.22 List.172 List.173;
+        if List.641 then
+            let List.645 : Str = CallByName List.66 List.169 List.172;
+            inc List.645;
+            let List.174 : List Str = CallByName List.278 List.170 List.645 List.171;
+            dec List.645;
+            let List.644 : U64 = 1i64;
+            let List.643 : U64 = CallByName Num.51 List.172 List.644;
+            jump List.639 List.169 List.174 List.171 List.643 List.173;
+        else
+            dec List.169;
+            ret List.170;
+    in
+    inc #Derived_gen.0;
+    jump List.639 #Derived_gen.0 #Derived_gen.1 #Derived_gen.2 #Derived_gen.3 #Derived_gen.4;
 
 procedure Num.22 (#Attr.2, #Attr.3):
-    let Num.281 : Int1 = lowlevel NumLt #Attr.2 #Attr.3;
-=======
-procedure List.18 (List.163, List.164, List.165):
-    let List.634 : U64 = 0i64;
-    let List.635 : U64 = CallByName List.6 List.163;
-    let List.633 : List Str = CallByName List.92 List.163 List.164 List.165 List.634 List.635;
-    ret List.633;
-
-procedure List.2 (List.111, List.112):
-    let List.628 : U64 = CallByName List.6 List.111;
-    let List.624 : Int1 = CallByName Num.22 List.112 List.628;
-    if List.624 then
-        let List.626 : Str = CallByName List.66 List.111 List.112;
-        inc List.626;
-        let List.625 : [C {}, C Str] = TagId(1) List.626;
-        ret List.625;
-    else
-        let List.623 : {} = Struct {};
-        let List.622 : [C {}, C Str] = TagId(0) List.623;
-        ret List.622;
-
-procedure List.275 (List.276, List.277, List.273):
-    let List.645 : Str = CallByName Test.3 List.277;
-    let List.644 : List Str = CallByName List.71 List.276 List.645;
-    ret List.644;
-
-procedure List.5 (List.272, List.273):
-    let List.274 : U64 = CallByName List.6 List.272;
-    let List.631 : List Str = CallByName List.68 List.274;
-    let List.630 : List Str = CallByName List.18 List.272 List.631 List.273;
-    ret List.630;
-
-procedure List.6 (#Attr.2):
-    let List.629 : U64 = lowlevel ListLenU64 #Attr.2;
-    ret List.629;
-
-procedure List.66 (#Attr.2, #Attr.3):
-    let List.627 : Str = lowlevel ListGetUnsafe #Attr.2 #Attr.3;
-    ret List.627;
-
-procedure List.68 (#Attr.2):
-    let List.647 : List Str = lowlevel ListWithCapacity #Attr.2;
-    ret List.647;
-
-procedure List.71 (#Attr.2, #Attr.3):
-    let List.646 : List Str = lowlevel ListAppendUnsafe #Attr.2 #Attr.3;
-    ret List.646;
-
-procedure List.92 (#Derived_gen.3, #Derived_gen.4, #Derived_gen.5, #Derived_gen.6, #Derived_gen.7):
-    joinpoint List.636 List.166 List.167 List.168 List.169 List.170:
-        let List.638 : Int1 = CallByName Num.22 List.169 List.170;
-        if List.638 then
-            let List.642 : Str = CallByName List.66 List.166 List.169;
-            inc List.642;
-            let List.171 : List Str = CallByName List.275 List.167 List.642 List.168;
-            dec List.642;
-            let List.641 : U64 = 1i64;
-            let List.640 : U64 = CallByName Num.51 List.169 List.641;
-            jump List.636 List.166 List.171 List.168 List.640 List.170;
-        else
-            dec List.166;
-            ret List.167;
-    in
-    inc #Derived_gen.3;
-    jump List.636 #Derived_gen.3 #Derived_gen.4 #Derived_gen.5 #Derived_gen.6 #Derived_gen.7;
-
-procedure Num.22 (#Attr.2, #Attr.3):
-    let Num.280 : Int1 = lowlevel NumLt #Attr.2 #Attr.3;
-    ret Num.280;
+    let Num.282 : Int1 = lowlevel NumLt #Attr.2 #Attr.3;
+    ret Num.282;
 
 procedure Num.51 (#Attr.2, #Attr.3):
-    let Num.281 : U64 = lowlevel NumAddWrap #Attr.2 #Attr.3;
->>>>>>> 0f4d23fe
-    ret Num.281;
+    let Num.283 : U64 = lowlevel NumAddWrap #Attr.2 #Attr.3;
+    ret Num.283;
 
 procedure Str.16 (#Attr.2, #Attr.3):
     let Str.236 : Str = lowlevel StrRepeat #Attr.2 #Attr.3;
