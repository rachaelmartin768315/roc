procedure #Derived.0 (#Derived.1):
    let #Derived_gen.0 : {Str, Str} = CallByName Encode.23 #Derived.1;
    ret #Derived_gen.0;

procedure #Derived.4 (#Derived.5, #Derived.6, #Derived.1):
    joinpoint #Derived_gen.5 #Derived_gen.4:
        let #Derived_gen.3 : List U8 = CallByName Encode.24 #Derived.5 #Derived_gen.4 #Derived.6;
        ret #Derived_gen.3;
    in
    let #Derived.2 : Str = StructAtIndex 0 #Derived.1;
    let #Derived.3 : Str = StructAtIndex 1 #Derived.1;
    let #Derived_gen.7 : Str = "A";
    let #Derived_gen.9 : Str = CallByName Test.20 #Derived.2;
    let #Derived_gen.10 : Str = CallByName Test.20 #Derived.3;
    let #Derived_gen.8 : List Str = Array [#Derived_gen.9, #Derived_gen.10];
    let #Derived_gen.6 : {List Str, {}} = CallByName Test.24 #Derived_gen.7 #Derived_gen.8;
    jump #Derived_gen.5 #Derived_gen.6;

procedure Encode.23 (Encode.100):
    ret Encode.100;

procedure Encode.23 (Encode.100):
    ret Encode.100;

procedure Encode.23 (Encode.100):
    ret Encode.100;

procedure Encode.24 (Encode.101, Encode.109, Encode.103):
    let Encode.113 : List U8 = CallByName #Derived.4 Encode.101 Encode.103 Encode.109;
    ret Encode.113;

procedure Encode.24 (Encode.101, Encode.109, Encode.103):
    let Encode.115 : List U8 = CallByName Test.61 Encode.101 Encode.103 Encode.109;
    ret Encode.115;

procedure Encode.24 (Encode.101, Encode.109, Encode.103):
    let Encode.120 : List U8 = CallByName Test.57 Encode.101 Encode.103 Encode.109;
    ret Encode.120;

procedure Encode.26 (Encode.107, Encode.108):
    let Encode.111 : List U8 = Array [];
    let Encode.112 : {Str, Str} = CallByName #Derived.0 Encode.107;
    let Encode.110 : List U8 = CallByName Encode.24 Encode.111 Encode.112 Encode.108;
    ret Encode.110;

procedure List.101 (#Derived_gen.23, #Derived_gen.24, #Derived_gen.25, #Derived_gen.26, #Derived_gen.27):
    joinpoint List.678 List.175 List.176 List.177 List.178 List.179:
        let List.680 : Int1 = CallByName Num.22 List.178 List.179;
        if List.680 then
            let List.684 : Str = CallByName List.66 List.175 List.178;
            inc List.684;
            let List.180 : List U8 = CallByName Test.64 List.176 List.684 List.177;
            let List.683 : U64 = 1i64;
            let List.682 : U64 = CallByName Num.51 List.178 List.683;
            jump List.678 List.175 List.180 List.177 List.682 List.179;
        else
            dec List.175;
            ret List.176;
    in
    inc #Derived_gen.23;
    jump List.678 #Derived_gen.23 #Derived_gen.24 #Derived_gen.25 #Derived_gen.26 #Derived_gen.27;

procedure List.13 (#Attr.2, #Attr.3):
    let List.701 : List Str = lowlevel ListPrepend #Attr.2 #Attr.3;
    ret List.701;

procedure List.18 (List.172, List.173, List.174):
    let List.676 : U64 = 0i64;
    let List.677 : U64 = CallByName List.6 List.172;
    let List.675 : List U8 = CallByName List.101 List.172 List.173 List.174 List.676 List.677;
    ret List.675;

procedure List.4 (List.136, List.137):
    let List.697 : U64 = 1i64;
    let List.696 : List U8 = CallByName List.70 List.136 List.697;
    let List.695 : List U8 = CallByName List.71 List.696 List.137;
    ret List.695;

procedure List.6 (#Attr.2):
    let List.700 : U64 = lowlevel ListLenU64 #Attr.2;
    ret List.700;

procedure List.66 (#Attr.2, #Attr.3):
    let List.685 : Str = lowlevel ListGetUnsafe #Attr.2 #Attr.3;
    ret List.685;

procedure List.70 (#Attr.2, #Attr.3):
    let List.691 : List U8 = lowlevel ListReserve #Attr.2 #Attr.3;
    ret List.691;

procedure List.71 (#Attr.2, #Attr.3):
    let List.689 : List U8 = lowlevel ListAppendUnsafe #Attr.2 #Attr.3;
    ret List.689;

procedure List.8 (#Attr.2, #Attr.3):
    let List.699 : List U8 = lowlevel ListConcat #Attr.2 #Attr.3;
    ret List.699;

procedure Num.127 (#Attr.2):
    let Num.284 : U8 = lowlevel NumIntCast #Attr.2;
    ret Num.284;

procedure Num.22 (#Attr.2, #Attr.3):
    let Num.286 : Int1 = lowlevel NumLt #Attr.2 #Attr.3;
    ret Num.286;

procedure Num.51 (#Attr.2, #Attr.3):
    let Num.285 : U64 = lowlevel NumAddWrap #Attr.2 #Attr.3;
    ret Num.285;

procedure Num.96 (#Attr.2):
    let Num.283 : Str = lowlevel NumToStr #Attr.2;
    ret Num.283;

procedure Str.12 (#Attr.2):
<<<<<<< HEAD
    let Str.388 : List U8 = lowlevel StrToUtf8 #Attr.2;
    ret Str.388;

procedure Str.36 (#Attr.2):
    let Str.389 : U64 = lowlevel StrCountUtf8Bytes #Attr.2;
    ret Str.389;

procedure Str.43 (#Attr.2):
    let Str.386 : {U64, Str, Int1, U8} = lowlevel StrFromUtf8 #Attr.2;
    ret Str.386;

procedure Str.9 (Str.76):
    let Str.77 : {U64, Str, Int1, U8} = CallByName Str.43 Str.76;
    let Str.383 : Int1 = StructAtIndex 2 Str.77;
    if Str.383 then
        let Str.385 : Str = StructAtIndex 1 Str.77;
        let Str.384 : [C {U64, U8}, C Str] = TagId(1) Str.385;
        ret Str.384;
    else
        let Str.381 : U64 = StructAtIndex 0 Str.77;
        let Str.382 : U8 = StructAtIndex 3 Str.77;
        let #Derived_gen.28 : Str = StructAtIndex 1 Str.77;
        dec #Derived_gen.28;
        let Str.380 : {U64, U8} = Struct {Str.381, Str.382};
        let Str.378 : [C {U64, U8}, C Str] = TagId(0) Str.380;
        ret Str.378;
=======
    let Str.258 : List U8 = lowlevel StrToUtf8 #Attr.2;
    ret Str.258;

procedure Str.36 (#Attr.2):
    let Str.259 : U64 = lowlevel StrCountUtf8Bytes #Attr.2;
    ret Str.259;

procedure Str.43 (#Attr.2):
    let Str.256 : {U64, Str, Int1, U8} = lowlevel StrFromUtf8 #Attr.2;
    ret Str.256;

procedure Str.9 (Str.74):
    let Str.75 : {U64, Str, Int1, U8} = CallByName Str.43 Str.74;
    let Str.253 : Int1 = StructAtIndex 2 Str.75;
    if Str.253 then
        let Str.255 : Str = StructAtIndex 1 Str.75;
        let Str.254 : [C {U64, U8}, C Str] = TagId(1) Str.255;
        ret Str.254;
    else
        let Str.251 : U64 = StructAtIndex 0 Str.75;
        let Str.252 : U8 = StructAtIndex 3 Str.75;
        let #Derived_gen.28 : Str = StructAtIndex 1 Str.75;
        dec #Derived_gen.28;
        let Str.250 : {U64, U8} = Struct {Str.251, Str.252};
        let Str.248 : [C {U64, U8}, C Str] = TagId(0) Str.250;
        ret Str.248;
>>>>>>> e9d29be0

procedure Test.20 (Test.56):
    let Test.301 : Str = CallByName Encode.23 Test.56;
    ret Test.301;

procedure Test.21 (Test.59, Test.60):
    inc Test.59;
    let Test.267 : {List Str, {}} = Struct {Test.59, Test.60};
    let Test.266 : {List Str, {}} = CallByName Encode.23 Test.267;
    ret Test.266;

procedure Test.23 (Test.75):
    let Test.265 : {} = Struct {};
    let Test.264 : {List Str, {}} = CallByName Test.21 Test.75 Test.265;
    ret Test.264;

procedure Test.24 (Test.78, Test.79):
    let Test.286 : Str = CallByName Test.20 Test.78;
    let Test.263 : List Str = CallByName List.13 Test.79 Test.286;
    let Test.262 : {List Str, {}} = CallByName Test.23 Test.263;
    dec Test.263;
    ret Test.262;

procedure Test.3 ():
    let Test.259 : {} = Struct {};
    ret Test.259;

procedure Test.4 (Test.49, Test.50, Test.51):
    let Test.284 : U8 = CallByName Num.127 Test.50;
    let Test.281 : List U8 = CallByName List.4 Test.49 Test.284;
    let Test.283 : Str = CallByName Num.96 Test.51;
    let Test.282 : List U8 = CallByName Str.12 Test.283;
    let Test.279 : List U8 = CallByName List.8 Test.281 Test.282;
    let Test.280 : U8 = 32i64;
    let Test.278 : List U8 = CallByName List.4 Test.279 Test.280;
    ret Test.278;

procedure Test.57 (Test.58, Test.289, Test.56):
    let Test.296 : I64 = 115i64;
    let Test.297 : U64 = CallByName Str.36 Test.56;
    let Test.294 : List U8 = CallByName Test.4 Test.58 Test.296 Test.297;
    let Test.295 : List U8 = CallByName Str.12 Test.56;
    let Test.292 : List U8 = CallByName List.8 Test.294 Test.295;
    let Test.293 : U8 = 32i64;
    let Test.291 : List U8 = CallByName List.4 Test.292 Test.293;
    ret Test.291;

procedure Test.61 (Test.62, Test.268, #Attr.12):
    let Test.60 : {} = StructAtIndex 1 #Attr.12;
    let Test.59 : List Str = StructAtIndex 0 #Attr.12;
    let Test.276 : I64 = 108i64;
    let Test.277 : U64 = CallByName List.6 Test.59;
    let Test.63 : List U8 = CallByName Test.4 Test.62 Test.276 Test.277;
    let Test.270 : List U8 = CallByName List.18 Test.59 Test.63 Test.60;
    dec Test.59;
    ret Test.270;

procedure Test.64 (Test.65, Test.66, Test.60):
    let Test.274 : Str = CallByName Test.76 Test.66;
    let Test.275 : {} = Struct {};
    let Test.273 : List U8 = CallByName Encode.24 Test.65 Test.274 Test.275;
    ret Test.273;

procedure Test.76 (Test.77):
    ret Test.77;

procedure Test.0 ():
    let Test.261 : Str = "foo";
    let Test.260 : Str = "foo";
    let Test.210 : {Str, Str} = Struct {Test.260, Test.261};
    let Test.258 : {} = CallByName Test.3;
    let Test.257 : List U8 = CallByName Encode.26 Test.210 Test.258;
    let Test.211 : [C {U64, U8}, C Str] = CallByName Str.9 Test.257;
    let Test.254 : U8 = 1i64;
    let Test.255 : U8 = GetTagId Test.211;
    let Test.256 : Int1 = lowlevel Eq Test.254 Test.255;
    if Test.256 then
        let Test.213 : Str = UnionAtIndex (Id 1) (Index 0) Test.211;
        ret Test.213;
    else
        dec Test.211;
        let Test.253 : Str = "<bad>";
        ret Test.253;<|MERGE_RESOLUTION|>--- conflicted
+++ resolved
@@ -113,34 +113,6 @@
     ret Num.283;
 
 procedure Str.12 (#Attr.2):
-<<<<<<< HEAD
-    let Str.388 : List U8 = lowlevel StrToUtf8 #Attr.2;
-    ret Str.388;
-
-procedure Str.36 (#Attr.2):
-    let Str.389 : U64 = lowlevel StrCountUtf8Bytes #Attr.2;
-    ret Str.389;
-
-procedure Str.43 (#Attr.2):
-    let Str.386 : {U64, Str, Int1, U8} = lowlevel StrFromUtf8 #Attr.2;
-    ret Str.386;
-
-procedure Str.9 (Str.76):
-    let Str.77 : {U64, Str, Int1, U8} = CallByName Str.43 Str.76;
-    let Str.383 : Int1 = StructAtIndex 2 Str.77;
-    if Str.383 then
-        let Str.385 : Str = StructAtIndex 1 Str.77;
-        let Str.384 : [C {U64, U8}, C Str] = TagId(1) Str.385;
-        ret Str.384;
-    else
-        let Str.381 : U64 = StructAtIndex 0 Str.77;
-        let Str.382 : U8 = StructAtIndex 3 Str.77;
-        let #Derived_gen.28 : Str = StructAtIndex 1 Str.77;
-        dec #Derived_gen.28;
-        let Str.380 : {U64, U8} = Struct {Str.381, Str.382};
-        let Str.378 : [C {U64, U8}, C Str] = TagId(0) Str.380;
-        ret Str.378;
-=======
     let Str.258 : List U8 = lowlevel StrToUtf8 #Attr.2;
     ret Str.258;
 
@@ -167,7 +139,6 @@
         let Str.250 : {U64, U8} = Struct {Str.251, Str.252};
         let Str.248 : [C {U64, U8}, C Str] = TagId(0) Str.250;
         ret Str.248;
->>>>>>> e9d29be0
 
 procedure Test.20 (Test.56):
     let Test.301 : Str = CallByName Encode.23 Test.56;
