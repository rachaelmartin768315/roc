--- conflicted
+++ resolved
@@ -30,10 +30,8 @@
     let Str.244 : {I64, U8} = lowlevel StrToNum #Attr.2;
     ret Str.244;
 
-<<<<<<< HEAD
 procedure Str.64 (Str.189):
     let Str.190 : {I64, U8} = CallByName Str.42 Str.189;
-    dec Str.189;
     let Str.242 : U8 = StructAtIndex 1 Str.190;
     let Str.243 : U8 = 0i64;
     let Str.239 : Int1 = CallByName Bool.11 Str.242 Str.243;
@@ -41,17 +39,6 @@
         let Str.241 : I64 = StructAtIndex 0 Str.190;
         let Str.240 : [C {}, C I64] = TagId(1) Str.241;
         ret Str.240;
-=======
-procedure Str.60 (Str.185):
-    let Str.186 : {I64, U8} = CallByName Str.42 Str.185;
-    let Str.238 : U8 = StructAtIndex 1 Str.186;
-    let Str.239 : U8 = 0i64;
-    let Str.235 : Int1 = CallByName Bool.11 Str.238 Str.239;
-    if Str.235 then
-        let Str.237 : I64 = StructAtIndex 0 Str.186;
-        let Str.236 : [C {}, C I64] = TagId(1) Str.237;
-        ret Str.236;
->>>>>>> 0f4d23fe
     else
         let Str.238 : {} = Struct {};
         let Str.237 : [C {}, C I64] = TagId(0) Str.238;
