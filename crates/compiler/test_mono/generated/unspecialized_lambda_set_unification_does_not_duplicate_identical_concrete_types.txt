procedure Bool.2 ():
    let Bool.21 : Int1 = true;
    ret Bool.21;

procedure Encode.23 (Encode.100):
    ret Encode.100;

procedure Encode.23 (Encode.100):
    ret Encode.100;

procedure Encode.23 (Encode.100):
    ret Encode.100;

procedure Encode.24 (Encode.101, Encode.109, Encode.103):
    let Encode.113 : List U8 = CallByName Test.213 Encode.101 Encode.103 Encode.109;
    ret Encode.113;

procedure Encode.24 (Encode.101, Encode.109, Encode.103):
    let Encode.117 : List U8 = CallByName Test.63 Encode.101 Encode.103 Encode.109;
    ret Encode.117;

procedure Encode.24 (Encode.101, Encode.109, Encode.103):
    let Encode.118 : List U8 = CallByName Test.59 Encode.101 Encode.103 Encode.109;
    ret Encode.118;

procedure Encode.26 (Encode.107, Encode.108):
    let Encode.111 : List U8 = Array [];
    let Encode.112 : {Str, Str} = CallByName Test.49 Encode.107;
    let Encode.110 : List U8 = CallByName Encode.24 Encode.111 Encode.112 Encode.108;
    ret Encode.110;

procedure List.101 (#Derived_gen.9, #Derived_gen.10, #Derived_gen.11, #Derived_gen.12, #Derived_gen.13):
    joinpoint List.678 List.175 List.176 List.177 List.178 List.179:
        let List.680 : Int1 = CallByName Num.22 List.178 List.179;
        if List.680 then
            let List.684 : Str = CallByName List.66 List.175 List.178;
            inc List.684;
            let List.180 : List U8 = CallByName Test.66 List.176 List.684 List.177;
            let List.683 : U64 = 1i64;
            let List.682 : U64 = CallByName Num.51 List.178 List.683;
            jump List.678 List.175 List.180 List.177 List.682 List.179;
        else
            dec List.175;
            ret List.176;
    in
    inc #Derived_gen.9;
    jump List.678 #Derived_gen.9 #Derived_gen.10 #Derived_gen.11 #Derived_gen.12 #Derived_gen.13;

procedure List.13 (#Attr.2, #Attr.3):
    let List.701 : List Str = lowlevel ListPrepend #Attr.2 #Attr.3;
    ret List.701;

procedure List.18 (List.172, List.173, List.174):
    let List.676 : U64 = 0i64;
    let List.677 : U64 = CallByName List.6 List.172;
    let List.675 : List U8 = CallByName List.101 List.172 List.173 List.174 List.676 List.677;
    ret List.675;

procedure List.4 (List.136, List.137):
    let List.697 : U64 = 1i64;
    let List.696 : List U8 = CallByName List.70 List.136 List.697;
    let List.695 : List U8 = CallByName List.71 List.696 List.137;
    ret List.695;

procedure List.6 (#Attr.2):
    let List.700 : U64 = lowlevel ListLenU64 #Attr.2;
    ret List.700;

procedure List.66 (#Attr.2, #Attr.3):
    let List.685 : Str = lowlevel ListGetUnsafe #Attr.2 #Attr.3;
    ret List.685;

procedure List.70 (#Attr.2, #Attr.3):
    let List.691 : List U8 = lowlevel ListReserve #Attr.2 #Attr.3;
    ret List.691;

procedure List.71 (#Attr.2, #Attr.3):
    let List.689 : List U8 = lowlevel ListAppendUnsafe #Attr.2 #Attr.3;
    ret List.689;

procedure List.8 (#Attr.2, #Attr.3):
    let List.699 : List U8 = lowlevel ListConcat #Attr.2 #Attr.3;
    ret List.699;

procedure Num.127 (#Attr.2):
    let Num.284 : U8 = lowlevel NumIntCast #Attr.2;
    ret Num.284;

procedure Num.22 (#Attr.2, #Attr.3):
    let Num.286 : Int1 = lowlevel NumLt #Attr.2 #Attr.3;
    ret Num.286;

procedure Num.51 (#Attr.2, #Attr.3):
    let Num.285 : U64 = lowlevel NumAddWrap #Attr.2 #Attr.3;
    ret Num.285;

procedure Num.96 (#Attr.2):
    let Num.283 : Str = lowlevel NumToStr #Attr.2;
    ret Num.283;

procedure Str.12 (#Attr.2):
<<<<<<< HEAD
    let Str.379 : List U8 = lowlevel StrToUtf8 #Attr.2;
    ret Str.379;

procedure Str.36 (#Attr.2):
    let Str.380 : U64 = lowlevel StrCountUtf8Bytes #Attr.2;
    ret Str.380;
=======
    let Str.249 : List U8 = lowlevel StrToUtf8 #Attr.2;
    ret Str.249;

procedure Str.36 (#Attr.2):
    let Str.250 : U64 = lowlevel StrCountUtf8Bytes #Attr.2;
    ret Str.250;
>>>>>>> e9d29be0

procedure Test.20 (Test.58):
    let Test.295 : Str = CallByName Encode.23 Test.58;
    ret Test.295;

procedure Test.21 (Test.61, Test.62):
    inc Test.61;
    let Test.275 : {List Str, {}} = Struct {Test.61, Test.62};
    let Test.274 : {List Str, {}} = CallByName Encode.23 Test.275;
    ret Test.274;

procedure Test.213 (Test.214, Test.215, Test.212):
    joinpoint Test.267 Test.216:
        let Test.265 : List U8 = CallByName Encode.24 Test.214 Test.216 Test.215;
        ret Test.265;
    in
    let Test.308 : Int1 = CallByName Bool.2;
    if Test.308 then
        let Test.309 : Str = "A";
        let Test.312 : Str = StructAtIndex 0 Test.212;
        let #Derived_gen.17 : Str = StructAtIndex 1 Test.212;
        dec #Derived_gen.17;
        let Test.311 : Str = CallByName Test.20 Test.312;
        let Test.310 : List Str = Array [Test.311];
        let Test.266 : {List Str, {}} = CallByName Test.24 Test.309 Test.310;
        jump Test.267 Test.266;
    else
        let Test.268 : Str = "B";
        let Test.307 : Str = StructAtIndex 1 Test.212;
        let #Derived_gen.18 : Str = StructAtIndex 0 Test.212;
        dec #Derived_gen.18;
        let Test.306 : Str = CallByName Test.20 Test.307;
        let Test.269 : List Str = Array [Test.306];
        let Test.266 : {List Str, {}} = CallByName Test.24 Test.268 Test.269;
        jump Test.267 Test.266;

procedure Test.23 (Test.77):
    let Test.273 : {} = Struct {};
    let Test.272 : {List Str, {}} = CallByName Test.21 Test.77 Test.273;
    ret Test.272;

procedure Test.24 (Test.80, Test.81):
    let Test.294 : Str = CallByName Test.20 Test.80;
    let Test.271 : List Str = CallByName List.13 Test.81 Test.294;
    let Test.270 : {List Str, {}} = CallByName Test.23 Test.271;
    dec Test.271;
    ret Test.270;

procedure Test.3 ():
    let Test.260 : {} = Struct {};
    ret Test.260;

procedure Test.4 (Test.51, Test.52, Test.53):
    let Test.292 : U8 = CallByName Num.127 Test.52;
    let Test.289 : List U8 = CallByName List.4 Test.51 Test.292;
    let Test.291 : Str = CallByName Num.96 Test.53;
    let Test.290 : List U8 = CallByName Str.12 Test.291;
    let Test.287 : List U8 = CallByName List.8 Test.289 Test.290;
    let Test.288 : U8 = 32i64;
    let Test.286 : List U8 = CallByName List.4 Test.287 Test.288;
    ret Test.286;

procedure Test.49 (Test.255):
    let Test.262 : {Str, Str} = CallByName Encode.23 Test.255;
    ret Test.262;

procedure Test.50 ():
    let Test.217 : Str = "";
    inc Test.217;
    let Test.261 : {Str, Str} = Struct {Test.217, Test.217};
    ret Test.261;

procedure Test.59 (Test.60, Test.297, Test.58):
    let Test.304 : I64 = 115i64;
    let Test.305 : U64 = CallByName Str.36 Test.58;
    let Test.302 : List U8 = CallByName Test.4 Test.60 Test.304 Test.305;
    let Test.303 : List U8 = CallByName Str.12 Test.58;
    let Test.300 : List U8 = CallByName List.8 Test.302 Test.303;
    let Test.301 : U8 = 32i64;
    let Test.299 : List U8 = CallByName List.4 Test.300 Test.301;
    ret Test.299;

procedure Test.63 (Test.64, Test.276, #Attr.12):
    let Test.62 : {} = StructAtIndex 1 #Attr.12;
    let Test.61 : List Str = StructAtIndex 0 #Attr.12;
    let Test.284 : I64 = 108i64;
    let Test.285 : U64 = CallByName List.6 Test.61;
    let Test.65 : List U8 = CallByName Test.4 Test.64 Test.284 Test.285;
    let Test.278 : List U8 = CallByName List.18 Test.61 Test.65 Test.62;
    dec Test.61;
    ret Test.278;

procedure Test.66 (Test.67, Test.68, Test.62):
    let Test.282 : Str = CallByName Test.78 Test.68;
    let Test.283 : {} = Struct {};
    let Test.281 : List U8 = CallByName Encode.24 Test.67 Test.282 Test.283;
    ret Test.281;

procedure Test.78 (Test.79):
    ret Test.79;

procedure Test.0 ():
    let Test.258 : {Str, Str} = CallByName Test.50;
    let Test.259 : {} = CallByName Test.3;
    let Test.257 : List U8 = CallByName Encode.26 Test.258 Test.259;
    ret Test.257;<|MERGE_RESOLUTION|>--- conflicted
+++ resolved
@@ -99,21 +99,12 @@
     ret Num.283;
 
 procedure Str.12 (#Attr.2):
-<<<<<<< HEAD
-    let Str.379 : List U8 = lowlevel StrToUtf8 #Attr.2;
-    ret Str.379;
-
-procedure Str.36 (#Attr.2):
-    let Str.380 : U64 = lowlevel StrCountUtf8Bytes #Attr.2;
-    ret Str.380;
-=======
     let Str.249 : List U8 = lowlevel StrToUtf8 #Attr.2;
     ret Str.249;
 
 procedure Str.36 (#Attr.2):
     let Str.250 : U64 = lowlevel StrCountUtf8Bytes #Attr.2;
     ret Str.250;
->>>>>>> e9d29be0
 
 procedure Test.20 (Test.58):
     let Test.295 : Str = CallByName Encode.23 Test.58;
