procedure List.4 (List.127, List.128):
<<<<<<< HEAD
    let List.580 : U64 = 1i64;
    let List.578 : List I64 = CallByName List.70 List.127 List.580;
    let List.577 : List I64 = CallByName List.71 List.578 List.128;
    ret List.577;

procedure List.70 (#Attr.2, #Attr.3):
    let List.581 : List I64 = lowlevel ListReserve #Attr.2 #Attr.3;
    ret List.581;

procedure List.71 (#Attr.2, #Attr.3):
    let List.579 : List I64 = lowlevel ListAppendUnsafe #Attr.2 #Attr.3;
    ret List.579;
=======
    let List.625 : U64 = 1i64;
    let List.623 : List I64 = CallByName List.70 List.127 List.625;
    let List.622 : List I64 = CallByName List.71 List.623 List.128;
    ret List.622;

procedure List.70 (#Attr.2, #Attr.3):
    let List.626 : List I64 = lowlevel ListReserve #Attr.2 #Attr.3;
    ret List.626;

procedure List.71 (#Attr.2, #Attr.3):
    let List.624 : List I64 = lowlevel ListAppendUnsafe #Attr.2 #Attr.3;
    ret List.624;
>>>>>>> 0f4d23fe

procedure Test.1 (Test.2):
    let Test.6 : I64 = 42i64;
    let Test.5 : List I64 = CallByName List.4 Test.2 Test.6;
    ret Test.5;

procedure Test.0 ():
    let Test.4 : List I64 = Array [1i64, 2i64];
    let Test.3 : List I64 = CallByName Test.1 Test.4;
    ret Test.3;<|MERGE_RESOLUTION|>--- conflicted
+++ resolved
@@ -1,31 +1,16 @@
-procedure List.4 (List.127, List.128):
-<<<<<<< HEAD
-    let List.580 : U64 = 1i64;
-    let List.578 : List I64 = CallByName List.70 List.127 List.580;
-    let List.577 : List I64 = CallByName List.71 List.578 List.128;
-    ret List.577;
+procedure List.4 (List.130, List.131):
+    let List.628 : U64 = 1i64;
+    let List.626 : List I64 = CallByName List.70 List.130 List.628;
+    let List.625 : List I64 = CallByName List.71 List.626 List.131;
+    ret List.625;
 
 procedure List.70 (#Attr.2, #Attr.3):
-    let List.581 : List I64 = lowlevel ListReserve #Attr.2 #Attr.3;
-    ret List.581;
+    let List.629 : List I64 = lowlevel ListReserve #Attr.2 #Attr.3;
+    ret List.629;
 
 procedure List.71 (#Attr.2, #Attr.3):
-    let List.579 : List I64 = lowlevel ListAppendUnsafe #Attr.2 #Attr.3;
-    ret List.579;
-=======
-    let List.625 : U64 = 1i64;
-    let List.623 : List I64 = CallByName List.70 List.127 List.625;
-    let List.622 : List I64 = CallByName List.71 List.623 List.128;
-    ret List.622;
-
-procedure List.70 (#Attr.2, #Attr.3):
-    let List.626 : List I64 = lowlevel ListReserve #Attr.2 #Attr.3;
-    ret List.626;
-
-procedure List.71 (#Attr.2, #Attr.3):
-    let List.624 : List I64 = lowlevel ListAppendUnsafe #Attr.2 #Attr.3;
-    ret List.624;
->>>>>>> 0f4d23fe
+    let List.627 : List I64 = lowlevel ListAppendUnsafe #Attr.2 #Attr.3;
+    ret List.627;
 
 procedure Test.1 (Test.2):
     let Test.6 : I64 = 42i64;
