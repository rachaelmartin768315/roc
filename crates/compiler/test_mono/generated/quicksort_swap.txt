--- conflicted
+++ resolved
@@ -1,83 +1,41 @@
-procedure List.2 (List.111, List.112):
-<<<<<<< HEAD
-    let List.599 : U64 = CallByName List.6 List.111;
-    let List.596 : Int1 = CallByName Num.22 List.112 List.599;
-    if List.596 then
-        let List.598 : I64 = CallByName List.66 List.111 List.112;
-        dec List.111;
-        let List.597 : [C {}, C I64] = TagId(1) List.598;
-        ret List.597;
+procedure List.2 (List.114, List.115):
+    let List.647 : U64 = CallByName List.6 List.114;
+    let List.644 : Int1 = CallByName Num.22 List.115 List.647;
+    if List.644 then
+        let List.646 : I64 = CallByName List.66 List.114 List.115;
+        let List.645 : [C {}, C I64] = TagId(1) List.646;
+        ret List.645;
     else
-        dec List.111;
-        let List.595 : {} = Struct {};
-        let List.594 : [C {}, C I64] = TagId(0) List.595;
-        ret List.594;
+        let List.643 : {} = Struct {};
+        let List.642 : [C {}, C I64] = TagId(0) List.643;
+        ret List.642;
 
-procedure List.3 (List.119, List.120, List.121):
-    let List.586 : {List I64, I64} = CallByName List.64 List.119 List.120 List.121;
-    let List.585 : List I64 = StructAtIndex 0 List.586;
-    ret List.585;
+procedure List.3 (List.122, List.123, List.124):
+    let List.634 : {List I64, I64} = CallByName List.64 List.122 List.123 List.124;
+    let List.633 : List I64 = StructAtIndex 0 List.634;
+    ret List.633;
 
 procedure List.6 (#Attr.2):
-    let List.584 : U64 = lowlevel ListLenU64 #Attr.2;
-    ret List.584;
+    let List.632 : U64 = lowlevel ListLenU64 #Attr.2;
+    ret List.632;
 
-procedure List.64 (List.116, List.117, List.118):
-    let List.583 : U64 = CallByName List.6 List.116;
-    let List.580 : Int1 = CallByName Num.22 List.117 List.583;
-    if List.580 then
-        let List.581 : {List I64, I64} = CallByName List.67 List.116 List.117 List.118;
-        ret List.581;
+procedure List.64 (List.119, List.120, List.121):
+    let List.631 : U64 = CallByName List.6 List.119;
+    let List.628 : Int1 = CallByName Num.22 List.120 List.631;
+    if List.628 then
+        let List.629 : {List I64, I64} = CallByName List.67 List.119 List.120 List.121;
+        ret List.629;
     else
-        let List.579 : {List I64, I64} = Struct {List.116, List.118};
-        ret List.579;
+        let List.627 : {List I64, I64} = Struct {List.119, List.121};
+        ret List.627;
 
 procedure List.66 (#Attr.2, #Attr.3):
-    let List.592 : I64 = lowlevel ListGetUnsafe #Attr.2 #Attr.3;
-    ret List.592;
+    let List.640 : I64 = lowlevel ListGetUnsafe #Attr.2 #Attr.3;
+    ret List.640;
 
 procedure List.67 (#Attr.2, #Attr.3, #Attr.4):
-    let List.582 : {List I64, I64} = lowlevel ListReplaceUnsafe #Attr.2 #Attr.3 #Attr.4;
-    ret List.582;
-=======
-    let List.644 : U64 = CallByName List.6 List.111;
-    let List.641 : Int1 = CallByName Num.22 List.112 List.644;
-    if List.641 then
-        let List.643 : I64 = CallByName List.66 List.111 List.112;
-        let List.642 : [C {}, C I64] = TagId(1) List.643;
-        ret List.642;
-    else
-        let List.640 : {} = Struct {};
-        let List.639 : [C {}, C I64] = TagId(0) List.640;
-        ret List.639;
-
-procedure List.3 (List.119, List.120, List.121):
-    let List.631 : {List I64, I64} = CallByName List.64 List.119 List.120 List.121;
-    let List.630 : List I64 = StructAtIndex 0 List.631;
+    let List.630 : {List I64, I64} = lowlevel ListReplaceUnsafe #Attr.2 #Attr.3 #Attr.4;
     ret List.630;
-
-procedure List.6 (#Attr.2):
-    let List.629 : U64 = lowlevel ListLenU64 #Attr.2;
-    ret List.629;
-
-procedure List.64 (List.116, List.117, List.118):
-    let List.628 : U64 = CallByName List.6 List.116;
-    let List.625 : Int1 = CallByName Num.22 List.117 List.628;
-    if List.625 then
-        let List.626 : {List I64, I64} = CallByName List.67 List.116 List.117 List.118;
-        ret List.626;
-    else
-        let List.624 : {List I64, I64} = Struct {List.116, List.118};
-        ret List.624;
-
-procedure List.66 (#Attr.2, #Attr.3):
-    let List.637 : I64 = lowlevel ListGetUnsafe #Attr.2 #Attr.3;
-    ret List.637;
-
-procedure List.67 (#Attr.2, #Attr.3, #Attr.4):
-    let List.627 : {List I64, I64} = lowlevel ListReplaceUnsafe #Attr.2 #Attr.3 #Attr.4;
-    ret List.627;
->>>>>>> 0f4d23fe
 
 procedure Num.22 (#Attr.2, #Attr.3):
     let Num.283 : Int1 = lowlevel NumLt #Attr.2 #Attr.3;
