--- conflicted
+++ resolved
@@ -41,13 +41,8 @@
     ret Num.283;
 
 procedure Str.3 (#Attr.2, #Attr.3):
-<<<<<<< HEAD
-    let Str.380 : Str = lowlevel StrConcat #Attr.2 #Attr.3;
-    ret Str.380;
-=======
     let Str.250 : Str = lowlevel StrConcat #Attr.2 #Attr.3;
     ret Str.250;
->>>>>>> e9d29be0
 
 procedure Test.1 (Test.5):
     ret Test.5;
