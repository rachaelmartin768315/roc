--- conflicted
+++ resolved
@@ -6,161 +6,80 @@
     let Bool.24 : Int1 = true;
     ret Bool.24;
 
-<<<<<<< HEAD
-procedure List.207 (List.536, List.208, List.206):
-    let List.566 : Int1 = CallByName Test.1 List.208;
-    if List.566 then
-        let List.568 : {} = Struct {};
-        let List.567 : [C {}, C {}] = TagId(1) List.568;
-        ret List.567;
+procedure List.207 (List.537, List.208, List.206):
+    let List.567 : Int1 = CallByName Test.1 List.208;
+    if List.567 then
+        let List.569 : {} = Struct {};
+        let List.568 : [C {}, C {}] = TagId(1) List.569;
+        ret List.568;
     else
-        let List.565 : {} = Struct {};
-        let List.564 : [C {}, C {}] = TagId(0) List.565;
-        ret List.564;
+        let List.566 : {} = Struct {};
+        let List.565 : [C {}, C {}] = TagId(0) List.566;
+        ret List.565;
 
 procedure List.23 (#Attr.2, #Attr.3, #Attr.4):
-    let List.569 : List {[<r>C I64, C List *self], [<r>C I64, C List *self]} = lowlevel ListMap2 { xs: `#Attr.#arg1`, ys: `#Attr.#arg2` } #Attr.2 #Attr.3 Test.15 #Attr.4;
+    let List.570 : List {[<r>C I64, C List *self], [<r>C I64, C List *self]} = lowlevel ListMap2 { xs: `#Attr.#arg1`, ys: `#Attr.#arg2` } #Attr.2 #Attr.3 Test.15 #Attr.4;
     decref #Attr.3;
     decref #Attr.2;
-    ret List.569;
+    ret List.570;
 
 procedure List.56 (List.205, List.206):
-    let List.545 : {} = Struct {};
-    let List.537 : [C {}, C {}] = CallByName List.96 List.205 List.545 List.206;
-    let List.542 : U8 = 1i64;
-    let List.543 : U8 = GetTagId List.537;
-    let List.544 : Int1 = lowlevel Eq List.542 List.543;
-    if List.544 then
-        let List.538 : Int1 = CallByName Bool.2;
-        ret List.538;
+    let List.546 : {} = Struct {};
+    let List.538 : [C {}, C {}] = CallByName List.96 List.205 List.546 List.206;
+    let List.543 : U8 = 1i64;
+    let List.544 : U8 = GetTagId List.538;
+    let List.545 : Int1 = lowlevel Eq List.543 List.544;
+    if List.545 then
+        let List.539 : Int1 = CallByName Bool.2;
+        ret List.539;
     else
-        let List.539 : Int1 = CallByName Bool.1;
-        ret List.539;
+        let List.540 : Int1 = CallByName Bool.1;
+        ret List.540;
 
 procedure List.6 (#Attr.2):
-    let List.535 : U64 = lowlevel ListLen #Attr.2;
-    ret List.535;
+    let List.536 : U64 = lowlevel ListLen #Attr.2;
+    ret List.536;
 
 procedure List.6 (#Attr.2):
-    let List.563 : U64 = lowlevel ListLen #Attr.2;
+    let List.564 : U64 = lowlevel ListLen #Attr.2;
+    ret List.564;
+
+procedure List.66 (#Attr.2, #Attr.3):
+    let List.563 : {[<r>C I64, C List *self], [<r>C I64, C List *self]} = lowlevel ListGetUnsafe #Attr.2 #Attr.3;
     ret List.563;
 
-procedure List.66 (#Attr.2, #Attr.3):
-    let List.562 : {[<r>C I64, C List *self], [<r>C I64, C List *self]} = lowlevel ListGetUnsafe #Attr.2 #Attr.3;
-    ret List.562;
+procedure List.80 (#Derived_gen.1, #Derived_gen.2, #Derived_gen.3, #Derived_gen.4, #Derived_gen.5):
+    joinpoint List.551 List.453 List.454 List.455 List.456 List.457:
+        let List.553 : Int1 = CallByName Num.22 List.456 List.457;
+        if List.553 then
+            let List.562 : {[<r>C I64, C List *self], [<r>C I64, C List *self]} = CallByName List.66 List.453 List.456;
+            inc List.562;
+            let List.554 : [C {}, C {}] = CallByName List.207 List.454 List.562 List.455;
+            let List.559 : U8 = 1i64;
+            let List.560 : U8 = GetTagId List.554;
+            let List.561 : Int1 = lowlevel Eq List.559 List.560;
+            if List.561 then
+                let List.458 : {} = UnionAtIndex (Id 1) (Index 0) List.554;
+                let List.557 : U64 = 1i64;
+                let List.556 : U64 = CallByName Num.51 List.456 List.557;
+                jump List.551 List.453 List.458 List.455 List.556 List.457;
+            else
+                dec List.453;
+                let List.459 : {} = UnionAtIndex (Id 0) (Index 0) List.554;
+                let List.558 : [C {}, C {}] = TagId(0) List.459;
+                ret List.558;
+        else
+            dec List.453;
+            let List.552 : [C {}, C {}] = TagId(1) List.454;
+            ret List.552;
+    in
+    jump List.551 #Derived_gen.1 #Derived_gen.2 #Derived_gen.3 #Derived_gen.4 #Derived_gen.5;
 
-procedure List.80 (#Derived_gen.1, #Derived_gen.2, #Derived_gen.3, #Derived_gen.4, #Derived_gen.5):
-    joinpoint List.550 List.452 List.453 List.454 List.455 List.456:
-        let List.552 : Int1 = CallByName Num.22 List.455 List.456;
-        if List.552 then
-            let List.561 : {[<r>C I64, C List *self], [<r>C I64, C List *self]} = CallByName List.66 List.452 List.455;
-            inc List.561;
-            let List.553 : [C {}, C {}] = CallByName List.207 List.453 List.561 List.454;
-            let List.558 : U8 = 1i64;
-            let List.559 : U8 = GetTagId List.553;
-            let List.560 : Int1 = lowlevel Eq List.558 List.559;
-            if List.560 then
-                let List.457 : {} = UnionAtIndex (Id 1) (Index 0) List.553;
-                let List.556 : U64 = 1i64;
-                let List.555 : U64 = CallByName Num.19 List.455 List.556;
-                jump List.550 List.452 List.457 List.454 List.555 List.456;
-            else
-                dec List.452;
-                let List.458 : {} = UnionAtIndex (Id 0) (Index 0) List.553;
-                let List.557 : [C {}, C {}] = TagId(0) List.458;
-                ret List.557;
-        else
-            dec List.452;
-            let List.551 : [C {}, C {}] = TagId(1) List.453;
-            ret List.551;
-    in
-    jump List.550 #Derived_gen.1 #Derived_gen.2 #Derived_gen.3 #Derived_gen.4 #Derived_gen.5;
-
-procedure List.96 (List.449, List.450, List.451):
-    let List.548 : U64 = 0i64;
-    let List.549 : U64 = CallByName List.6 List.449;
-    let List.547 : [C {}, C {}] = CallByName List.80 List.449 List.450 List.451 List.548 List.549;
-    ret List.547;
-
-procedure Num.19 (#Attr.2, #Attr.3):
-    let Num.294 : U64 = lowlevel NumAdd #Attr.2 #Attr.3;
-    ret Num.294;
-=======
-procedure List.194 (List.524, List.195, List.193):
-    let List.554 : Int1 = CallByName Test.1 List.195;
-    if List.554 then
-        let List.556 : {} = Struct {};
-        let List.555 : [C {}, C {}] = TagId(1) List.556;
-        ret List.555;
-    else
-        let List.553 : {} = Struct {};
-        let List.552 : [C {}, C {}] = TagId(0) List.553;
-        ret List.552;
-
-procedure List.23 (#Attr.2, #Attr.3, #Attr.4):
-    let List.557 : List {[<r>C I64, C List *self], [<r>C I64, C List *self]} = lowlevel ListMap2 { xs: `#Attr.#arg1`, ys: `#Attr.#arg2` } #Attr.2 #Attr.3 Test.15 #Attr.4;
-    decref #Attr.3;
-    decref #Attr.2;
-    ret List.557;
-
-procedure List.56 (List.192, List.193):
-    let List.533 : {} = Struct {};
-    let List.525 : [C {}, C {}] = CallByName List.93 List.192 List.533 List.193;
-    let List.530 : U8 = 1i64;
-    let List.531 : U8 = GetTagId List.525;
-    let List.532 : Int1 = lowlevel Eq List.530 List.531;
-    if List.532 then
-        let List.526 : Int1 = CallByName Bool.2;
-        ret List.526;
-    else
-        let List.527 : Int1 = CallByName Bool.1;
-        ret List.527;
-
-procedure List.6 (#Attr.2):
-    let List.523 : U64 = lowlevel ListLen #Attr.2;
-    ret List.523;
-
-procedure List.6 (#Attr.2):
-    let List.551 : U64 = lowlevel ListLen #Attr.2;
-    ret List.551;
-
-procedure List.66 (#Attr.2, #Attr.3):
-    let List.550 : {[<r>C I64, C List *self], [<r>C I64, C List *self]} = lowlevel ListGetUnsafe #Attr.2 #Attr.3;
-    ret List.550;
-
-procedure List.80 (#Derived_gen.1, #Derived_gen.2, #Derived_gen.3, #Derived_gen.4, #Derived_gen.5):
-    joinpoint List.538 List.440 List.441 List.442 List.443 List.444:
-        let List.540 : Int1 = CallByName Num.22 List.443 List.444;
-        if List.540 then
-            let List.549 : {[<r>C I64, C List *self], [<r>C I64, C List *self]} = CallByName List.66 List.440 List.443;
-            inc List.549;
-            let List.541 : [C {}, C {}] = CallByName List.194 List.441 List.549 List.442;
-            let List.546 : U8 = 1i64;
-            let List.547 : U8 = GetTagId List.541;
-            let List.548 : Int1 = lowlevel Eq List.546 List.547;
-            if List.548 then
-                let List.445 : {} = UnionAtIndex (Id 1) (Index 0) List.541;
-                let List.544 : U64 = 1i64;
-                let List.543 : U64 = CallByName Num.51 List.443 List.544;
-                jump List.538 List.440 List.445 List.442 List.543 List.444;
-            else
-                dec List.440;
-                let List.446 : {} = UnionAtIndex (Id 0) (Index 0) List.541;
-                let List.545 : [C {}, C {}] = TagId(0) List.446;
-                ret List.545;
-        else
-            dec List.440;
-            let List.539 : [C {}, C {}] = TagId(1) List.441;
-            ret List.539;
-    in
-    jump List.538 #Derived_gen.1 #Derived_gen.2 #Derived_gen.3 #Derived_gen.4 #Derived_gen.5;
-
-procedure List.93 (List.437, List.438, List.439):
-    let List.536 : U64 = 0i64;
-    let List.537 : U64 = CallByName List.6 List.437;
-    let List.535 : [C {}, C {}] = CallByName List.80 List.437 List.438 List.439 List.536 List.537;
-    ret List.535;
->>>>>>> 4bb092c2
+procedure List.96 (List.450, List.451, List.452):
+    let List.549 : U64 = 0i64;
+    let List.550 : U64 = CallByName List.6 List.450;
+    let List.548 : [C {}, C {}] = CallByName List.80 List.450 List.451 List.452 List.549 List.550;
+    ret List.548;
 
 procedure Num.22 (#Attr.2, #Attr.3):
     let Num.292 : Int1 = lowlevel NumLt #Attr.2 #Attr.3;
