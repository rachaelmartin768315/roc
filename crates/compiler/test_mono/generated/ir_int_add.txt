procedure List.6 (#Attr.2):
<<<<<<< HEAD
    let List.577 : U64 = lowlevel ListLenU64 #Attr.2;
    ret List.577;
=======
    let List.622 : U64 = lowlevel ListLenU64 #Attr.2;
    ret List.622;
>>>>>>> 0f4d23fe

procedure Num.19 (#Attr.2, #Attr.3):
    let Num.283 : U64 = lowlevel NumAdd #Attr.2 #Attr.3;
    ret Num.283;

procedure Test.0 ():
    let Test.1 : List I64 = Array [1i64, 2i64];
    let Test.7 : U64 = 5i64;
    let Test.8 : U64 = 4i64;
    let Test.5 : U64 = CallByName Num.19 Test.7 Test.8;
    let Test.6 : U64 = 3i64;
    let Test.3 : U64 = CallByName Num.19 Test.5 Test.6;
    let Test.4 : U64 = CallByName List.6 Test.1;
    dec Test.1;
    let Test.2 : U64 = CallByName Num.19 Test.3 Test.4;
    ret Test.2;<|MERGE_RESOLUTION|>--- conflicted
+++ resolved
@@ -1,11 +1,6 @@
 procedure List.6 (#Attr.2):
-<<<<<<< HEAD
-    let List.577 : U64 = lowlevel ListLenU64 #Attr.2;
-    ret List.577;
-=======
-    let List.622 : U64 = lowlevel ListLenU64 #Attr.2;
-    ret List.622;
->>>>>>> 0f4d23fe
+    let List.625 : U64 = lowlevel ListLenU64 #Attr.2;
+    ret List.625;
 
 procedure Num.19 (#Attr.2, #Attr.3):
     let Num.283 : U64 = lowlevel NumAdd #Attr.2 #Attr.3;
