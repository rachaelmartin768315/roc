procedure List.28 (#Attr.2, #Attr.3):
    let List.573 : List I64 = lowlevel ListSortWith { xs: `#Attr.#arg1` } #Attr.2 Num.46 #Attr.3;
    ret List.573;

procedure List.59 (List.328):
    let List.572 : {} = Struct {};
    let List.571 : List I64 = CallByName List.28 List.328 List.572;
    ret List.571;

procedure Num.46 (#Attr.2, #Attr.3):
<<<<<<< HEAD
    let Num.257 : U8 = lowlevel NumCompare #Attr.2 #Attr.3;
    ret Num.257;
=======
    let Num.303 : U8 = lowlevel NumCompare #Attr.2 #Attr.3;
    ret Num.303;
>>>>>>> 1e42558f

procedure Test.0 ():
    let Test.2 : List I64 = Array [4i64, 3i64, 2i64, 1i64];
    let Test.1 : List I64 = CallByName List.59 Test.2;
    ret Test.1;<|MERGE_RESOLUTION|>--- conflicted
+++ resolved
@@ -8,13 +8,8 @@
     ret List.571;
 
 procedure Num.46 (#Attr.2, #Attr.3):
-<<<<<<< HEAD
-    let Num.257 : U8 = lowlevel NumCompare #Attr.2 #Attr.3;
-    ret Num.257;
-=======
-    let Num.303 : U8 = lowlevel NumCompare #Attr.2 #Attr.3;
-    ret Num.303;
->>>>>>> 1e42558f
+    let Num.267 : U8 = lowlevel NumCompare #Attr.2 #Attr.3;
+    ret Num.267;
 
 procedure Test.0 ():
     let Test.2 : List I64 = Array [4i64, 3i64, 2i64, 1i64];
