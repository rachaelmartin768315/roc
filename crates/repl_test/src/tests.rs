#[allow(unused_imports)]
use indoc::indoc;
#[allow(unused_imports)]
use roc_test_utils::assert_multiline_str_eq;

#[cfg(not(feature = "wasm"))]
use crate::cli::{expect_failure, expect_success, repl_eval};

#[cfg(feature = "wasm")]
#[allow(unused_imports)]
use crate::wasm::{expect_failure, expect_success};

#[test]
fn literal_0() {
    expect_success("0", "0 : Num *");
}

#[test]
fn literal_42() {
    expect_success("42", "42 : Num *");
}

#[test]
fn literal_0x0() {
    expect_success("0x0", "0 : Int *");
}

#[test]
fn literal_0x42() {
    expect_success("0x42", "66 : Int *");
}

#[test]
fn literal_0point0() {
    expect_success("0.0", "0 : Frac *");
}

#[test]
fn literal_4point2() {
    expect_success("4.2", "4.2 : Frac *");
}

#[test]
fn num_addition() {
    expect_success("1 + 2", "3 : Num *");
}

#[test]
fn int_addition() {
    expect_success("0x1 + 2", "3 : Int *");
}

#[test]
fn float_addition() {
    expect_success("1.1 + 2", "3.1 : Frac *");
}

#[cfg(not(feature = "wasm"))]
#[test]
fn num_rem() {
    expect_success("299 % 10", "9 : Int *");
}

#[cfg(not(feature = "wasm"))]
#[test]
fn num_floor_division() {
    expect_success("Num.divTrunc 4 3", "1 : Int *");
}

#[cfg(not(feature = "wasm"))]
#[test]
fn num_floor_checked_division_success() {
    expect_success(
        "Num.divTruncChecked 4 3",
        "Ok 1 : Result (Int *) [DivByZero]",
    );
}

#[cfg(not(feature = "wasm"))]
#[test]
fn num_floor_checked_division_divby_zero() {
    expect_success(
        "Num.divTruncChecked 4 0",
        "Err DivByZero : Result (Int *) [DivByZero]",
    );
}

#[cfg(not(feature = "wasm"))]
#[test]
fn num_ceil_division() {
    expect_success("Num.divCeil 4 3", "2 : Int *")
}

#[cfg(not(feature = "wasm"))]
#[test]
fn num_ceil_checked_division_success() {
    expect_success(
        "Num.divCeilChecked 4 3",
        "Ok 2 : Result (Int *) [DivByZero]",
    )
}

#[test]
fn float_division_by_zero() {
    expect_success("1f64 / 0", "∞ : F64");
    expect_success("-1f64 / 0", "-∞ : F64");
}

#[test]
fn bool_in_record() {
    expect_success("{ x: 1 == 1 }", "{ x: Bool.true } : { x : Bool }");
    expect_success(
        "{ z: { y: { x: 1 == 1 } } }",
        "{ z: { y: { x: Bool.true } } } : { z : { y : { x : Bool } } }",
    );
    expect_success("{ x: 1 != 1 }", "{ x: Bool.false } : { x : Bool }");
    expect_success(
        "{ x: 1 == 1, y: 1 != 1 }",
        "{ x: Bool.true, y: Bool.false } : { x : Bool, y : Bool }",
    );
}

#[test]
fn bool_basic_equality() {
    expect_success("1 == 1", "Bool.true : Bool");
    expect_success("1 != 1", "Bool.false : Bool");
}

#[test]
fn bool_true() {
    expect_success(
        indoc!(
            r"
            Bool.true
            "
        ),
        r"Bool.true : Bool",
    );
}

#[test]
fn bool_false() {
    expect_success(
        indoc!(
            r"
            Bool.false
            "
        ),
        r"Bool.false : Bool",
    );
}

#[test]
fn arbitrary_tag_unions() {
    expect_success("if 1 == 1 then Red else Green", "Red : [Green, Red]");
    expect_success("if 1 != 1 then Red else Green", "Green : [Green, Red]");
}

#[test]
fn tag_without_arguments() {
    expect_success("True", "True : [True]");
    expect_success("False", "False : [False]");
}

#[test]
fn byte_tag_union() {
    expect_success(
        "if 1 == 1 then Red else if 1 == 1 then Green else Blue",
        "Red : [Blue, Green, Red]",
    );

    expect_success(
        "{ y: { x: if 1 == 1 then Red else if 1 == 1 then Green else Blue } }",
        "{ y: { x: Red } } : { y : { x : [Blue, Green, Red] } }",
    );
}

#[test]
fn tag_in_record() {
    expect_success(
        "{ x: Foo 1 2 3, y : 4 }",
        "{ x: Foo 1 2 3, y: 4 } : { x : [Foo (Num *) (Num *) (Num *)], y : Num * }",
    );
    expect_success(
        "{ x: Foo 1 2 3 }",
        "{ x: Foo 1 2 3 } : { x : [Foo (Num *) (Num *) (Num *)] }",
    );
    expect_success("{ x: Unit }", "{ x: Unit } : { x : [Unit] }");
}

#[test]
fn single_element_tag_union() {
    expect_success("True 1", "True 1 : [True (Num *)]");
    expect_success("Foo 1 3.14", "Foo 1 3.14 : [Foo (Num *) (Frac *)]");
}

#[test]
fn newtype_of_unit() {
    expect_success("Foo Bar", "Foo Bar : [Foo [Bar]]");
}

#[test]
fn newtype_of_big_data() {
    expect_success(
        indoc!(
            r#"
                Either a b : [Left a, Right b]
                lefty : Either Str Str
                lefty = Left "loosey"
                A lefty"#
        ),
        r#"A (Left "loosey") : [A (Either Str Str)]"#,
    )
}

#[test]
fn newtype_nested() {
    expect_success(
        indoc!(
            r#"
                Either a b : [Left a, Right b]
                lefty : Either Str Str
                lefty = Left "loosey"
                A (B (C lefty))"#
        ),
        r#"A (B (C (Left "loosey"))) : [A [B [C (Either Str Str)]]]"#,
    )
}

#[test]
fn newtype_of_big_of_newtype() {
    expect_success(
        indoc!(
            r#"
                Big a : [Big a [Wrapper [Newtype a]]]
                big : Big Str
                big = Big "s" (Wrapper (Newtype "t"))
                A big"#
        ),
        r#"A (Big "s" (Wrapper (Newtype "t"))) : [A (Big Str)]"#,
    )
}

#[test]
fn tag_with_arguments() {
    expect_success("True 1", "True 1 : [True (Num *)]");

    expect_success(
        "if 1 == 1 then True 3 else False 3.14",
        "True 3 : [False (Frac *), True (Num *)]",
    )
}

#[test]
fn literal_empty_str() {
    expect_success("\"\"", "\"\" : Str");
}

#[test]
fn literal_ascii_str() {
    expect_success("\"Hello, World!\"", "\"Hello, World!\" : Str");
}

#[test]
fn literal_utf8_str() {
    expect_success("\"👩‍👩‍👦‍👦\"", "\"👩‍👩‍👦‍👦\" : Str");
}

#[test]
fn str_concat() {
    expect_success(
        "Str.concat \"Hello, \" \"World!\"",
        "\"Hello, World!\" : Str",
    );
}

#[test]
fn literal_empty_list() {
    expect_success("[]", "[] : List *");
}

#[cfg(not(feature = "wasm"))]
#[test]
fn literal_empty_list_empty_record() {
    expect_success("[{}]", "[{}] : List {}");
}

#[test]
fn literal_num_list() {
    expect_success("[1, 2, 3]", "[1, 2, 3] : List (Num *)");
}

#[test]
fn literal_int_list() {
    expect_success("[0x1, 0x2, 0x3]", "[1, 2, 3] : List (Int *)");
}

#[test]
fn literal_float_list() {
    expect_success("[1.1, 2.2, 3.3]", "[1.1, 2.2, 3.3] : List (Frac *)");
}

#[test]
fn literal_string_list() {
    expect_success(r#"["a", "b", "cd"]"#, r#"["a", "b", "cd"] : List Str"#);
}

#[test]
fn nested_string_list() {
    expect_success(
        r#"[[["a", "b", "cd"], ["y", "z"]], [[]], []]"#,
        r#"[[["a", "b", "cd"], ["y", "z"]], [[]], []] : List (List (List Str))"#,
    );
}

#[test]
fn nested_num_list() {
    expect_success(
        r"[[[4, 3, 2], [1, 0]], [[]], []]",
        r"[[[4, 3, 2], [1, 0]], [[]], []] : List (List (List (Num *)))",
    );
}

#[test]
fn nested_int_list() {
    expect_success(
        r"[[[4, 3, 2], [1, 0x0]], [[]], []]",
        r"[[[4, 3, 2], [1, 0]], [[]], []] : List (List (List (Int *)))",
    );
}

#[test]
fn nested_float_list() {
    expect_success(
        r"[[[4, 3, 2], [1, 0.0]], [[]], []]",
        r"[[[4, 3, 2], [1, 0]], [[]], []] : List (List (List (Frac *)))",
    );
}

#[test]
fn num_bitwise_and() {
    expect_success("Num.bitwiseAnd 20 20", "20 : Int *");

    expect_success("Num.bitwiseAnd 25 10", "8 : Int *");

    expect_success("Num.bitwiseAnd 200 0", "0 : Int *")
}

#[test]
fn num_bitwise_xor() {
    expect_success("Num.bitwiseXor 20 20", "0 : Int *");

    expect_success("Num.bitwiseXor 15 14", "1 : Int *");

    expect_success("Num.bitwiseXor 7 15", "8 : Int *");

    expect_success("Num.bitwiseXor 200 0", "200 : Int *")
}

#[test]
fn num_add_wrap() {
    expect_success("Num.addWrap Num.maxI64 1", "-9223372036854775808 : I64");
}

#[test]
fn num_sub_wrap() {
    expect_success("Num.subWrap Num.minI64 1", "9223372036854775807 : I64");
}

#[test]
fn num_mul_wrap() {
    expect_success("Num.mulWrap Num.maxI64 2", "-2 : I64");
}

#[test]
fn num_mul_saturated() {
    expect_success("Num.mulSaturated Num.maxI64 2", "9223372036854775807 : I64");
}

#[cfg(not(feature = "wasm"))]
#[test]
fn num_add_checked() {
    expect_success("Num.addChecked 1 1", "Ok 2 : Result (Num *) [Overflow]");
    expect_success(
        "Num.addChecked Num.maxI64 1",
        "Err Overflow : Result I64 [Overflow]",
    );
}

#[cfg(not(feature = "wasm"))]
#[test]
fn num_sub_checked() {
    expect_success("Num.subChecked 1 1", "Ok 0 : Result (Num *) [Overflow]");
    expect_success(
        "Num.subChecked Num.minI64 1",
        "Err Overflow : Result I64 [Overflow]",
    );
}

#[cfg(not(feature = "wasm"))]
#[test]
fn num_mul_checked() {
    expect_success("Num.mulChecked 20 2", "Ok 40 : Result (Num *) [Overflow]");
    expect_success(
        "Num.mulChecked Num.maxI64 2",
        "Err Overflow : Result I64 [Overflow]",
    );
}

#[cfg(not(feature = "wasm"))]
#[test]
fn list_concat() {
    expect_success(
        "List.concat [1.1, 2.2] [3.3, 4.4, 5.5]",
        "[1.1, 2.2, 3.3, 4.4, 5.5] : List (Frac *)",
    );
}

#[cfg(not(feature = "wasm"))]
#[test]
fn list_contains() {
    expect_success("List.contains [] 0", "Bool.false : Bool");
    expect_success("List.contains [1, 2, 3] 2", "Bool.true : Bool");
    expect_success("List.contains [1, 2, 3] 4", "Bool.false : Bool");
}

#[cfg(not(feature = "wasm"))]
#[test]
fn list_sum_empty() {
    expect_success("List.sum []", "0 : Num a");
}

#[cfg(not(feature = "wasm"))]
#[test]
fn list_sum_num() {
    expect_success("List.sum [1, 2, 3]", "6 : Num *");
}

#[cfg(not(feature = "wasm"))]
#[test]
fn list_sum_frac() {
    expect_success("List.sum [1.1, 2.2, 3.3]", "6.6 : Frac *");
}

#[cfg(not(feature = "wasm"))]
#[test]
fn list_first() {
    expect_success(
        "List.first [12, 9, 6, 3]",
        "Ok 12 : Result (Num *) [ListWasEmpty]",
    );
    expect_success(
        "List.first []",
        "Err ListWasEmpty : Result a [ListWasEmpty]",
    );
}

#[cfg(not(feature = "wasm"))]
#[test]
fn list_last() {
    expect_success(
        "List.last [12, 9, 6, 3]",
        "Ok 3 : Result (Num *) [ListWasEmpty]",
    );

    expect_success("List.last []", "Err ListWasEmpty : Result a [ListWasEmpty]");
}

#[test]
fn empty_record() {
    expect_success("{}", "{} : {}");
}

#[test]
fn basic_1_field_i64_record() {
    // Even though this gets unwrapped at runtime, the repl should still
    // report it as a record
    expect_success("{ foo: 42 }", "{ foo: 42 } : { foo : Num * }");
}

#[test]
fn basic_1_field_f64_record() {
    // Even though this gets unwrapped at runtime, the repl should still
    // report it as a record
    expect_success("{ foo: 4.2 }", "{ foo: 4.2 } : { foo : Frac * }");
}

#[test]
fn nested_1_field_i64_record() {
    // Even though this gets unwrapped at runtime, the repl should still
    // report it as a record
    expect_success(
        "{ foo: { bar: { baz: 42 } } }",
        "{ foo: { bar: { baz: 42 } } } : { foo : { bar : { baz : Num * } } }",
    );
}

#[test]
fn nested_1_field_f64_record() {
    // Even though this gets unwrapped at runtime, the repl should still
    // report it as a record
    expect_success(
        "{ foo: { bar: { baz: 4.2 } } }",
        "{ foo: { bar: { baz: 4.2 } } } : { foo : { bar : { baz : Frac * } } }",
    );
}

#[test]
fn basic_2_field_i64_record() {
    expect_success(
        "{ foo: 0x4, bar: 0x2 }",
        "{ bar: 2, foo: 4 } : { bar : Int *, foo : Int * }",
    );
}

#[test]
fn basic_2_field_f64_record() {
    expect_success(
        "{ foo: 4.1, bar: 2.3 }",
        "{ bar: 2.3, foo: 4.1 } : { bar : Frac *, foo : Frac * }",
    );
}

#[test]
fn basic_2_field_mixed_record() {
    expect_success(
        "{ foo: 4.1, bar: 2 }",
        "{ bar: 2, foo: 4.1 } : { bar : Num *, foo : Frac * }",
    );
}

#[test]
fn basic_3_field_record() {
    expect_success(
        "{ foo: 4.1, bar: 2, baz: 0x5 }",
        "{ bar: 2, baz: 5, foo: 4.1 } : { bar : Num *, baz : Int *, foo : Frac * }",
    );
}

#[test]
fn list_of_1_field_records() {
    // Even though these get unwrapped at runtime, the repl should still
    // report them as records
    expect_success("[{ foo: 42 }]", "[{ foo: 42 }] : List { foo : Num * }");
}

#[test]
fn list_of_2_field_records() {
    expect_success(
        "[{ foo: 4.1, bar: 2 }]",
        "[{ bar: 2, foo: 4.1 }] : List { bar : Num *, foo : Frac * }",
    );
}

#[test]
fn three_element_record() {
    // if this tests turns out to fail on 32-bit targets, look at jit_to_ast_help
    expect_success(
        "{ a: 1, b: 2, c: 3 }",
        "{ a: 1, b: 2, c: 3 } : { a : Num *, b : Num *, c : Num * }",
    );
}

#[test]
fn four_element_record() {
    // if this tests turns out to fail on 32-bit targets, look at jit_to_ast_help
    expect_success(
        "{ a: 1, b: 2, c: 3, d: 4 }",
        "{ a: 1, b: 2, c: 3, d: 4 } : { a : Num *, b : Num *, c : Num *, d : Num * }",
    );
}

#[cfg(not(feature = "wasm"))]
#[test]
fn multiline_string_non_wasm() {
    // If a string contains newlines, format it as a multiline string in the output.

    // We can't use expect_success to test this, because it only looks at the last
    // line of output, and in this case we care about every line of output!
    let out = repl_eval(r#""\n\nhi!\n\n""#);
    let expected = indoc!(
        r#""""


                hi!


                """ : Str"#
    );

    assert_multiline_str_eq!("", out.stderr.as_str());
    assert_multiline_str_eq!(expected, out.stdout.trim());
    assert!(out.status.success());
}

#[cfg(feature = "wasm")]
#[test]
fn multiline_string_wasm() {
    // If a string contains newlines, format it as a multiline string in the output
    expect_success(
        r#""\n\nhi!\n\n""#,
        indoc!(
            r#""""


                hi!


                """ : Str"#
        ),
    );
}

#[test]
fn list_of_3_field_records() {
    expect_success(
        "[{ foo: 4.1, bar: 2, baz: 0x3 }]",
        "[{ bar: 2, baz: 3, foo: 4.1 }] : List { bar : Num *, baz : Int *, foo : Frac * }",
    );
}

#[test]
fn identity_lambda() {
    expect_success("\\x -> x", "<function> : a -> a");
}

#[cfg(not(feature = "wasm"))]
#[test]
fn sum_lambda() {
    expect_success("\\x, y -> x + y", "<function> : Num a, Num a -> Num a");
}

#[cfg(not(feature = "wasm"))]
#[test]
fn stdlib_function() {
    expect_success("Num.abs", "<function> : Num a -> Num a");
}

#[cfg(not(feature = "wasm"))] // TODO: mismatch is due to terminal control codes!
#[test]
fn too_few_args() {
    expect_failure(
        "Num.add 2",
        indoc!(
            r"
                ── TOO FEW ARGS ────────────────────────────────────────────────────────────────

                The add function expects 2 arguments, but it got only 1:

                4│      Num.add 2
                        ^^^^^^^

                Roc does not allow functions to be partially applied. Use a closure to
                make partial application explicit.
                "
        ),
    );
}

#[cfg(not(feature = "wasm"))] // TODO: mismatch is due to terminal control codes!
#[test]
fn type_problem_function() {
    expect_failure(
        "Num.add 1 \"not a num\"",
        indoc!(
            r#"
                ── TYPE MISMATCH ───────────────────────────────────────────────────────────────

                This 2nd argument to add has an unexpected type:

                4│      Num.add 1 "not a num"
                                  ^^^^^^^^^^^

                The argument is a string of type:

                    Str

                But add needs its 2nd argument to be:

                    Num *
                "#
        ),
    );
}

#[cfg(not(feature = "wasm"))] // TODO: mismatch is due to terminal control codes!
#[test]
fn type_problem_binary_operator() {
    expect_failure(
        "1 + \"\"",
        indoc!(
            r#"
                ── TYPE MISMATCH ───────────────────────────────────────────────────────────────

                This 2nd argument to + has an unexpected type:

                4│      1 + ""
                            ^^

                The argument is a string of type:

                    Str

                But + needs its 2nd argument to be:

                    Num *
                "#
        ),
    );
}

#[cfg(not(feature = "wasm"))] // TODO: mismatch is due to terminal control codes!
#[test]
fn type_problem_unary_operator() {
    expect_failure(
        "!\"not a bool\"",
        indoc!(
            r#"
                ── TYPE MISMATCH ───────────────────────────────────────────────────────────────

                This 1st argument to ! has an unexpected type:

                4│      !"not a bool"
                         ^^^^^^^^^^^^

                The argument is a string of type:

                    Str

                But ! needs its 1st argument to be:

                    Bool
                "#
        ),
    );
}

#[cfg(not(feature = "wasm"))] // TODO: mismatch is due to terminal control codes!
#[test]
fn type_problem_string_interpolation() {
    expect_failure(
        "\"This is not a string -> $(1)\"",
        indoc!(
            r#"
                ── TYPE MISMATCH ───────────────────────────────────────────────────────────────

                This argument to this string interpolation has an unexpected type:

                4│      "This is not a string -> $(1)"
                                                   ^

                The argument is a number of type:

                    Num *

                But this string interpolation needs its argument to be:

                    Str
                "#
        ),
    );
}

#[cfg(not(feature = "wasm"))] // TODO: mismatch is due to terminal control codes!
#[test]
fn list_drop_at_negative_index() {
    expect_failure(
        "List.dropAt [1, 2, 3] -1",
        indoc!(
            r#"
            ── TYPE MISMATCH ───────────────────────────────────────────────────────────────

            This 2nd argument to dropAt has an unexpected type:

            4│      List.dropAt [1, 2, 3] -1
                                          ^^

            The argument is a number of type:

                I8, I16, F32, I32, F64, I64, I128, or Dec

            But dropAt needs its 2nd argument to be:

                U64
            "#
        ),
    );
}

#[cfg(not(feature = "wasm"))] // TODO: mismatch is due to terminal control codes!
#[test]
fn list_get_negative_index() {
    expect_failure(
        "List.get [1, 2, 3] -1",
        indoc!(
            r#"
            ── TYPE MISMATCH ───────────────────────────────────────────────────────────────

            This 2nd argument to get has an unexpected type:

            4│      List.get [1, 2, 3] -1
                                       ^^

            The argument is a number of type:

                I8, I16, F32, I32, F64, I64, I128, or Dec

            But get needs its 2nd argument to be:

                U64
            "#
        ),
    );
}

#[cfg(not(feature = "wasm"))] // TODO: mismatch is due to terminal control codes!
#[test]
fn invalid_string_interpolation() {
    expect_failure(
        "\"$(123)\"",
        indoc!(
            r#"
            ── TYPE MISMATCH ───────────────────────────────────────────────────────────────

            This argument to this string interpolation has an unexpected type:

            4│      "$(123)"
                       ^^^

            The argument is a number of type:

                Num *

            But this string interpolation needs its argument to be:

                Str
            "#
        ),
    );
}

#[test]
fn issue_2149_i8_ok() {
    expect_success(r#"Str.toI8 "127""#, "Ok 127 : Result I8 [InvalidNumStr]");
}

#[test]
fn issue_2149_i8_err() {
    expect_success(
        r#"Str.toI8 "128""#,
        "Err InvalidNumStr : Result I8 [InvalidNumStr]",
    );
}

#[test]
fn issue_2149_i16_ok() {
    expect_success(
        r#"Str.toI16 "32767""#,
        "Ok 32767 : Result I16 [InvalidNumStr]",
    );
}

#[test]
fn issue_2149_i16_err() {
    expect_success(
        r#"Str.toI16 "32768""#,
        "Err InvalidNumStr : Result I16 [InvalidNumStr]",
    );
}

#[test]
fn multiline_input() {
    expect_success(
        indoc!(
            r#"
                a : Str
                a = "123"
                a
                "#
        ),
        r#""123" : Str"#,
    )
}

#[test]
fn recursive_tag_union_flat_variant() {
    expect_success(
        indoc!(
            r#"
                Expr : [Sym Str, Add Expr Expr]
                s : Expr
                s = Sym "levitating"
                s
                "#
        ),
        r#"Sym "levitating" : Expr"#,
    )
}

#[test]
fn large_recursive_tag_union_flat_variant() {
    expect_success(
        // > 7 variants so that to force tag storage alongside the data
        indoc!(
            r#"
                Item : [A Str, B Str, C Str, D Str, E Str, F Str, G Str, H Str, I Str, J Str, K Item]
                s : Item
                s = H "woo"
                s
                "#
        ),
        r#"H "woo" : Item"#,
    )
}

#[test]
fn recursive_tag_union_recursive_variant() {
    expect_success(
        indoc!(
            r#"
                Expr : [Sym Str, Add Expr Expr]
                s : Expr
                s = Add (Add (Sym "one") (Sym "two")) (Sym "four")
                s
                "#
        ),
        r#"Add (Add (Sym "one") (Sym "two")) (Sym "four") : Expr"#,
    )
}

#[test]
fn large_recursive_tag_union_recursive_variant() {
    expect_success(
        // > 7 variants so that to force tag storage alongside the data
        indoc!(
            r#"
                Item : [A Str, B Str, C Str, D Str, E Str, F Str, G Str, H Str, I Str, J Str, K Item, L Item]
                s : Item
                s = K (L (E "woo"))
                s
                "#
        ),
        r#"K (L (E "woo")) : Item"#,
    )
}

#[test]
fn recursive_tag_union_into_flat_tag_union() {
    expect_success(
        indoc!(
            r#"
                Item : [One [A Str, B Str], Deep Item]
                i : Item
                i = Deep (One (A "woo"))
                i
                "#
        ),
        r#"Deep (One (A "woo")) : Item"#,
    )
}

#[test]
fn non_nullable_unwrapped_tag_union() {
    expect_success(
        indoc!(
            r#"
                RoseTree a : [Tree a (List (RoseTree a))]
                e1 : RoseTree Str
                e1 = Tree "e1" []
                e2 : RoseTree Str
                e2 = Tree "e2" []
                combo : RoseTree Str
                combo = Tree "combo" [e1, e2]
                combo
                "#
        ),
        r#"Tree "combo" [Tree "e1" [], Tree "e2" []] : RoseTree Str"#,
    )
}

#[test]
fn nullable_unwrapped_tag_union() {
    expect_success(
        indoc!(
            r#"
                LinkedList a : [Nil, Cons a (LinkedList a)]
                c1 : LinkedList Str
                c1 = Cons "Red" Nil
                c2 : LinkedList Str
                c2 = Cons "Yellow" c1
                c3 : LinkedList Str
                c3 = Cons "Green" c2
                c3
                "#
        ),
        r#"Cons "Green" (Cons "Yellow" (Cons "Red" Nil)) : LinkedList Str"#,
    )
}

#[test]
fn nullable_wrapped_tag_union() {
    expect_success(
        indoc!(
            r#"
                Container a : [Empty, Whole a, Halved (Container a) (Container a)]

                meats : Container Str
                meats = Halved (Whole "Brisket") (Whole "Ribs")

                sides : Container Str
                sides = Halved (Whole "Coleslaw") Empty

                bbqPlate : Container Str
                bbqPlate = Halved meats sides

                bbqPlate
                "#
        ),
        r#"Halved (Halved (Whole "Brisket") (Whole "Ribs")) (Halved (Whole "Coleslaw") Empty) : Container Str"#,
    )
}

#[test]
fn large_nullable_wrapped_tag_union() {
    // > 7 non-empty variants so that to force tag storage alongside the data
    expect_success(
        indoc!(
            r#"
                Cont a : [Empty, S1 a, S2 a, S3 a, S4 a, S5 a, S6 a, S7 a, Tup (Cont a) (Cont a)]

                fst : Cont Str
                fst = Tup (S1 "S1") (S2 "S2")

                snd : Cont Str
                snd = Tup (S5 "S5") Empty

                tup : Cont Str
                tup = Tup fst snd

                tup
                "#
        ),
        r#"Tup (Tup (S1 "S1") (S2 "S2")) (Tup (S5 "S5") Empty) : Cont Str"#,
    )
}

#[cfg(not(feature = "wasm"))]
#[test]
fn issue_2300() {
    expect_success(
        r#"\Email str -> str == """#,
        r"<function> : [Email Str] -> Bool",
    )
}

#[cfg(not(feature = "wasm"))]
#[test]
fn function_in_list() {
    expect_success(
        r"[\x -> x + 1, \s -> s * 2]",
        r"[<function>, <function>] : List (Num a -> Num a)",
    )
}

#[cfg(not(feature = "wasm"))]
#[test]
fn function_in_record() {
    expect_success(
        r"{ n: 1, adder: \x -> x + 1 }",
        r"{ adder: <function>, n: 1 } : { adder : Num a -> Num a, n : Num * }",
    )
}

#[cfg(not(feature = "wasm"))]
#[test]
fn function_in_unwrapped_record() {
    expect_success(
        r"{ adder: \x -> x + 1 }",
        r"{ adder: <function> } : { adder : Num a -> Num a }",
    )
}

#[cfg(not(feature = "wasm"))]
#[test]
fn function_in_tag() {
    expect_success(
        r"Adder (\x -> x + 1)",
        r"Adder <function> : [Adder (Num a -> Num a)]",
    )
}

#[test]
fn newtype_of_record_of_tag_of_record_of_tag() {
    expect_success(
        r"A {b: C {d: 1}}",
        r"A { b: C { d: 1 } } : [A { b : [C { d : Num * }] }]",
    )
}

#[test]
fn print_u8s() {
    expect_success(
        indoc!(
            r"
                x : U8
                x = 129
                x
                "
        ),
        "129 : U8",
    )
}

#[cfg(not(feature = "wasm"))] // TODO: mismatch is due to terminal control codes!
#[test]
fn parse_problem() {
    expect_failure(
        "add m n = m + n",
        indoc!(
            r#"
                ── ARGUMENTS BEFORE EQUALS ─────────────────────────────────────────────────────

                I am partway through parsing a definition, but I got stuck here:

                1│  app "app" provides [replOutput] to "./platform"
                2│
                3│  replOutput =
                4│      add m n = m + n
                            ^^^

                Looks like you are trying to define a function. In roc, functions are
                always written as a lambda, like increment = \n -> n + 1.
                "#
        ),
    );
}

#[ignore] // re-enable (and fix) after https://github.com/roc-lang/roc/issues/4425 is done!
#[cfg(not(feature = "wasm"))]
#[test]
fn issue_2343_complete_mono_with_shadowed_vars() {
    expect_failure(
        indoc!(
            r"
                b = False
                f = \b ->
                    when b is
                        True -> 5
                        False -> 15
                f b
                "
        ),
        indoc!(
            r"
                ── DUPLICATE NAME ──────────────────────────────────────────────────────────────

                The b name is first defined here:

                4│      b = False
                        ^

                But then it's defined a second time here:

                5│      f = \b ->
                             ^

                Since these variables have the same name, it's easy to use the wrong
                one by accident. Give one of them a new name.
                "
        ),
    );
}

#[test]
fn record_with_type_behind_alias() {
    expect_success(
        indoc!(
            r#"
            T : { a: Str }
            v : T
            v = { a: "value" }
            v
            "#
        ),
        r#"{ a: "value" } : T"#,
    );
}

#[test]
fn tag_with_type_behind_alias() {
    expect_success(
        indoc!(
            r#"
            T : [A Str]
            v : T
            v = A "value"
            v"#
        ),
        r#"A "value" : T"#,
    );
}

#[cfg(not(feature = "wasm"))]
#[test]
fn issue_2588_record_with_function_and_nonfunction() {
    expect_success(
        indoc!(
            r"
            x = 1
            f = \n -> n * 2
            { y: f x, f }"
        ),
        r"{ f: <function>, y: 2 } : { f : Num a -> Num a, y : Num * }",
    )
}

#[test]
fn opaque_apply() {
    expect_success(
        indoc!(
            r"
            Age := U32

            @Age 23"
        ),
        "@Age 23 : Age",
    )
}

#[test]
fn opaque_apply_polymorphic() {
    expect_success(
        indoc!(
            r#"
            F t u := [Package t u]

            @F (Package "" { a: "" })"#
        ),
        r#"@F (Package "" { a: "" }) : F Str { a : Str }"#,
    )
}

#[test]
fn opaque_pattern_and_call() {
    expect_success(
        indoc!(
            r"
            F t u := [Package t u]

            f = \@F (Package A {}) -> @F (Package {} A)

            f (@F (Package A {}))"
        ),
        r"@F (Package {} A) : F {} [A]",
    )
}

#[test]
fn dec_in_repl() {
    expect_success(
        indoc!(
            r"
            x: Dec
            x=1.23
            x"
        ),
        "1.23 : Dec",
    )
}

#[test]
fn print_i8_issue_2710() {
    expect_success(
        indoc!(
            r"
            a : I8
            a = -1
            a"
        ),
        r"-1 : I8",
    )
}

#[cfg(not(feature = "wasm"))]
#[test]
fn box_box() {
    expect_success(
        indoc!(
            r#"
            Box.box "container store""#
        ),
        r#"Box.box "container store" : Box Str"#,
    )
}

#[cfg(not(feature = "wasm"))]
#[test]
fn box_box_type_alias() {
    expect_success(
        indoc!(
            r#"
            HeapStr : Box Str
            helloHeap : HeapStr
            helloHeap = Box.box "bye stacks"
            helloHeap"#
        ),
        r#"Box.box "bye stacks" : HeapStr"#,
    )
}

#[test]
#[cfg(not(feature = "wasm"))]
fn issue_2582_specialize_result_value() {
    expect_success(
        r#"\x, list -> if x > 0 then List.first list else Ok """#,
        r"<function> : Num *, List Str -> Result Str [ListWasEmpty]",
    )
}

#[test]
#[cfg(not(feature = "wasm"))]
fn issue_2818() {
    expect_success(
        indoc!(
            r"
            f : {} -> List Str
            f = \_ ->
              x = []
              x"
        ),
        r"<function> : {} -> List Str",
    )
}

#[test]
fn issue_2810_recursive_layout_inside_nonrecursive() {
    expect_success(
        indoc!(
            r"
            Command : [Command Tool]

            Job : [Job Command]

            Tool : [SystemTool, FromJob Job]

            a : Job
            a = Job (Command (FromJob (Job (Command SystemTool))))
            a"
        ),
        "Job (Command (FromJob (Job (Command SystemTool)))) : Job",
    )
}

#[test]
fn render_nullable_unwrapped_passing_through_alias() {
    expect_success(
        indoc!(
            r"
            Deep : [L DeepList]
            DeepList : [Nil, Cons Deep]
            v : DeepList
            v = (Cons (L (Cons (L (Cons (L Nil))))))
            v"
        ),
        "Cons (L (Cons (L (Cons (L Nil))))) : DeepList",
    )
}

#[test]
fn opaque_wrap_function() {
    expect_success(
        indoc!(
            r"
            A a := a
            List.map [1u8, 2u8, 3u8] @A"
        ),
        "[@A 1, @A 2, @A 3] : List (A U8)",
    );
}

#[test]
#[ignore]
// I think this is picking the wrong integer type on wasm I64 vs I32.
fn dict_get_single() {
    expect_success(
        indoc!(
            r"
            Dict.single 0 {a: 1, c: 2} |> Dict.get 0"
        ),
        r"Ok { a: 1, c: 2 } : Result { a : Num *, c : Num * } [KeyNotFound]",
    )
}

#[test]
fn record_of_poly_function() {
    expect_success(
        indoc!(
            r#"
            { a: \_ -> "a" }"#
        ),
        r"{ a: <function> } : { a : * -> Str }",
    );
}

#[test]
fn record_of_poly_function_and_string() {
    expect_success(
        indoc!(
            r#"
            { a: \_ -> "a", b: "b" }"#
        ),
        r#"{ a: <function>, b: "b" } : { a : * -> Str, b : Str }"#,
    );
}

#[test]
fn newtype_by_void_is_wrapped() {
    expect_success(
        indoc!(
            r"
            Result.try (Err 42) (\x -> Err (x+1))"
        ),
        r"Err 42 : Result b (Num *)",
    );

    expect_success(
        indoc!(
            r"
            Result.try (Ok 42) (\x -> Ok (x+1))"
        ),
        r"Ok 43 : Result (Num *) err",
    );
}

#[test]
fn enum_tag_union_in_list() {
    expect_success(
        indoc!(
            r"
            [E, F, G, H]
            "
        ),
        r"[E, F, G, H] : List [E, F, G, H]",
    );
}

#[test]
fn str_to_dec() {
    expect_success(
        indoc!(
            r#"
            Str.toDec "1234.1234"
            "#
        ),
        r"Ok 1234.1234 : Result Dec [InvalidNumStr]",
    );
}

#[test]
fn tuple() {
    expect_success(
        indoc!(
            r#"
            ("a", 2u32)
            "#
        ),
        r#"("a", 2) : ( Str, U32 )*"#,
    );
}

#[test]
fn nested_tuple() {
    expect_success(
        indoc!(
            r#"
            ("a", (2u32, 3u32))
            "#
        ),
        r#"("a", (2, 3)) : ( Str, ( U32, U32 )a )a"#,
    );
}

#[test]
fn ordered_tag_union_memory_layout() {
    expect_success(
        indoc!(
            r"
            Loc : { line: U32, column: U32 }

            Node : [ A Loc, Height U8 Loc ]

            x : Node
            x = Height 1 { line: 2, column: 3 }
            x
            "
        ),
        r"Height 1 { column: 3, line: 2 } : Node",
    );
}

#[test]
fn interpolation_with_nested_strings() {
    expect_success(
        indoc!(
            r#"
            "foo $(Str.joinWith ["a", "b", "c"] ", ") bar"
            "#
        ),
        r#""foo a, b, c bar" : Str"#,
    );
}

#[test]
fn interpolation_with_num_to_str() {
    expect_success(
        indoc!(
            r#"
            "foo $(Num.toStr Num.maxI8) bar"
            "#
        ),
        r#""foo 127 bar" : Str"#,
    );
}

#[test]
fn interpolation_with_operator_desugaring() {
    expect_success(
        indoc!(
            r#"
            "foo $(Num.toStr (1 + 2)) bar"
            "#
        ),
        r#""foo 3 bar" : Str"#,
    );
}

// This test doesn't work on wasm because wasm expects <span>s, but
// the point of the test is the string interpolation behavior.
#[cfg(not(feature = "wasm"))]
#[test]
fn interpolation_with_nested_interpolation() {
    expect_failure(
        indoc!(
            r#"
<<<<<<< HEAD
            "foo $(Str.joinWith ["a\(Num.toStr 5)", "b"] "c")"
=======
            "foo $(Str.joinWith ["a$(Num.toStr 5)", "b"] "c")"
>>>>>>> 55258b02
            "#
        ),
        indoc!(
            r#"
                ── SYNTAX PROBLEM ──────────────────────────────────────────────────────────────

                This string interpolation is invalid:

<<<<<<< HEAD
                4│      "foo $(Str.joinWith ["a\(Num.toStr 5)", "b"] "c")"
=======
                4│      "foo $(Str.joinWith ["a$(Num.toStr 5)", "b"] "c")"
>>>>>>> 55258b02
                               ^^^^^^^^^^^^^^^^^^^^^^^^^^^^^^^^^^^^^^^^^

                String interpolations cannot contain newlines or other interpolations.

                You can learn more about string interpolation at
                <https://www.roc-lang.org/tutorial#string-interpolation>


                Enter an expression to evaluate, or a definition (like x = 1) to use later.

                  - ctrl-v + ctrl-j makes a newline
                  - :q quits
                  - :help shows this text again
            "#
        ),
        // TODO figure out why the tests prints the repl help text at the end, but only after syntax errors or something?
        // In the actual repl this doesn't happen, only in the test.
    );
}<|MERGE_RESOLUTION|>--- conflicted
+++ resolved
@@ -1542,11 +1542,7 @@
     expect_failure(
         indoc!(
             r#"
-<<<<<<< HEAD
-            "foo $(Str.joinWith ["a\(Num.toStr 5)", "b"] "c")"
-=======
             "foo $(Str.joinWith ["a$(Num.toStr 5)", "b"] "c")"
->>>>>>> 55258b02
             "#
         ),
         indoc!(
@@ -1555,11 +1551,7 @@
 
                 This string interpolation is invalid:
 
-<<<<<<< HEAD
-                4│      "foo $(Str.joinWith ["a\(Num.toStr 5)", "b"] "c")"
-=======
                 4│      "foo $(Str.joinWith ["a$(Num.toStr 5)", "b"] "c")"
->>>>>>> 55258b02
                                ^^^^^^^^^^^^^^^^^^^^^^^^^^^^^^^^^^^^^^^^^
 
                 String interpolations cannot contain newlines or other interpolations.
