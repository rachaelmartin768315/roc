--- conflicted
+++ resolved
@@ -1,11 +1,7 @@
 use bumpalo::{collections::Vec as BumpVec, Bump};
 
 use crate::lang::{
-<<<<<<< HEAD
-    ast::{Expr2, ExprId, RecordField, WhenBranch},
-=======
-    ast::{Expr2, RecordField, ValueDef, WhenBranch},
->>>>>>> df12dffa
+    ast::{Expr2, ExprId, RecordField, ValueDef, WhenBranch},
     expr::Env,
     pattern::{DestructType, Pattern2, PatternState2, RecordDestruct},
     pool::{Pool, PoolStr, PoolVec, ShallowClone},
