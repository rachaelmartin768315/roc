--- conflicted
+++ resolved
@@ -344,12 +344,7 @@
     MissingArguments { expected: usize, actual: usize },
     IfConditionNotBool,
     InconsistentIfElse,
-<<<<<<< HEAD
-    InconsistentCaseBranches,
-=======
     InconsistentWhenBranches,
-    CircularType(Symbol, ErrorType, Region),
->>>>>>> 7504fa42
     CanonicalizationProblem,
 }
 
