--- conflicted
+++ resolved
@@ -955,23 +955,16 @@
 
                 return node;
             },
-<<<<<<< HEAD
             .int => |num| {
-                var node = sexpr.Expr.init(env.gpa, "int");
-                node.appendRegionInfo(env.gpa, ast.calcRegionInfo(num.region, env.line_starts.items));
-                node.appendString(env.gpa, ast.resolve(num.number_tok));
-                return node;
-            },
-            .frac => |num| {
-                var node = sexpr.Expr.init(env.gpa, "frac");
-                node.appendRegionInfo(env.gpa, ast.calcRegionInfo(num.region, env.line_starts.items));
-                node.appendString(env.gpa, ast.resolve(num.number_tok));
-=======
-            .number => |num| {
-                var node = SExpr.init(env.gpa, "p-number");
+                var node = SExpr.init(env.gpa, "p-int");
                 node.appendRegion(env.gpa, ast.calcRegionInfo(num.region, env.line_starts.items));
                 node.appendStringAttr(env.gpa, "raw", ast.resolve(num.number_tok));
->>>>>>> ba1656b3
+                return node;
+            },
+            .frac => |num| {
+                var node = SExpr.init(env.gpa, "p-frac");
+                node.appendRegion(env.gpa, ast.calcRegionInfo(num.region, env.line_starts.items));
+                node.appendStringAttr(env.gpa, "raw", ast.resolve(num.number_tok));
                 return node;
             },
             .string => |str| {
@@ -1830,14 +1823,8 @@
                 node.appendStringAttr(env.gpa, "reason", @tagName(a.reason));
                 return node;
             },
-<<<<<<< HEAD
-            // (frac <value>)
             .frac => |a| {
-                var node = sexpr.Expr.init(env.gpa, "frac");
-=======
-            .float => |a| {
-                var node = SExpr.init(env.gpa, "e-float");
->>>>>>> ba1656b3
+                var node = SExpr.init(env.gpa, "e-frac");
 
                 node.appendRegion(env.gpa, ast.calcRegionInfo(a.region, env.line_starts.items));
 
