--- conflicted
+++ resolved
@@ -706,12 +706,7 @@
                     .qualified = 0,
                     .num_exposes = @as(u30, @intCast(i.exposes.span.len)),
                 };
-<<<<<<< HEAD
-
-                const extra_data_start = store.extra_data.items.len;
-=======
                 var ed_start: u32 = i.exposes.span.start;
->>>>>>> 0c4077b3
                 if (i.qualifier_tok) |tok| {
                     rhs.qualified = 1;
                     if (ed_start == 0) {
