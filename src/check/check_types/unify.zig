//! This module implements Hindley-Milner style type unification with extensions for:
//! * flex/rigid variables
//! * type aliases
//! * tuples
//! * builtins (List, Str, Box, etc)
//! * functions
//! * extensible row-based record types
//! * extensible tag unions
//! * custom, nominal types
//! * numbers (polymorphic & compacted)
//! * effect and purity tracking
//!
//! The primary entrypoint is `unify`, which takes two type variables (`Var`) and attempts
//! to unify their structure in the given `Store`, using a mutable `Scratch` context
//! to hold intermediate buffers and allocations.
//!
//! The `Scratch` struct is designed to be reused across many unification calls.
//! It owns internal scratch buffers for record fields, shared fields, and fresh variables.
//!
//! Each call to `unify` will reset the scratch buffer. If the unification succeeds,
//! the caller can access `scratch.fresh_vars` to retrieve all type variables created
//! during that unification pass. These fresh variables are useful for later type
//! generalization, let-binding, or monomorphization.
//!
//! NOTE: Subsequent calls to `unify` will reset `fresh_vars`. It is up to the caller
//! to use/store them if necessary.
//!
//! ### Example
//!
//! ```zig
//! const result = unify(&types_store, &scratch, a_var, b_var);
//! if (result == .ok) {
//!     for (scratch.fresh_vars.items) |v| {
//!         // handle fresh type variable `v`
//!     }
//! }
//! ```
//!
//! After use, the scratch buffer should either be deinited or reused in
//! subsequent unification runs.

const std = @import("std");

const base = @import("base");
const can = @import("../canonicalize.zig");
const tracy = @import("../../tracy.zig");
const collections = @import("collections");
const types_mod = @import("types");
const problem_mod = @import("./problem.zig");
const occurs = @import("./occurs.zig");
const snapshot_mod = @import("./snapshot.zig");

const Region = base.Region;
const Ident = base.Ident;

const SmallStringInterner = collections.SmallStringInterner;

const Slot = types_mod.Slot;
const ResolvedVarDesc = types_mod.ResolvedVarDesc;
const ResolvedVarDescs = types_mod.ResolvedVarDescs;

const TypeIdent = types_mod.TypeIdent;
const Var = types_mod.Var;
const Desc = types_mod.Descriptor;
const Rank = types_mod.Rank;
const Mark = types_mod.Mark;
const Content = types_mod.Content;
const Alias = types_mod.Alias;
const NominalType = types_mod.NominalType;
const FlatType = types_mod.FlatType;
const Builtin = types_mod.Builtin;
const Tuple = types_mod.Tuple;
const Num = types_mod.Num;
const NumCompact = types_mod.Num.Compact;
const Func = types_mod.Func;
const Record = types_mod.Record;
const RecordField = types_mod.RecordField;
const TwoRecordFields = types_mod.TwoRecordFields;
const TagUnion = types_mod.TagUnion;
const Tag = types_mod.Tag;
const TwoTags = types_mod.TwoTags;

const VarSafeList = Var.SafeList;
const RecordFieldSafeMultiList = RecordField.SafeMultiList;
const RecordFieldSafeList = RecordField.SafeList;
const TwoRecordFieldsSafeMultiList = TwoRecordFields.SafeMultiList;
const TwoRecordFieldsSafeList = TwoRecordFields.SafeList;
const TagSafeList = Tag.SafeList;
const TagSafeMultiList = Tag.SafeMultiList;
const TwoTagsSafeList = TwoTags.SafeList;

const Problem = problem_mod.Problem;
const ProblemStore = problem_mod.Store;

/// The result of unification
pub const Result = union(enum) {
    const Self = @This();

    ok,
    problem: Problem.SafeMultiList.Idx,

    pub fn isOk(self: Self) bool {
        return self == .ok;
    }

    pub fn isProblem(self: Self) bool {
        switch (self) {
            .ok => return false,
            .problem => return true,
        }
    }
};

/// Unify two type variables
///
/// This function
/// * Resolves type variables & compresses paths
/// * Compares variable contents for equality
/// * Merges unified variables so 1 is "root" and the other is "redirect"
pub fn unify(
    module_env: *const can.ModuleEnv,
    types: *types_mod.Store,
    problems: *problem_mod.Store,
    snapshots: *snapshot_mod.Store,
    unify_scratch: *Scratch,
    occurs_scratch: *occurs.Scratch,
    a: Var,
    b: Var,
) std.mem.Allocator.Error!Result {
    const trace = tracy.trace(@src());
    defer trace.end();

    // First reset the scratch store
    unify_scratch.reset();

    // Unify
    var unifier = Unifier(*types_mod.Store).init(module_env, types, unify_scratch, occurs_scratch);
    unifier.unifyGuarded(a, b) catch |err| {
        const problem: Problem = blk: {
            switch (err) {
                error.AllocatorError => {
                    return error.OutOfMemory;
                },
                error.TypeMismatch => {
                    const expected_snapshot = try snapshots.deepCopyVar(types, a);
                    const actual_snapshot = try snapshots.deepCopyVar(types, b);
                    break :blk .{ .type_mismatch = .{
                        .types = .{
                            .expected_var = a,
                            .expected_snapshot = expected_snapshot,
                            .actual_var = b,
                            .actual_snapshot = actual_snapshot,
                        },
                        .detail = null,
                    } };
                },
                error.NumberDoesNotFit => {
                    // For number literal errors, we need to determine which var is the literal
                    // and which is the expected type
                    const a_resolved = types.resolveVar(a);

                    // Check if 'a' is the literal (has int_poly/num_poly/unbound types) or 'b' is
                    const literal_is_a = switch (a_resolved.desc.content) {
                        .structure => |structure| switch (structure) {
                            .num => |num| switch (num) {
                                .int_poly, .num_poly, .int_unbound, .num_unbound, .frac_unbound => true,
                                else => false,
                            },
                            .list_unbound => true,
                            .record_unbound => true,
                            else => false,
                        },
                        else => false,
                    };

                    const literal_var = if (literal_is_a) a else b;
                    const expected_var = if (literal_is_a) b else a;
                    const expected_snapshot = try snapshots.deepCopyVar(types, expected_var);

                    break :blk .{ .number_does_not_fit = .{
                        .literal_var = literal_var,
                        .expected_type = expected_snapshot,
                    } };
                },
                error.NegativeUnsignedInt => {
                    // For number literal errors, we need to determine which var is the literal
                    // and which is the expected type
                    const a_resolved = types.resolveVar(a);

                    // Check if 'a' is the literal (has int_poly/num_poly/unbound types) or 'b' is
                    const literal_is_a = switch (a_resolved.desc.content) {
                        .structure => |structure| switch (structure) {
                            .num => |num| switch (num) {
                                .int_poly, .num_poly, .int_unbound, .num_unbound, .frac_unbound => true,
                                else => false,
                            },
                            .list_unbound => true,
                            .record_unbound => true,
                            else => false,
                        },
                        else => false,
                    };

                    const literal_var = if (literal_is_a) a else b;
                    const expected_var = if (literal_is_a) b else a;
                    const expected_snapshot = try snapshots.deepCopyVar(types, expected_var);

                    break :blk .{ .negative_unsigned_int = .{
                        .literal_var = literal_var,
                        .expected_type = expected_snapshot,
                    } };
                },
                error.UnifyErr => {
                    // Unify can error in the following ways:
                    //
                    // 1. Encountering illegal recursion (infinite or anonymous)
                    // 2. Encountering an invalid polymorphic number type
                    // 2. Encountering an invalid record extensible type
                    // 2. Encountering an invalid tag union extensible type
                    //
                    // In these cases, before throwing, we set error state in
                    // `scratch.occurs_err`. This is necessary because you cannot
                    // associated an error payload when throwing.
                    //
                    // If we threw but there is no error data, it is a bug
                    if (unify_scratch.err) |unify_err| {
                        switch (unify_err) {
                            .recursion_anonymous => |var_| {
                                // TODO: Snapshot infinite recursion
                                // const snapshot = snapshots.deepCopyVar(types, var_);
                                break :blk .{ .anonymous_recursion = .{
                                    .var_ = var_,
                                } };
                            },
                            .recursion_infinite => |var_| {
                                // TODO: Snapshot infinite recursion
                                // const snapshot = snapshots.deepCopyVar(types, var_);
                                break :blk .{ .infinite_recursion = .{
                                    .var_ = var_,
                                } };
                            },
                            .invalid_number_type => |var_| {
                                const snapshot = try snapshots.deepCopyVar(types, var_);
                                break :blk .{ .invalid_number_type = .{
                                    .var_ = var_,
                                    .snapshot = snapshot,
                                } };
                            },
                            .invalid_record_ext => |var_| {
                                const snapshot = try snapshots.deepCopyVar(types, var_);
                                break :blk .{ .invalid_record_ext = .{
                                    .var_ = var_,
                                    .snapshot = snapshot,
                                } };
                            },
                            .invalid_tag_union_ext => |var_| {
                                const snapshot = try snapshots.deepCopyVar(types, var_);
                                break :blk .{ .invalid_tag_union_ext = .{
                                    .var_ = var_,
                                    .snapshot = snapshot,
                                } };
                            },
                        }
                    } else {
                        break :blk .{ .bug = .{
                            .expected_var = a,
                            .expected = try snapshots.deepCopyVar(types, a),
                            .actual_var = b,
                            .actual = try snapshots.deepCopyVar(types, b),
                        } };
                    }
                },
            }
        };
        const problem_idx = try problems.appendProblem(module_env.gpa, problem);
        types.union_(a, b, .{
            .content = .err,
            .rank = Rank.generalized,
            .mark = Mark.none,
        });
        return Result{ .problem = problem_idx };
    };

    return .ok;
}

/// A temporary unification context used to unify two type variables within a `Store`.
///
/// `Unifier` is created per unification call and:
/// * Resolves and compresses type variables
/// * Applies unification logic across all supported `Content` variants
/// * Allocates new variables into the store (via `fresh`)
/// * Writes unified structure back into the store (via `merge`)
///
/// It works in tandem with `Scratch`, which owns reusable memory buffers
/// for intermediate field lists, shared record partitions, and fresh variables.
///
/// `Unifier` supports:
/// * flexible and rigid type variables
/// * type aliases
/// * extensible records with row polymorphism
/// * basic support for function, tuple, and number types
///
/// Callers are not expected to construct `Unifier`. Instead  call `unify(...)`.
fn Unifier(comptime StoreTypeB: type) type {
    return struct {
        const Self = @This();

<<<<<<< HEAD
        module_env: *const can.ModuleEnv,
        types_store_a: *types_mod.Store,
        types_store_b: StoreTypeB,
=======
        module_env: *const base.ModuleEnv,
        types_store: StoreTypeB,
>>>>>>> de6aa55c
        scratch: *Scratch,
        occurs_scratch: *occurs.Scratch,
        depth: u8,
        skip_depth_check: bool,

        /// Init unifier
        pub fn init(
            module_env: *const can.ModuleEnv,
            types_store: *types_mod.Store,
            scratch: *Scratch,
            occurs_scratch: *occurs.Scratch,
        ) Unifier(*types_mod.Store) {
            return .{
                .module_env = module_env,
                .types_store = types_store,
                .scratch = scratch,
                .occurs_scratch = occurs_scratch,
                .depth = 0,
                .skip_depth_check = false,
            };
        }

        // merge

        /// Link the variables & updated the content in the type_store
        /// In the old compiler, this function was called "merge"
        fn merge(self: *Self, vars: *const ResolvedVarDescs, new_content: Content) void {
            self.types_store.union_(vars.a.var_, vars.b.var_, .{
                .content = new_content,
                .rank = Rank.min(vars.a.desc.rank, vars.b.desc.rank),
                .mark = Mark.none,
            });
        }

        /// Create a new type variable *in this pool*
        fn fresh(self: *Self, vars: *const ResolvedVarDescs, new_content: Content) std.mem.Allocator.Error!Var {
            const var_ = try self.types_store.register(.{
                .content = new_content,
                .rank = Rank.min(vars.a.desc.rank, vars.b.desc.rank),
                .mark = Mark.none,
            });
            _ = try self.scratch.fresh_vars.append(self.scratch.gpa, var_);
            return var_;
        }

        // unification

        const Error = error{
            TypeMismatch,
            UnifyErr,
            NumberDoesNotFit,
            NegativeUnsignedInt,
            AllocatorError,
        };

        const max_depth_before_occurs = 8;

        fn unifyGuarded(self: *Self, a_var: Var, b_var: Var) Error!void {
            const trace = tracy.trace(@src());
            defer trace.end();

            switch (self.types_store.checkVarsEquiv(a_var, b_var)) {
                .equiv => {
                    // this means that the vars point to the same exact type
                    // descriptor, so nothing needs to happen
                    return;
                },
                .not_equiv => |vars| {
                    if (self.skip_depth_check or self.depth < max_depth_before_occurs) {
                        self.depth += 1;
                        const result = self.unifyVars(&vars);
                        self.depth -= 1;
                        _ = try result;
                    } else {
                        try self.checkRecursive(&vars);

                        self.skip_depth_check = true;
                        try self.unifyVars(&vars);
                        self.skip_depth_check = false;
                    }
                },
            }
        }

        /// Unify two vars
        /// Internal entry point for unification logic. Use `unifyGuarded` to ensure
        /// proper depth tracking and occurs checking.
        fn unifyVars(self: *Self, vars: *const ResolvedVarDescs) Error!void {
            const trace = tracy.trace(@src());
            defer trace.end();

            switch (vars.a.desc.content) {
                .flex_var => |mb_a_ident| {
                    self.unifyFlex(vars, mb_a_ident, vars.b.desc.content);
                },
                .rigid_var => |_| {
                    try self.unifyRigid(vars, vars.b.desc.content);
                },
                .alias => |a_alias| {
                    const backing_var = self.types_store.getAliasBackingVar(a_alias);
                    const backing_resolved = self.types_store.resolveVar(backing_var);
                    if (backing_resolved.desc.content == .err) {
                        // Invalid alias - treat as transparent
                        self.merge(vars, vars.b.desc.content);
                        return;
                    }
                    try self.unifyAlias(vars, a_alias, vars.b.desc.content);
                },
                .structure => |a_flat_type| {
                    try self.unifyStructure(vars, a_flat_type, vars.b.desc.content);
                },
                .err => self.merge(vars, .err),
            }
        }

        /// Run a full occurs check on each variable, erroring if it is infinite
        /// or anonymous recursion
        ///
        /// This function is called when unify has recursed a sufficient depth that
        /// a recursive type seems likely.
        fn checkRecursive(self: *Self, vars: *const ResolvedVarDescs) Error!void {
            const a_occurs = occurs.occurs(self.types_store, self.occurs_scratch, vars.a.var_) catch return Error.AllocatorError;
            switch (a_occurs) {
                .not_recursive => {},
                .recursive_nominal => {},
                .recursive_anonymous => {
                    return self.setUnifyErrAndThrow(UnifyErrCtx{ .recursion_anonymous = vars.a.var_ });
                },
                .infinite => {
                    return self.setUnifyErrAndThrow(UnifyErrCtx{ .recursion_infinite = vars.a.var_ });
                },
            }

            const b_occurs = occurs.occurs(self.types_store, self.occurs_scratch, vars.b.var_) catch return Error.AllocatorError;
            switch (b_occurs) {
                .not_recursive => {},
                .recursive_nominal => {},
                .recursive_anonymous => {
                    return self.setUnifyErrAndThrow(UnifyErrCtx{ .recursion_anonymous = vars.b.var_ });
                },
                .infinite => {
                    return self.setUnifyErrAndThrow(UnifyErrCtx{ .recursion_infinite = vars.b.var_ });
                },
            }
        }

        // Unify flex //

        /// Unify when `a` was a flex
        fn unifyFlex(self: *Self, vars: *const ResolvedVarDescs, mb_a_ident: ?Ident.Idx, b_content: Content) void {
            const trace = tracy.trace(@src());
            defer trace.end();

            switch (b_content) {
                .flex_var => |mb_b_ident| {
                    if (mb_a_ident) |a_ident| {
                        self.merge(vars, Content{ .flex_var = a_ident });
                    } else {
                        self.merge(vars, Content{ .flex_var = mb_b_ident });
                    }
                },
                .rigid_var => self.merge(vars, b_content),
                .alias => |_| self.merge(vars, b_content),
                .structure => self.merge(vars, b_content),
                .err => self.merge(vars, .err),
            }
        }

        // Unify rigid //

        /// Unify when `a` was a rigid
        fn unifyRigid(self: *Self, vars: *const ResolvedVarDescs, b_content: Content) Error!void {
            const trace = tracy.trace(@src());
            defer trace.end();

            switch (b_content) {
                .flex_var => self.merge(vars, vars.a.desc.content),
                .rigid_var => return error.TypeMismatch,
                .alias => return error.TypeMismatch,
                .structure => return error.TypeMismatch,
                .err => self.merge(vars, .err),
            }
        }

        // Unify alias //

        /// Unify when `a` was a alias
        fn unifyAlias(self: *Self, vars: *const ResolvedVarDescs, a_alias: Alias, b_content: Content) Error!void {
            const trace = tracy.trace(@src());
            defer trace.end();

            const backing_var = self.types_store.getAliasBackingVar(a_alias);

            switch (b_content) {
                .flex_var => |_| {
                    self.merge(vars, Content{ .alias = a_alias });
                },
                .rigid_var => |_| {
                    try self.unifyGuarded(backing_var, vars.b.var_);
                },
                .alias => |b_alias| {
                    const b_backing_var = self.types_store.getAliasBackingVar(b_alias);
                    const b_backing_resolved = self.types_store.resolveVar(b_backing_var);
                    if (b_backing_resolved.desc.content == .err) {
                        // Invalid alias - treat as transparent
                        self.merge(vars, vars.a.desc.content);
                        return;
                    }
                    if (TypeIdent.eql(&self.module_env.idents, a_alias.ident, b_alias.ident)) {
                        try self.unifyTwoAliases(vars, a_alias, b_alias);
                    } else {
                        try self.unifyGuarded(backing_var, b_backing_var);
                    }
                },
                .structure => {
                    try self.unifyGuarded(backing_var, vars.b.var_);
                },
                .err => self.merge(vars, .err),
            }
        }

        /// Unify two aliases
        ///
        /// This function assumes the caller has already checked that the alias names match
        ///
        /// this checks:
        /// * that the arities are the same
        /// * that parallel arguments unify
        ///
        /// NOTE: the rust version of this function `unify_two_aliases` is *significantly* more
        /// complicated than the version here
        fn unifyTwoAliases(self: *Self, vars: *const ResolvedVarDescs, a_alias: Alias, b_alias: Alias) Error!void {
            const trace = tracy.trace(@src());
            defer trace.end();

            if (a_alias.vars.nonempty.count != b_alias.vars.nonempty.count) {
                return error.TypeMismatch;
            }

            // Unify each pair of arguments
            const a_args_slice = self.types_store.sliceAliasArgs(a_alias);
            const b_args_slice = self.types_store.sliceAliasArgs(b_alias);
            for (a_args_slice, b_args_slice) |a_arg, b_arg| {
                try self.unifyGuarded(a_arg, b_arg);
            }

            // Rust compiler comment:
            // Don't report real_var mismatches, because they must always be surfaced higher, from the argument types.
            const a_backing_var = self.types_store.getAliasBackingVar(a_alias);
            const b_backing_var = self.types_store.getAliasBackingVar(b_alias);
            self.unifyGuarded(a_backing_var, b_backing_var) catch {};

            // Ensure the target variable has slots for the alias arguments
            self.merge(vars, vars.b.desc.content);
        }

        // Unify structure //

        /// Unify when `a` is a structure type
        fn unifyStructure(
            self: *Self,
            vars: *const ResolvedVarDescs,
            a_flat_type: FlatType,
            b_content: Content,
        ) Error!void {
            const trace = tracy.trace(@src());
            defer trace.end();

            switch (b_content) {
                .flex_var => |_| {
                    self.merge(vars, Content{ .structure = a_flat_type });
                },
                .rigid_var => return error.TypeMismatch,
                .alias => |b_alias| {
                    try self.unifyGuarded(vars.a.var_, self.types_store.getAliasBackingVar(b_alias));
                },
                .structure => |b_flat_type| {
                    try self.unifyFlatType(vars, a_flat_type, b_flat_type);
                },
                .err => self.merge(vars, .err),
            }
        }

        /// Unify when `a` is a structure type
        fn unifyFlatType(
            self: *Self,
            vars: *const ResolvedVarDescs,
            a_flat_type: FlatType,
            b_flat_type: FlatType,
        ) Error!void {
            const trace = tracy.trace(@src());
            defer trace.end();

            switch (a_flat_type) {
                .str => {
                    switch (b_flat_type) {
                        .str => self.merge(vars, vars.b.desc.content),
                        .nominal_type => |b_type| {
                            const b_backing_var = self.types_store.getNominalBackingVar(b_type);
                            const b_backing_resolved = self.types_store.resolveVar(b_backing_var);
                            if (b_backing_resolved.desc.content == .err) {
                                // Invalid nominal type - treat as transparent
                                self.merge(vars, vars.a.desc.content);
                                return;
                            }
                            return error.TypeMismatch;
                        },
                        else => return error.TypeMismatch,
                    }
                },
                .box => |a_var| {
                    switch (b_flat_type) {
                        .box => |b_var| {
                            try self.unifyGuarded(a_var, b_var);
                            self.merge(vars, vars.b.desc.content);
                        },
                        else => return error.TypeMismatch,
                    }
                },
                .list => |a_var| {
                    switch (b_flat_type) {
                        .list => |b_var| {
                            try self.unifyGuarded(a_var, b_var);
                            self.merge(vars, vars.b.desc.content);
                        },
                        .list_unbound => {
                            // When unifying list with list_unbound, list wins
                            self.merge(vars, vars.a.desc.content);
                        },
                        else => return error.TypeMismatch,
                    }
                },
                .list_unbound => {
                    switch (b_flat_type) {
                        .list => |_| {
                            // When unifying list_unbound with list, list wins
                            self.merge(vars, vars.b.desc.content);
                        },
                        .list_unbound => {
                            // Both are list_unbound - stay unbound
                            self.merge(vars, vars.a.desc.content);
                        },
                        else => return error.TypeMismatch,
                    }
                },
                .tuple => |a_tuple| {
                    switch (b_flat_type) {
                        .tuple => |b_tuple| {
                            try self.unifyTuple(vars, a_tuple, b_tuple);
                        },
                        else => return error.TypeMismatch,
                    }
                },
                .num => |a_num| {
                    switch (b_flat_type) {
                        .num => |b_num| {
                            try self.unifyNum(vars, a_num, b_num);
                        },
                        else => return error.TypeMismatch,
                    }
                },
                .nominal_type => |a_type| {
                    const a_backing_var = self.types_store.getNominalBackingVar(a_type);
                    const a_backing_resolved = self.types_store.resolveVar(a_backing_var);
                    if (a_backing_resolved.desc.content == .err) {
                        // Invalid nominal type - treat as transparent
                        self.merge(vars, vars.b.desc.content);
                        return;
                    }

                    switch (b_flat_type) {
                        .nominal_type => |b_type| {
                            const b_backing_var = self.types_store.getNominalBackingVar(b_type);
                            const b_backing_resolved = self.types_store.resolveVar(b_backing_var);
                            if (b_backing_resolved.desc.content == .err) {
                                // Invalid nominal type - treat as transparent
                                self.merge(vars, vars.a.desc.content);
                                return;
                            }

                            try self.unifyNominalType(vars, a_type, b_type);
                        },
                        else => return error.TypeMismatch,
                    }
                },
                .fn_pure => |a_func| {
                    switch (b_flat_type) {
                        .fn_pure => |b_func| {
                            try self.unifyFunc(vars, a_func, b_func);
                            self.merge(vars, vars.a.desc.content);
                        },
                        .fn_unbound => |b_func| {
                            // pure unifies with unbound -> pure
                            try self.unifyFunc(vars, a_func, b_func);
                            self.merge(vars, vars.a.desc.content);
                        },
                        .fn_effectful => {
                            // pure cannot unify with effectful
                            return error.TypeMismatch;
                        },
                        else => return error.TypeMismatch,
                    }
                },
                .fn_effectful => |a_func| {
                    switch (b_flat_type) {
                        .fn_effectful => |b_func| {
                            try self.unifyFunc(vars, a_func, b_func);
                            self.merge(vars, vars.a.desc.content);
                        },
                        .fn_unbound => |b_func| {
                            // effectful unifies with unbound -> effectful
                            try self.unifyFunc(vars, a_func, b_func);
                            self.merge(vars, vars.a.desc.content);
                        },
                        .fn_pure => {
                            // effectful cannot unify with pure
                            return error.TypeMismatch;
                        },
                        else => return error.TypeMismatch,
                    }
                },
                .fn_unbound => |a_func| {
                    switch (b_flat_type) {
                        .fn_pure => |b_func| {
                            // unbound unifies with pure -> pure
                            try self.unifyFunc(vars, a_func, b_func);
                            self.merge(vars, vars.b.desc.content);
                        },
                        .fn_effectful => |b_func| {
                            // unbound unifies with effectful -> effectful
                            try self.unifyFunc(vars, a_func, b_func);
                            self.merge(vars, vars.b.desc.content);
                        },
                        .fn_unbound => |b_func| {
                            // unbound unifies with unbound -> unbound
                            try self.unifyFunc(vars, a_func, b_func);
                            self.merge(vars, vars.a.desc.content);
                        },
                        else => return error.TypeMismatch,
                    }
                },
                .record => |a_record| {
                    switch (b_flat_type) {
                        .empty_record => {
                            if (a_record.fields.len() == 0) {
                                try self.unifyGuarded(a_record.ext, vars.b.var_);
                            } else {
                                return error.TypeMismatch;
                            }
                        },
                        .record => |b_record| {
                            try self.unifyTwoRecords(vars, a_record, b_record);
                        },
                        .record_unbound => |b_fields| {
                            // When unifying record with record_unbound, record wins
                            // First gather the fields from the record
                            const a_gathered_fields = try self.gatherRecordFields(a_record);

                            // For record_unbound, we just have the fields directly (no extension)
                            const b_gathered_range = self.scratch.copyGatherFieldsFromMultiList(
                                &self.types_store.record_fields,
                                b_fields,
                            ) catch return Error.AllocatorError;

                            // Partition the fields
                            const partitioned = Self.partitionFields(
                                &self.module_env.idents,
                                self.scratch,
                                a_gathered_fields.range,
                                b_gathered_range,
                            ) catch return Error.AllocatorError;

                            // record_unbound requires at least its fields to be present in the record
                            // The record can have additional fields (that's what makes it extensible)
                            if (partitioned.only_in_b.len() > 0) {
                                // The record_unbound has fields that the record doesn't have
                                return error.TypeMismatch;
                            }

                            // Unify shared fields
                            try self.unifySharedFields(
                                vars,
                                self.scratch.in_both_fields.sliceRange(partitioned.in_both),
                                null,
                                null,
                                a_gathered_fields.ext,
                            );

                            // Record wins (keeps its extension and any extra fields)
                            self.merge(vars, vars.a.desc.content);
                        },
                        .record_poly => |b_poly| {
                            // When unifying record with record_poly, unify the records
                            try self.unifyTwoRecords(vars, a_record, b_poly.record);
                        },
                        else => return error.TypeMismatch,
                    }
                },
                .record_unbound => |a_fields| {
                    switch (b_flat_type) {
                        .empty_record => {
                            if (a_fields.len() == 0) {
                                // Both are empty, merge as empty_record
                                self.merge(vars, Content{ .structure = .empty_record });
                            } else {
                                return error.TypeMismatch;
                            }
                        },
                        .record => |b_record| {
                            // When unifying record_unbound with record, record wins
                            // Copy unbound fields into scratch
                            const a_gathered_range = self.scratch.copyGatherFieldsFromMultiList(
                                &self.types_store.record_fields,
                                a_fields,
                            ) catch return Error.AllocatorError;

                            // Gather fields from the record
                            const b_gathered_fields = try self.gatherRecordFields(b_record);

                            // Partition the fields
                            const partitioned = Self.partitionFields(
                                &self.module_env.idents,
                                self.scratch,
                                a_gathered_range,
                                b_gathered_fields.range,
                            ) catch return Error.AllocatorError;

                            // record_unbound requires at least its fields to be present in the record
                            // The record can have additional fields (that's what makes it extensible)
                            if (partitioned.only_in_a.len() > 0) {
                                // The record_unbound has fields that the record doesn't have
                                return error.TypeMismatch;
                            }

                            // Unify shared fields
                            try self.unifySharedFields(
                                vars,
                                self.scratch.in_both_fields.sliceRange(partitioned.in_both),
                                null,
                                null,
                                b_gathered_fields.ext,
                            );

                            // Record wins
                            self.merge(vars, vars.b.desc.content);
                        },
                        .record_unbound => |b_fields| {
                            // Both are record_unbound - unify fields and stay unbound
                            // Copy both field sets into scratch
                            const a_gathered_range = self.scratch.copyGatherFieldsFromMultiList(
                                &self.types_store.record_fields,
                                a_fields,
                            ) catch return Error.AllocatorError;
                            const b_gathered_range = self.scratch.copyGatherFieldsFromMultiList(
                                &self.types_store.record_fields,
                                b_fields,
                            ) catch return Error.AllocatorError;

                            // Partition the fields
                            const partitioned = Self.partitionFields(
                                &self.module_env.idents,
                                self.scratch,
                                a_gathered_range,
                                b_gathered_range,
                            ) catch return Error.AllocatorError;

                            // Check that they have the same fields
                            if (partitioned.only_in_a.len() > 0 or partitioned.only_in_b.len() > 0) {
                                return error.TypeMismatch;
                            }

                            // Unify shared fields (no extension since both are unbound)
                            const dummy_ext = self.fresh(vars, .{ .structure = .empty_record }) catch return Error.AllocatorError;
                            try self.unifySharedFields(
                                vars,
                                self.scratch.in_both_fields.sliceRange(partitioned.in_both),
                                null,
                                null,
                                dummy_ext,
                            );

                            // Stay unbound (use the first one's fields since they're unified now)
                            self.merge(vars, vars.a.desc.content);
                        },
                        .record_poly => |b_poly| {
                            // When unifying record_unbound with record_poly, poly wins
                            // Copy unbound fields into scratch
                            const a_gathered_range = self.scratch.copyGatherFieldsFromMultiList(
                                &self.types_store.record_fields,
                                a_fields,
                            ) catch return Error.AllocatorError;

                            // Gather fields from the poly record
                            const b_gathered_fields = try self.gatherRecordFields(b_poly.record);

                            // Partition the fields
                            const partitioned = Self.partitionFields(
                                &self.module_env.idents,
                                self.scratch,
                                a_gathered_range,
                                b_gathered_fields.range,
                            ) catch return Error.AllocatorError;

                            // Check that they have the same fields
                            if (partitioned.only_in_a.len() > 0 or partitioned.only_in_b.len() > 0) {
                                return error.TypeMismatch;
                            }

                            // Unify shared fields
                            try self.unifySharedFields(
                                vars,
                                self.scratch.in_both_fields.sliceRange(partitioned.in_both),
                                null,
                                null,
                                b_gathered_fields.ext,
                            );

                            // Poly wins
                            self.merge(vars, vars.b.desc.content);
                        },
                        else => return error.TypeMismatch,
                    }
                },
                .record_poly => |a_poly| {
                    switch (b_flat_type) {
                        .empty_record => {
                            if (a_poly.record.fields.len() == 0) {
                                try self.unifyGuarded(a_poly.record.ext, vars.b.var_);
                            } else {
                                return error.TypeMismatch;
                            }
                        },
                        .record => |b_record| {
                            // When unifying record_poly with record, unify the records
                            try self.unifyTwoRecords(vars, a_poly.record, b_record);
                        },
                        .record_unbound => |b_fields| {
                            // When unifying record_poly with record_unbound, poly wins
                            // Gather fields from the poly record
                            const a_gathered_fields = try self.gatherRecordFields(a_poly.record);

                            // Copy unbound fields into scratch
                            const b_gathered_range = self.scratch.copyGatherFieldsFromMultiList(
                                &self.types_store.record_fields,
                                b_fields,
                            ) catch return Error.AllocatorError;

                            // Partition the fields
                            const partitioned = Self.partitionFields(
                                &self.module_env.idents,
                                self.scratch,
                                a_gathered_fields.range,
                                b_gathered_range,
                            ) catch return Error.AllocatorError;

                            // Check that they have the same fields
                            if (partitioned.only_in_a.len() > 0 or partitioned.only_in_b.len() > 0) {
                                return error.TypeMismatch;
                            }

                            // Unify shared fields
                            try self.unifySharedFields(
                                vars,
                                self.scratch.in_both_fields.sliceRange(partitioned.in_both),
                                null,
                                null,
                                a_gathered_fields.ext,
                            );

                            // Poly wins
                            self.merge(vars, vars.a.desc.content);
                        },
                        .record_poly => |b_poly| {
                            // Both are record_poly - unify the records and vars
                            try self.unifyTwoRecords(vars, a_poly.record, b_poly.record);
                            try self.unifyGuarded(a_poly.var_, b_poly.var_);
                        },
                        else => return error.TypeMismatch,
                    }
                },
                .empty_record => {
                    switch (b_flat_type) {
                        .empty_record => {
                            self.merge(vars, Content{ .structure = .empty_record });
                        },
                        .record => |b_record| {
                            if (b_record.fields.len() == 0) {
                                try self.unifyGuarded(vars.a.var_, b_record.ext);
                            } else {
                                return error.TypeMismatch;
                            }
                        },
                        .record_unbound => |b_fields| {
                            if (b_fields.len() == 0) {
                                // Both are empty, merge as empty_record
                                self.merge(vars, Content{ .structure = .empty_record });
                            } else {
                                return error.TypeMismatch;
                            }
                        },
                        .record_poly => |b_poly| {
                            if (b_poly.record.fields.len() == 0) {
                                try self.unifyGuarded(vars.a.var_, b_poly.record.ext);
                            } else {
                                return error.TypeMismatch;
                            }
                        },
                        else => return error.TypeMismatch,
                    }
                },
                .tag_union => |a_tag_union| {
                    switch (b_flat_type) {
                        .empty_tag_union => {
                            if (a_tag_union.tags.len() == 0) {
                                try self.unifyGuarded(a_tag_union.ext, vars.b.var_);
                            } else {
                                return error.TypeMismatch;
                            }
                        },
                        .tag_union => |b_tag_union| {
                            try self.unifyTwoTagUnions(vars, a_tag_union, b_tag_union);
                        },
                        else => return error.TypeMismatch,
                    }
                },
                .empty_tag_union => {
                    switch (b_flat_type) {
                        .empty_tag_union => {
                            self.merge(vars, Content{ .structure = .empty_tag_union });
                        },
                        .tag_union => |b_tag_union| {
                            if (b_tag_union.tags.len() == 0) {
                                try self.unifyGuarded(vars.a.var_, b_tag_union.ext);
                            } else {
                                return error.TypeMismatch;
                            }
                        },
                        else => return error.TypeMismatch,
                    }
                },
            }
        }

        /// unify tuples
        ///
        /// this checks:
        /// * that the arities are the same
        /// * that parallel arguments unify
        fn unifyTuple(
            self: *Self,
            vars: *const ResolvedVarDescs,
            a_tuple: Tuple,
            b_tuple: Tuple,
        ) Error!void {
            const trace = tracy.trace(@src());
            defer trace.end();

            if (a_tuple.elems.len() != b_tuple.elems.len()) {
                return error.TypeMismatch;
            }

            const a_elems = self.types_store.sliceVars(a_tuple.elems);
            const b_elems = self.types_store.sliceVars(b_tuple.elems);
            for (a_elems, b_elems) |a_elem, b_elem| {
                try self.unifyGuarded(a_elem, b_elem);
            }

            self.merge(vars, vars.b.desc.content);
        }

        fn unifyNum(
            self: *Self,
            vars: *const ResolvedVarDescs,
            a_num: Num,
            b_num: Num,
        ) Error!void {
            const trace = tracy.trace(@src());
            defer trace.end();

            switch (a_num) {
                .num_poly => |a_poly| {
                    switch (b_num) {
                        .num_poly => |b_poly| {
                            // Unify the variables
                            try self.unifyGuarded(a_poly.var_, b_poly.var_);

                            // num_poly always contains IntRequirements
                            self.merge(vars, Content{ .structure = .{ .num = .{ .num_poly = .{
                                .var_ = a_poly.var_,
                                .requirements = a_poly.requirements.unify(b_poly.requirements),
                            } } } });
                        },
                        .num_unbound => |b_requirements| {
                            // When unifying num_poly with num_unbound, the unbound picks up the poly's var
                            self.merge(vars, Content{ .structure = .{ .num = .{ .num_poly = .{
                                .var_ = a_poly.var_,
                                .requirements = a_poly.requirements.unify(b_requirements),
                            } } } });
                        },
                        .num_compact => |b_num_compact| {
                            // num_poly always contains IntRequirements
                            switch (b_num_compact) {
                                .int => |prec| {
                                    const result = self.checkIntPrecisionRequirements(prec, a_poly.requirements);
                                    switch (result) {
                                        .ok => {},
                                        .negative_unsigned => return error.NegativeUnsignedInt,
                                        .too_large => return error.NumberDoesNotFit,
                                    }
                                },
                                .frac => return error.TypeMismatch,
                            }
                            self.merge(vars, vars.b.desc.content);
                        },
                        .int_poly => |b_poly| {
                            // Both are int requirements - unify and merge
                            try self.unifyGuarded(a_poly.var_, b_poly.var_);
                            self.merge(vars, Content{ .structure = .{ .num = .{ .int_poly = .{
                                .var_ = a_poly.var_,
                                .requirements = a_poly.requirements.unify(b_poly.requirements),
                            } } } });
                        },
                        .int_unbound => |b_requirements| {
                            // When unifying int_poly with int_unbound, keep as int_poly
                            self.merge(vars, Content{ .structure = .{ .num = .{ .int_poly = .{
                                .var_ = a_poly.var_,
                                .requirements = a_poly.requirements.unify(b_requirements),
                            } } } });
                        },
                        .frac_poly => {
                            // num_poly has IntRequirements, frac_poly has FracRequirements - incompatible
                            return error.TypeMismatch;
                        },
                        .frac_unbound => {
                            // num_poly has IntRequirements, frac_unbound has FracRequirements - incompatible
                            return error.TypeMismatch;
                        },
                        .int_precision => |prec| {
                            // num_poly always contains IntRequirements
                            const result = self.checkIntPrecisionRequirements(prec, a_poly.requirements);
                            switch (result) {
                                .ok => {},
                                .negative_unsigned => return error.NegativeUnsignedInt,
                                .too_large => return error.NumberDoesNotFit,
                            }
                            self.merge(vars, vars.b.desc.content);
                        },
                        .frac_precision => {
                            // num_poly has IntRequirements, frac_precision is for fractions - incompatible
                            return error.TypeMismatch;
                        },
                    }
                },
                .int_poly => |a_poly| {
                    switch (b_num) {
                        .num_poly => |b_poly| {
                            // Both are int requirements - unify and merge
                            try self.unifyGuarded(a_poly.var_, b_poly.var_);
                            self.merge(vars, Content{ .structure = .{ .num = .{ .int_poly = .{
                                .var_ = a_poly.var_,
                                .requirements = a_poly.requirements.unify(b_poly.requirements),
                            } } } });
                        },
                        .num_unbound => |b_requirements| {
                            // When unifying int_poly with num_unbound, keep as int_poly
                            self.merge(vars, Content{ .structure = .{ .num = .{ .int_poly = .{
                                .var_ = a_poly.var_,
                                .requirements = a_poly.requirements.unify(b_requirements),
                            } } } });
                        },
                        .int_poly => |b_poly| {
                            try self.unifyGuarded(a_poly.var_, b_poly.var_);
                            self.merge(vars, Content{ .structure = .{ .num = .{ .int_poly = .{
                                .var_ = a_poly.var_,
                                .requirements = a_poly.requirements.unify(b_poly.requirements),
                            } } } });
                        },
                        .int_unbound => |b_requirements| {
                            // When unifying int_poly with int_unbound, keep as int_poly
                            self.merge(vars, Content{ .structure = .{ .num = .{ .int_poly = .{
                                .var_ = a_poly.var_,
                                .requirements = a_poly.requirements.unify(b_requirements),
                            } } } });
                        },
                        .int_precision => |prec| {
                            // Check if the requirements variable is rigid
                            const req_var_desc = self.module_env.types.resolveVar(a_poly.var_).desc;
                            if (req_var_desc.content == .rigid_var) {
                                return error.TypeMismatch;
                            }
                            // Check if the precision satisfies the requirements
                            const result = self.checkIntPrecisionRequirements(prec, a_poly.requirements);
                            switch (result) {
                                .ok => {},
                                .negative_unsigned => return error.NegativeUnsignedInt,
                                .too_large => return error.NumberDoesNotFit,
                            }
                            self.merge(vars, vars.b.desc.content);
                        },

                        else => return error.TypeMismatch,
                    }
                },
                .frac_poly => |a_poly| {
                    switch (b_num) {
                        .frac_poly => |b_poly| {
                            try self.unifyGuarded(a_poly.var_, b_poly.var_);
                            self.merge(vars, Content{ .structure = .{ .num = .{ .frac_poly = .{
                                .var_ = a_poly.var_,
                                .requirements = a_poly.requirements.unify(b_poly.requirements),
                            } } } });
                        },
                        .frac_unbound => |b_requirements| {
                            // When unifying frac_poly with frac_unbound, keep as frac_poly
                            self.merge(vars, Content{ .structure = .{ .num = .{ .frac_poly = .{
                                .var_ = a_poly.var_,
                                .requirements = a_poly.requirements.unify(b_requirements),
                            } } } });
                        },
                        .frac_precision => |prec| {
                            // Check if the precision satisfies the requirements
                            if (!self.fracPrecisionSatisfiesRequirements(prec, a_poly.requirements)) {
                                return error.TypeMismatch;
                            }
                            self.merge(vars, vars.b.desc.content);
                        },
                        .num_poly => {
                            // num_poly has IntRequirements, frac_poly has FracRequirements - incompatible
                            return error.TypeMismatch;
                        },
                        .num_compact => |b_compact| {
                            // Check if the requirements variable is rigid
                            const req_var_desc = self.module_env.types.resolveVar(a_poly.var_).desc;
                            if (req_var_desc.content == .rigid_var) {
                                return error.TypeMismatch;
                            }
                            // Check if the compact frac type satisfies the requirements
                            switch (b_compact) {
                                .frac => |prec| {
                                    if (!self.fracPrecisionSatisfiesRequirements(prec, a_poly.requirements)) {
                                        return error.TypeMismatch;
                                    }
                                    self.merge(vars, vars.b.desc.content);
                                },
                                .int => return error.TypeMismatch,
                            }
                        },
                        else => return error.TypeMismatch,
                    }
                },
                .num_unbound => |a_requirements| {
                    switch (b_num) {
                        .num_poly => |b_poly| {
                            // When unifying num_unbound with num_poly, the unbound picks up the poly's var
                            self.merge(vars, Content{ .structure = .{ .num = .{ .num_poly = .{
                                .var_ = b_poly.var_,
                                .requirements = a_requirements.unify(b_poly.requirements),
                            } } } });
                        },
                        .num_unbound => |b_requirements| {
                            // Both unbound - merge requirements, stay unbound
                            self.merge(vars, Content{ .structure = .{ .num = .{ .num_unbound = a_requirements.unify(b_requirements) } } });
                        },
                        .int_poly => |b_poly| {
                            // When unifying num_unbound with int_poly, keep as int_poly
                            self.merge(vars, Content{ .structure = .{ .num = .{ .int_poly = .{
                                .var_ = b_poly.var_,
                                .requirements = a_requirements.unify(b_poly.requirements),
                            } } } });
                        },
                        .int_unbound => |b_requirements| {
                            // When unifying num_unbound with int_unbound, keep as int_unbound
                            self.merge(vars, Content{ .structure = .{ .num = .{ .int_unbound = a_requirements.unify(b_requirements) } } });
                        },
                        .num_compact => |b_num_compact| {
                            // Check if the compact type satisfies the requirements
                            switch (b_num_compact) {
                                .int => |int_prec| {
                                    const result = self.checkIntPrecisionRequirements(int_prec, a_requirements);
                                    switch (result) {
                                        .ok => {},
                                        .negative_unsigned => return error.NegativeUnsignedInt,
                                        .too_large => return error.NumberDoesNotFit,
                                    }
                                },
                                .frac => return error.TypeMismatch,
                            }
                            self.merge(vars, vars.b.desc.content);
                        },
                        .int_precision => |prec| {
                            // Check if the precision satisfies the requirements
                            const result = self.checkIntPrecisionRequirements(prec, a_requirements);
                            switch (result) {
                                .ok => {},
                                .negative_unsigned => return error.NegativeUnsignedInt,
                                .too_large => return error.NumberDoesNotFit,
                            }
                            self.merge(vars, vars.b.desc.content);
                        },
                        .frac_unbound => |b_requirements| {
                            // When unifying num_unbound with frac_unbound, frac wins
                            self.merge(vars, Content{ .structure = .{ .num = .{ .frac_unbound = b_requirements } } });
                        },
                        else => return error.TypeMismatch,
                    }
                },
                .int_unbound => |a_requirements| {
                    switch (b_num) {
                        .num_poly => |b_poly| {
                            // When unifying int_unbound with num_poly, keep as int_poly
                            self.merge(vars, Content{ .structure = .{ .num = .{ .int_poly = .{
                                .var_ = b_poly.var_,
                                .requirements = a_requirements.unify(b_poly.requirements),
                            } } } });
                        },
                        .num_unbound => |b_requirements| {
                            // When unifying int_unbound with num_unbound, keep as int_unbound
                            self.merge(vars, Content{ .structure = .{ .num = .{ .int_unbound = a_requirements.unify(b_requirements) } } });
                        },
                        .int_poly => |b_poly| {
                            // When unifying int_unbound with int_poly, keep as int_poly
                            self.merge(vars, Content{ .structure = .{ .num = .{ .int_poly = .{
                                .var_ = b_poly.var_,
                                .requirements = a_requirements.unify(b_poly.requirements),
                            } } } });
                        },
                        .int_unbound => |b_requirements| {
                            // Both int_unbound - merge requirements
                            self.merge(vars, Content{ .structure = .{ .num = .{ .int_unbound = a_requirements.unify(b_requirements) } } });
                        },
                        .num_compact => |b_num_compact| {
                            // Check if it's an int
                            switch (b_num_compact) {
                                .int => |int_prec| {
                                    const result = self.checkIntPrecisionRequirements(int_prec, a_requirements);
                                    switch (result) {
                                        .ok => {},
                                        .negative_unsigned => return error.NegativeUnsignedInt,
                                        .too_large => return error.NumberDoesNotFit,
                                    }
                                },
                                .frac => return error.TypeMismatch,
                            }
                            self.merge(vars, vars.b.desc.content);
                        },
                        .int_precision => |prec| {
                            // Check if the precision satisfies the requirements
                            const result = self.checkIntPrecisionRequirements(prec, a_requirements);
                            switch (result) {
                                .ok => {},
                                .negative_unsigned => return error.NegativeUnsignedInt,
                                .too_large => return error.NumberDoesNotFit,
                            }
                            self.merge(vars, vars.b.desc.content);
                        },
                        else => return error.TypeMismatch,
                    }
                },
                .frac_unbound => |a_requirements| {
                    switch (b_num) {
                        .frac_poly => |b_poly| {
                            // When unifying frac_unbound with frac_poly, keep as frac_poly
                            self.merge(vars, Content{ .structure = .{ .num = .{ .frac_poly = .{
                                .var_ = b_poly.var_,
                                .requirements = a_requirements.unify(b_poly.requirements),
                            } } } });
                        },
                        .frac_unbound => |b_requirements| {
                            // Both frac_unbound - merge requirements
                            self.merge(vars, Content{ .structure = .{ .num = .{ .frac_unbound = a_requirements.unify(b_requirements) } } });
                        },
                        .num_compact => |b_num_compact| {
                            // Check if it's a frac
                            switch (b_num_compact) {
                                .frac => |frac_prec| {
                                    if (!self.fracPrecisionSatisfiesRequirements(frac_prec, a_requirements)) {
                                        return error.TypeMismatch;
                                    }
                                },
                                .int => return error.TypeMismatch,
                            }
                            self.merge(vars, vars.b.desc.content);
                        },
                        .frac_precision => |prec| {
                            // Check if the precision satisfies the requirements
                            if (!self.fracPrecisionSatisfiesRequirements(prec, a_requirements)) {
                                return error.TypeMismatch;
                            }
                            self.merge(vars, vars.b.desc.content);
                        },
                        .num_unbound => |b_requirements| {
                            // When unifying frac_unbound with num_unbound, frac wins
                            // Note: b_requirements are IntRequirements, we just keep our FracRequirements
                            _ = b_requirements;
                            self.merge(vars, Content{ .structure = .{ .num = .{ .frac_unbound = a_requirements } } });
                        },
                        else => return error.TypeMismatch,
                    }
                },
                .int_precision => |a_prec| {
                    switch (b_num) {
                        .int_precision => |b_prec| {
                            if (a_prec == b_prec) {
                                self.merge(vars, vars.b.desc.content);
                            } else {
                                return error.TypeMismatch;
                            }
                        },
                        .num_compact => |b_compact| {
                            switch (b_compact) {
                                .int => |b_prec| {
                                    if (a_prec == b_prec) {
                                        self.merge(vars, vars.b.desc.content);
                                    } else {
                                        return error.TypeMismatch;
                                    }
                                },
                                .frac => return error.TypeMismatch,
                            }
                        },
                        else => return error.TypeMismatch,
                    }
                },
                .frac_precision => |a_prec| {
                    switch (b_num) {
                        .frac_precision => |b_prec| {
                            if (a_prec == b_prec) {
                                self.merge(vars, vars.b.desc.content);
                            } else {
                                return error.TypeMismatch;
                            }
                        },
                        .num_compact => |b_compact| {
                            switch (b_compact) {
                                .frac => |b_prec| {
                                    if (a_prec == b_prec) {
                                        self.merge(vars, vars.b.desc.content);
                                    } else {
                                        return error.TypeMismatch;
                                    }
                                },
                                .int => return error.TypeMismatch,
                            }
                        },
                        else => return error.TypeMismatch,
                    }
                },
                .num_compact => |a_num_compact| {
                    switch (b_num) {
                        .num_compact => |b_num_compact| {
                            try self.unifyTwoCompactNums(vars, a_num_compact, b_num_compact);
                        },
                        .num_poly => |b_poly| {
                            // num_poly always contains IntRequirements
                            switch (a_num_compact) {
                                .int => |prec| {
                                    const result = self.checkIntPrecisionRequirements(prec, b_poly.requirements);
                                    switch (result) {
                                        .ok => {},
                                        .negative_unsigned => return error.NegativeUnsignedInt,
                                        .too_large => return error.NumberDoesNotFit,
                                    }
                                },
                                .frac => return error.TypeMismatch,
                            }
                            self.merge(vars, vars.a.desc.content);
                        },
                        .int_precision => |b_prec| {
                            switch (a_num_compact) {
                                .int => |a_prec| {
                                    if (a_prec == b_prec) {
                                        self.merge(vars, vars.a.desc.content);
                                    } else {
                                        return error.TypeMismatch;
                                    }
                                },
                                .frac => return error.TypeMismatch,
                            }
                        },
                        .frac_precision => |b_prec| {
                            switch (a_num_compact) {
                                .frac => |a_prec| {
                                    if (a_prec == b_prec) {
                                        self.merge(vars, vars.a.desc.content);
                                    } else {
                                        return error.TypeMismatch;
                                    }
                                },
                                .int => return error.TypeMismatch,
                            }
                        },
                        .frac_poly => |b_poly| {
                            // Check if the requirements variable is rigid
                            const req_var_desc = self.module_env.types.resolveVar(b_poly.var_).desc;
                            if (req_var_desc.content == .rigid_var) {
                                return error.TypeMismatch;
                            }
                            // Check if the compact frac type satisfies the requirements
                            switch (a_num_compact) {
                                .frac => |prec| {
                                    if (!self.fracPrecisionSatisfiesRequirements(prec, b_poly.requirements)) {
                                        return error.TypeMismatch;
                                    }
                                    self.merge(vars, vars.a.desc.content);
                                },
                                .int => return error.TypeMismatch,
                            }
                        },
                        else => return error.TypeMismatch,
                    }
                },
            }
        }

        const IntPrecisionCheckResult = enum {
            ok,
            negative_unsigned,
            too_large,
        };

        fn checkIntPrecisionRequirements(self: *Self, prec: Num.Int.Precision, requirements: Num.IntRequirements) IntPrecisionCheckResult {
            _ = self;

            // Check sign requirement
            const is_signed = switch (prec) {
                .i8, .i16, .i32, .i64, .i128 => true,
                .u8, .u16, .u32, .u64, .u128 => false,
            };

            // If we need signed values but have unsigned type, it's a negative literal error
            if (requirements.sign_needed and !is_signed) {
                return .negative_unsigned;
            }

            // Check bits requirement
            const available_bits: u8 = switch (prec) {
                .i8, .u8 => 8,
                .i16, .u16 => 16,
                .i32, .u32 => 32,
                .i64, .u64 => 64,
                .i128, .u128 => 128,
            };

            // Map requirements.bits_needed to actual bit count
            const required_bits: u8 = switch (@as(Num.Int.BitsNeeded, @enumFromInt(requirements.bits_needed))) {
                .@"7" => 7,
                .@"8" => 8,
                .@"9_to_15" => 15,
                .@"16" => 16,
                .@"17_to_31" => 31,
                .@"32" => 32,
                .@"33_to_63" => 63,
                .@"64" => 64,
                .@"65_to_127" => 127,
                .@"128" => 128,
            };

            // For unsigned types, we need exactly the required bits
            if (!is_signed) {
                return if (available_bits >= required_bits) .ok else .too_large;
            }

            // For signed types, we lose one bit to the sign
            const usable_bits = if (is_signed) available_bits - 1 else available_bits;

            return if (usable_bits >= required_bits) .ok else .too_large;
        }

        fn intPrecisionSatisfiesRequirements(self: *Self, prec: Num.Int.Precision, requirements: Num.IntRequirements) bool {
            return self.checkIntPrecisionRequirements(prec, requirements) == .ok;
        }

        fn fracPrecisionSatisfiesRequirements(self: *Self, prec: Num.Frac.Precision, requirements: Num.FracRequirements) bool {
            _ = self;

            switch (prec) {
                .f32 => return requirements.fits_in_f32,
                .f64 => return true, // F64 can always hold values
                .dec => return requirements.fits_in_dec,
            }
        }

        fn unifyTwoCompactNums(
            self: *Self,
            vars: *const ResolvedVarDescs,
            a_num: NumCompact,
            b_num: NumCompact,
        ) Error!void {
            const trace = tracy.trace(@src());
            defer trace.end();

            switch (a_num) {
                .int => |a_int| {
                    switch (b_num) {
                        .int => |b_int| if (a_int == b_int) {
                            self.merge(vars, vars.b.desc.content);
                        } else {
                            return error.TypeMismatch;
                        },
                        else => return error.TypeMismatch,
                    }
                },
                .frac => |a_frac| {
                    switch (b_num) {
                        .frac => |b_frac| if (a_frac == b_frac) {
                            self.merge(vars, vars.b.desc.content);
                        } else {
                            return error.TypeMismatch;
                        },
                        else => return error.TypeMismatch,
                    }
                },
            }
        }

        /// The result of attempting to resolve a polymorphic number
        const ResolvedNum = union(enum) {
            flex_resolved,
            int_resolved: Num.Int.Precision,
            frac_resolved: Num.Frac.Precision,
            err: Var,
        };

        /// Attempts to resolve a polymorphic number variable to a concrete precision.
        ///
        /// This function recursively follows the structure of a number type,
        /// unwrapping any intermediate `.num_poly`, `.int_poly`, or `.frac_poly`
        /// variants until it reaches a concrete representation:
        /// either `.int_precision` or `.frac_precision`.
        ///
        /// For example:
        ///   Given a type like `Num(Int(U8))`, this function returns `.int_resolved(.u8)`.
        ///
        /// If resolution reaches a `.flex_var`, it returns `.flex_resolved`,
        /// indicating the number is still unspecialized.
        ///
        /// If the chain ends in an invalid structure (e.g. `Num(Str)`),
        /// it returns `.err`, along with the offending variable.
        /// TODO: Do we want the chain of offending variables on error?
        ///
        /// Note that this function will work on the "tail" of a polymorphic number.
        /// That is, if you pass in `Frac(Dec)` (without the outer `Num`), this
        /// function will still resolve successfully.
        fn resolvePolyNum(
            self: *Self,
            initial_num_var: Var,
        ) ResolvedNum {
            var num_var = initial_num_var;
            while (true) {
                const resolved = self.types_store.resolveVar(num_var);
                switch (resolved.desc.content) {
                    .flex_var => return .flex_resolved,
                    .structure => |flat_type| {
                        switch (flat_type) {
                            .num => |num| switch (num) {
                                .num_poly => |requirements| {
                                    num_var = requirements.var_;
                                },
                                .int_poly => |requirements| {
                                    num_var = requirements.var_;
                                },
                                .frac_poly => |requirements| {
                                    num_var = requirements.var_;
                                },
                                .int_precision => |prec| {
                                    return .{ .int_resolved = prec };
                                },
                                .frac_precision => |prec| {
                                    return .{ .frac_resolved = prec };
                                },
                                .num_compact => return .{ .err = num_var },
                            },
                            else => return .{ .err = num_var },
                        }
                    },
                    else => return .{ .err = num_var },
                }
            }
        }

        // Unify nominal type //

        /// Unify when `a` was a nominal type
        fn unifyNominalType(self: *Self, vars: *const ResolvedVarDescs, a_type: NominalType, b_type: NominalType) Error!void {
            const trace = tracy.trace(@src());
            defer trace.end();

            // Check if either nominal type has an invalid backing variable
            const a_backing_var = self.types_store.getNominalBackingVar(a_type);
            const a_backing_resolved = self.types_store.resolveVar(a_backing_var);
            if (a_backing_resolved.desc.content == .err) {
                // Invalid nominal type - treat as transparent
                self.merge(vars, vars.b.desc.content);
                return;
            }

            const b_backing_var = self.types_store.getNominalBackingVar(b_type);
            const b_backing_resolved = self.types_store.resolveVar(b_backing_var);
            if (b_backing_resolved.desc.content == .err) {
                // Invalid nominal type - treat as transparent
                self.merge(vars, vars.a.desc.content);
                return;
            }

            if (!TypeIdent.eql(&self.module_env.idents, a_type.ident, b_type.ident)) {
                return error.TypeMismatch;
            }

            if (a_type.vars.nonempty.count != b_type.vars.nonempty.count) {
                return error.TypeMismatch;
            }

            // Unify each pair of arguments using iterators
            const a_slice = self.types_store.sliceNominalArgs(a_type);
            const b_slice = self.types_store.sliceNominalArgs(b_type);
            for (a_slice, b_slice) |a_arg, b_arg| {
                try self.unifyGuarded(a_arg, b_arg);
            }

            // Note that we *do not* unify backing variable

            self.merge(vars, vars.b.desc.content);
        }

        /// unify func
        ///
        /// this checks:
        /// * that the arg arities are the same
        /// * that parallel args unify
        /// * that ret unifies
        fn unifyFunc(
            self: *Self,
            _: *const ResolvedVarDescs,
            a_func: Func,
            b_func: Func,
        ) Error!void {
            const trace = tracy.trace(@src());
            defer trace.end();

            if (a_func.args.len() != b_func.args.len()) {
                return error.TypeMismatch;
            }

            const a_args = self.types_store.sliceVars(a_func.args);
            const b_args = self.types_store.sliceVars(b_func.args);
            for (a_args, b_args) |a_arg, b_arg| {
                try self.unifyGuarded(a_arg, b_arg);
            }

            try self.unifyGuarded(a_func.ret, b_func.ret);
        }

        /// Unify two extensible records.
        ///
        /// This function implements Elm-style record unification.
        ///
        /// Each record consists of:
        /// - a fixed set of known fields (`fields`)
        /// - an extensible tail variable (`ext`) that may point to additional unknown fields
        ///
        /// Given two records `a` and `b`, we:
        ///   1. Collect all known fields by unwrapping their `ext` chains.
        ///   2. Partition the field sets into:
        ///      - `in_both`: shared fields present in both `a` and `b`
        ///      - `only_in_a`: fields only present in `a`
        ///      - `only_in_b`: fields only present in `b`
        ///   3. Determine the relationship between the two records based on these partitions.
        ///
        /// Four cases follow:
        ///
        /// ---
        ///
        /// **Case 1: Exactly the Same Fields**
        ///
        /// a = { x, y }ext_a
        /// b = { x, y }ext_b
        ///
        /// - All fields are shared
        /// - We unify `ext_a ~ ext_b`
        /// - Then unify each shared field pair
        ///
        /// ---
        ///
        /// **Case 2: `a` Extends `b`**
        ///
        /// a = { x, y, z }ext_a
        /// b = { x, y }ext_b
        ///
        /// - `a` has additional fields not in `b`
        /// - We generate a new var `only_in_a_var = { z }ext_a`
        /// - Unify `only_in_a_var ~ ext_b`
        /// - Then unify shared fields
        ///
        /// ---
        ///
        /// **Case 3: `b` Extends `a`**
        ///
        /// a = { x, y }ext_a
        /// b = { x, y, z }ext_b
        ///
        /// - Same as Case 2, but reversed
        /// - `b` has additional fields not in `a`
        /// - We generate a new var `only_in_b_var = { z }ext_b`
        /// - Unify `ext_a ~ only_in_b_var`
        /// - Then unify shared fields
        ///
        /// ---
        ///
        /// **Case 4: Both Extend Each Other**
        ///
        /// a = { x, y, z }ext_a
        /// b = { x, y, w }ext_b
        ///
        /// - Each has unique fields the other lacks
        /// - Generate:
        ///     - shared_ext = fresh flex_var
        ///     - only_in_a_var = { z }shared_ext
        ///     - only_in_b_var = { w }shared_ext
        /// - Unify:
        ///     - `ext_a ~ only_in_b_var`
        ///     - `only_in_a_var ~ ext_b`
        /// - Then unify shared fields into `{ x, y }shared_ext`
        ///
        /// ---
        ///
        /// All field unification is done using `unifySharedFields`, and new variables are created using `fresh`.
        ///
        /// This function does not attempt to deduplicate fields or reorder them — callers are responsible
        /// for providing consistent field names.
        fn unifyTwoRecords(
            self: *Self,
            vars: *const ResolvedVarDescs,
            a_record: Record,
            b_record: Record,
        ) Error!void {
            const trace = tracy.trace(@src());
            defer trace.end();

            // First, unwrap all fields for record, erroring if we encounter an
            // invalid record ext var
            const a_gathered_fields = try self.gatherRecordFields(a_record);
            const b_gathered_fields = try self.gatherRecordFields(b_record);

            // Then partition the fields
            const partitioned = Self.partitionFields(
                &self.module_env.idents,
                self.scratch,
                a_gathered_fields.range,
                b_gathered_fields.range,
            ) catch return Error.AllocatorError;

            // Determine how the fields of a & b extend
            const a_has_uniq_fields = partitioned.only_in_a.len() > 0;
            const b_has_uniq_fields = partitioned.only_in_b.len() > 0;

            var fields_ext: FieldsExtension = .exactly_the_same;
            if (a_has_uniq_fields and b_has_uniq_fields) {
                fields_ext = .both_extend;
            } else if (a_has_uniq_fields) {
                fields_ext = .a_extends_b;
            } else if (b_has_uniq_fields) {
                fields_ext = .b_extends_a;
            }

            // Unify fields
            switch (fields_ext) {
                .exactly_the_same => {
                    // Unify exts
                    try self.unifyGuarded(a_gathered_fields.ext, b_gathered_fields.ext);

                    // Unify shared fields
                    // This copies fields from scratch into type_store
                    try self.unifySharedFields(
                        vars,
                        self.scratch.in_both_fields.sliceRange(partitioned.in_both),
                        null,
                        null,
                        a_gathered_fields.ext,
                    );
                },
                .a_extends_b => {
                    // Create a new variable of a record with only a's uniq fields
                    // This copies fields from scratch into type_store
                    const only_in_a_fields_range = self.types_store.appendRecordFields(
                        self.scratch.only_in_a_fields.sliceRange(partitioned.only_in_a),
                    ) catch return Error.AllocatorError;
                    const only_in_a_var = self.fresh(vars, Content{ .structure = FlatType{ .record = .{
                        .fields = only_in_a_fields_range,
                        .ext = a_gathered_fields.ext,
                    } } }) catch return Error.AllocatorError;

                    // Unify the sub record with b's ext
                    try self.unifyGuarded(only_in_a_var, b_gathered_fields.ext);

                    // Unify shared fields
                    // This copies fields from scratch into type_store
                    try self.unifySharedFields(
                        vars,
                        self.scratch.in_both_fields.sliceRange(partitioned.in_both),
                        null,
                        null,
                        only_in_a_var,
                    );
                },
                .b_extends_a => {
                    // Create a new variable of a record with only b's uniq fields
                    // This copies fields from scratch into type_store
                    const only_in_b_fields_range = self.types_store.appendRecordFields(
                        self.scratch.only_in_b_fields.sliceRange(partitioned.only_in_b),
                    ) catch return Error.AllocatorError;
                    const only_in_b_var = self.fresh(vars, Content{ .structure = FlatType{ .record = .{
                        .fields = only_in_b_fields_range,
                        .ext = b_gathered_fields.ext,
                    } } }) catch return Error.AllocatorError;

                    // Unify the sub record with a's ext
                    try self.unifyGuarded(a_gathered_fields.ext, only_in_b_var);

                    // Unify shared fields
                    // This copies fields from scratch into type_store
                    try self.unifySharedFields(
                        vars,
                        self.scratch.in_both_fields.sliceRange(partitioned.in_both),
                        null,
                        null,
                        only_in_b_var,
                    );
                },
                .both_extend => {
                    // Create a new variable of a record with only a's uniq fields
                    // This copies fields from scratch into type_store
                    const only_in_a_fields_range = self.types_store.appendRecordFields(
                        self.scratch.only_in_a_fields.sliceRange(partitioned.only_in_a),
                    ) catch return Error.AllocatorError;
                    const only_in_a_var = self.fresh(vars, Content{ .structure = FlatType{ .record = .{
                        .fields = only_in_a_fields_range,
                        .ext = a_gathered_fields.ext,
                    } } }) catch return Error.AllocatorError;

                    // Create a new variable of a record with only b's uniq fields
                    // This copies fields from scratch into type_store
                    const only_in_b_fields_range = self.types_store.appendRecordFields(
                        self.scratch.only_in_b_fields.sliceRange(partitioned.only_in_b),
                    ) catch return Error.AllocatorError;
                    const only_in_b_var = self.fresh(vars, Content{ .structure = FlatType{ .record = .{
                        .fields = only_in_b_fields_range,
                        .ext = b_gathered_fields.ext,
                    } } }) catch return Error.AllocatorError;

                    // Create a new ext var
                    const new_ext_var = self.fresh(vars, .{ .flex_var = null }) catch return Error.AllocatorError;

                    // Unify the sub records with exts
                    try self.unifyGuarded(a_gathered_fields.ext, only_in_b_var);
                    try self.unifyGuarded(only_in_a_var, b_gathered_fields.ext);

                    // Unify shared fields
                    // This copies fields from scratch into type_store
                    try self.unifySharedFields(
                        vars,
                        self.scratch.in_both_fields.sliceRange(partitioned.in_both),
                        self.scratch.only_in_a_fields.sliceRange(partitioned.only_in_a),
                        self.scratch.only_in_b_fields.sliceRange(partitioned.only_in_b),
                        new_ext_var,
                    );
                },
            }
        }

        const FieldsExtension = enum { exactly_the_same, a_extends_b, b_extends_a, both_extend };

        const GatheredFields = struct { ext: Var, range: RecordFieldSafeList.Range };

        /// Recursively unwraps the fields of an extensible record, flattening all visible fields
        /// into `scratch.gathered_fields` and following through:
        /// * aliases (by chasing `.backing_var`)
        /// * record extension chains (via nested `.record.ext`)
        ///
        /// Returns:
        /// * a `Range` indicating the location of the gathered fields in `gathered_fields`
        /// * the final tail extension variable, which is either a flex var or an empty record
        ///
        /// Errors if it encounters a malformed or invalid extension (e.g. a non-record type).
        fn gatherRecordFields(self: *Self, record: Record) Error!GatheredFields {
            // first, copy from the store's MultiList record fields array into scratch's
            // regular list, capturing the insertion range
            var range = self.scratch.copyGatherFieldsFromMultiList(
                &self.types_store.record_fields,
                record.fields,
            ) catch return Error.AllocatorError;

            // then recursiv
            var ext_var = record.ext;
            while (true) {
                switch (self.types_store.resolveVar(ext_var).desc.content) {
                    .flex_var => {
                        return .{ .ext = ext_var, .range = range };
                    },
                    .rigid_var => {
                        return .{ .ext = ext_var, .range = range };
                    },
                    .alias => |alias| {
                        ext_var = self.types_store.getAliasBackingVar(alias);
                    },
                    .structure => |flat_type| {
                        switch (flat_type) {
                            .record => |ext_record| {
                                const next_range = self.scratch.copyGatherFieldsFromMultiList(
                                    &self.types_store.record_fields,
                                    ext_record.fields,
                                ) catch return Error.AllocatorError;
                                range.count += next_range.count;
                                ext_var = ext_record.ext;
                            },
                            .record_unbound => |fields| {
                                const next_range = self.scratch.copyGatherFieldsFromMultiList(
                                    &self.types_store.record_fields,
                                    fields,
                                ) catch return Error.AllocatorError;
                                range.count += next_range.count;
                                // record_unbound has no extension, so we're done
                                return .{ .ext = ext_var, .range = range };
                            },
                            .record_poly => |poly| {
                                const next_range = self.scratch.copyGatherFieldsFromMultiList(
                                    &self.types_store.record_fields,
                                    poly.record.fields,
                                ) catch return Error.AllocatorError;
                                range.count += next_range.count;
                                ext_var = poly.record.ext;
                            },
                            .empty_record => {
                                return .{ .ext = ext_var, .range = range };
                            },
                            else => try self.setUnifyErrAndThrow(.{ .invalid_record_ext = ext_var }),
                        }
                    },
                    else => try self.setUnifyErrAndThrow(.{ .invalid_record_ext = ext_var }),
                }
            }
        }

        const PartitionedRecordFields = struct {
            only_in_a: RecordFieldSafeList.Range,
            only_in_b: RecordFieldSafeList.Range,
            in_both: TwoRecordFieldsSafeList.Range,
        };

        /// Given two ranges of record fields stored in `scratch.gathered_fields`, this function:
        /// * sorts both slices in-place by field name
        /// * partitions them into three disjoint groups:
        ///     - fields only in `a`
        ///     - fields only in `b`
        ///     - fields present in both (by name)
        ///
        /// These groups are stored into dedicated scratch buffers:
        /// * `only_in_a_fields`
        /// * `only_in_b_fields`
        /// * `in_both_fields`
        ///
        /// The result is a set of ranges that can be used to slice those buffers.
        ///
        /// The caller must not mutate the field ranges between `gatherRecordFields` and `partitionFields`.
        fn partitionFields(
            ident_store: *const Ident.Store,
            scratch: *Scratch,
            a_fields_range: RecordFieldSafeList.Range,
            b_fields_range: RecordFieldSafeList.Range,
        ) std.mem.Allocator.Error!PartitionedRecordFields {
            // First sort the fields
            const a_fields = scratch.gathered_fields.sliceRange(a_fields_range);
            std.mem.sort(RecordField, a_fields, ident_store, comptime RecordField.sortByNameAsc);
            const b_fields = scratch.gathered_fields.sliceRange(b_fields_range);
            std.mem.sort(RecordField, b_fields, ident_store, comptime RecordField.sortByNameAsc);

            // Get the start of index of the new range
            const a_fields_start: u32 = scratch.only_in_a_fields.len();
            const b_fields_start: u32 = scratch.only_in_b_fields.len();
            const both_fields_start: u32 = scratch.in_both_fields.len();

            // Iterate over the fields in order, grouping them
            var a_i: usize = 0;
            var b_i: usize = 0;
            while (a_i < a_fields.len and b_i < b_fields.len) {
                const a_next = a_fields[a_i];
                const b_next = b_fields[b_i];
                const ord = RecordField.orderByName(ident_store, a_next, b_next);
                switch (ord) {
                    .eq => {
                        _ = try scratch.in_both_fields.append(scratch.gpa, TwoRecordFields{
                            .a = a_next,
                            .b = b_next,
                        });
                        a_i = a_i + 1;
                        b_i = b_i + 1;
                    },
                    .lt => {
                        _ = try scratch.only_in_a_fields.append(scratch.gpa, a_next);
                        a_i = a_i + 1;
                    },
                    .gt => {
                        _ = try scratch.only_in_b_fields.append(scratch.gpa, b_next);
                        b_i = b_i + 1;
                    },
                }
            }

            // If b was shorter, add the extra a elems
            while (a_i < a_fields.len) {
                const a_next = a_fields[a_i];
                _ = try scratch.only_in_a_fields.append(scratch.gpa, a_next);
                a_i = a_i + 1;
            }

            // If a was shorter, add the extra b elems
            while (b_i < b_fields.len) {
                const b_next = b_fields[b_i];
                _ = try scratch.only_in_b_fields.append(scratch.gpa, b_next);
                b_i = b_i + 1;
            }

            // Return the ranges
            return .{
                .only_in_a = scratch.only_in_a_fields.rangeToEnd(a_fields_start),
                .only_in_b = scratch.only_in_b_fields.rangeToEnd(b_fields_start),
                .in_both = scratch.in_both_fields.rangeToEnd(both_fields_start),
            };
        }

        /// Given a list of shared fields & a list of extended fields, unify the shared
        /// Then merge a new record with both shared+extended fields
        fn unifySharedFields(
            self: *Self,
            vars: *const ResolvedVarDescs,
            shared_fields: TwoRecordFieldsSafeList.Slice,
            mb_a_extended_fields: ?RecordFieldSafeList.Slice,
            mb_b_extended_fields: ?RecordFieldSafeList.Slice,
            ext: Var,
        ) Error!void {
            const trace = tracy.trace(@src());
            defer trace.end();

            const range_start: u32 = self.types_store.record_fields.len();

            // Here, iterate over shared fields, sub unifying the field variables.
            // At this point, the fields are know to be identical, so we arbitrary choose b
            for (shared_fields) |shared| {
                try self.unifyGuarded(shared.a.var_, shared.b.var_);
                _ = self.types_store.appendRecordFields(&[_]RecordField{.{
                    .name = shared.b.name,
                    .var_ = shared.b.var_,
                }}) catch return Error.AllocatorError;
            }

            // Append combined fields
            if (mb_a_extended_fields) |extended_fields| {
                _ = self.types_store.appendRecordFields(extended_fields) catch return Error.AllocatorError;
            }
            if (mb_b_extended_fields) |extended_fields| {
                _ = self.types_store.appendRecordFields(extended_fields) catch return Error.AllocatorError;
            }

            // Merge vars
            self.merge(vars, Content{ .structure = FlatType{ .record = .{
                .fields = self.types_store.record_fields.rangeToEnd(range_start),
                .ext = ext,
            } } });
        }

        /// Unify two extensible tag union.
        ///
        /// This function implements Elm-style record unification, but for tag unions.
        ///
        /// Each tag union consists of:
        /// - a fixed set of known tags (`tags`)
        /// - an extensible tail variable (`ext`) that may point to additional unknown tags
        ///
        /// Given two tag unions `a` and `b`, we:
        ///   1. Collect all known tags by unwrapping their `ext` chains.
        ///   2. Partition the tags sets into:
        ///      - `in_both`: shared fields present in both `a` and `b`
        ///      - `only_in_a`: fields only present in `a`
        ///      - `only_in_b`: fields only present in `b`
        ///   3. Determine the relationship between the two tag unions based on these partitions.
        ///
        /// Four cases follow:
        ///
        /// ---
        ///
        /// **Case 1: Exactly the Same Tags**
        ///
        /// a = [ X ]ext_a
        /// b = [ X ]ext_b
        ///
        /// - All tags are shared
        /// - We unify `ext_a ~ ext_b`
        /// - Then unify each shared tag pair
        ///
        /// ---
        ///
        /// **Case 2: `a` Extends `b`**
        ///
        /// a = [ X, Y, Z ]ext_a
        /// b = [ X, Y ]ext_b
        ///
        /// - `a` has additional tags not in `b`
        /// - We generate a new var `only_in_a_var = [ Z ]ext_a`
        /// - Unify `only_in_a_var ~ ext_b`
        /// - Then unify shared tags into `[ X, Y ]only_in_a_var`
        ///
        /// ---
        ///
        /// **Case 3: `b` Extends `a`**
        ///
        /// a = [ X, Y ]ext_a
        /// b = [ X, Y, Z ]ext_b
        ///
        /// - Same as Case 2, but reversed
        /// - `b` has additional tags not in `a`
        /// - We generate a new var `only_in_b_var = [ Z ]ext_b`
        /// - Unify `ext_a ~ only_in_b_var`
        /// - Then unify shared tags into `[ X, Y ]only_in_b_var`
        ///
        /// ---
        ///
        /// **Case 4: Both Extend Each Other**
        ///
        /// a = [ X, Y, Z ]ext_a
        /// b = [ X, Y, W ]ext_b
        ///
        /// - Each has unique tags the other lacks
        /// - Generate:
        ///     - shared_ext = fresh flex_var
        ///     - only_in_a_var = [ Z ]shared_ext
        ///     - only_in_b_var = [ W ]shared_ext
        /// - Unify:
        ///     - `ext_a ~ only_in_b_var`
        ///     - `only_in_a_var ~ ext_b`
        /// - Then unify shared tags into `[ X, Y ]shared_ext`
        ///
        /// ---
        ///
        /// All tag unification is done using `unifySharedTags`, and new variables are created using `fresh`.
        ///
        /// This function does not attempt to deduplicate tags or reorder them — callers are responsible
        /// for providing consistent tag names.
        fn unifyTwoTagUnions(
            self: *Self,
            vars: *const ResolvedVarDescs,
            a_tag_union: TagUnion,
            b_tag_union: TagUnion,
        ) Error!void {
            const trace = tracy.trace(@src());
            defer trace.end();

            // First, unwrap all fields for tag unions, erroring if we encounter an
            // invalid record ext var
            const a_gathered_tags = try self.gatherTagUnionTags(a_tag_union);
            const b_gathered_tags = try self.gatherTagUnionTags(b_tag_union);

            // Then partition the tags
            const partitioned = Self.partitionTags(
                &self.module_env.idents,
                self.scratch,
                a_gathered_tags.range,
                b_gathered_tags.range,
            ) catch return Error.AllocatorError;

            // Determine how the tags of a & b extend
            const a_has_uniq_tags = partitioned.only_in_a.len() > 0;
            const b_has_uniq_tags = partitioned.only_in_b.len() > 0;

            var tags_ext: TagsExtension = .exactly_the_same;
            if (a_has_uniq_tags and b_has_uniq_tags) {
                tags_ext = .both_extend;
            } else if (a_has_uniq_tags) {
                tags_ext = .a_extends_b;
            } else if (b_has_uniq_tags) {
                tags_ext = .b_extends_a;
            }

            // Unify tags
            switch (tags_ext) {
                .exactly_the_same => {
                    // Unify exts
                    try self.unifyGuarded(a_gathered_tags.ext, b_gathered_tags.ext);

                    // Unify shared tags
                    // This copies tags from scratch into type_store
                    try self.unifySharedTags(
                        vars,
                        self.scratch.in_both_tags.sliceRange(partitioned.in_both),
                        null,
                        null,
                        a_gathered_tags.ext,
                    );
                },
                .a_extends_b => {
                    // Create a new variable of a tag_union with only a's uniq tags
                    // This copies tags from scratch into type_store
                    const only_in_a_tags_range = self.types_store.appendTags(
                        self.scratch.only_in_a_tags.sliceRange(partitioned.only_in_a),
                    ) catch return Error.AllocatorError;
                    const only_in_a_var = self.fresh(vars, Content{ .structure = FlatType{ .tag_union = .{
                        .tags = only_in_a_tags_range,
                        .ext = a_gathered_tags.ext,
                    } } }) catch return Error.AllocatorError;

                    // Unify the sub tag_union with b's ext
                    try self.unifyGuarded(only_in_a_var, b_gathered_tags.ext);

                    // Unify shared tags
                    // This copies tags from scratch into type_store
                    try self.unifySharedTags(
                        vars,
                        self.scratch.in_both_tags.sliceRange(partitioned.in_both),
                        null,
                        null,
                        only_in_a_var,
                    );
                },
                .b_extends_a => {
                    // Create a new variable of a tag_union with only b's uniq tags
                    // This copies tags from scratch into type_store
                    const only_in_b_tags_range = self.types_store.appendTags(
                        self.scratch.only_in_b_tags.sliceRange(partitioned.only_in_b),
                    ) catch return Error.AllocatorError;
                    const only_in_b_var = self.fresh(vars, Content{ .structure = FlatType{ .tag_union = .{
                        .tags = only_in_b_tags_range,
                        .ext = b_gathered_tags.ext,
                    } } }) catch return Error.AllocatorError;

                    // Unify the sub tag_union with a's ext
                    try self.unifyGuarded(a_gathered_tags.ext, only_in_b_var);

                    // Unify shared tags
                    // This copies tags from scratch into type_store
                    try self.unifySharedTags(
                        vars,
                        self.scratch.in_both_tags.sliceRange(partitioned.in_both),
                        null,
                        null,
                        only_in_b_var,
                    );
                },
                .both_extend => {
                    // Create a new variable of a tag_union with only a's uniq tags
                    // This copies tags from scratch into type_store
                    const only_in_a_tags_range = self.types_store.appendTags(
                        self.scratch.only_in_a_tags.sliceRange(partitioned.only_in_a),
                    ) catch return Error.AllocatorError;
                    const only_in_a_var = self.fresh(vars, Content{ .structure = FlatType{ .tag_union = .{
                        .tags = only_in_a_tags_range,
                        .ext = a_gathered_tags.ext,
                    } } }) catch return Error.AllocatorError;

                    // Create a new variable of a tag_union with only b's uniq tags
                    // This copies tags from scratch into type_store
                    const only_in_b_tags_range = self.types_store.appendTags(
                        self.scratch.only_in_b_tags.sliceRange(partitioned.only_in_b),
                    ) catch return Error.AllocatorError;
                    const only_in_b_var = self.fresh(vars, Content{ .structure = FlatType{ .tag_union = .{
                        .tags = only_in_b_tags_range,
                        .ext = b_gathered_tags.ext,
                    } } }) catch return Error.AllocatorError;

                    // Create a new ext var
                    const new_ext_var = self.fresh(vars, .{ .flex_var = null }) catch return Error.AllocatorError;

                    // Unify the sub tag_unions with exts
                    try self.unifyGuarded(a_gathered_tags.ext, only_in_b_var);
                    try self.unifyGuarded(only_in_a_var, b_gathered_tags.ext);

                    // Unify shared tags
                    // This copies tags from scratch into type_store
                    try self.unifySharedTags(
                        vars,
                        self.scratch.in_both_tags.sliceRange(partitioned.in_both),
                        self.scratch.only_in_a_tags.sliceRange(partitioned.only_in_a),
                        self.scratch.only_in_b_tags.sliceRange(partitioned.only_in_b),
                        new_ext_var,
                    );
                },
            }
        }

        const TagsExtension = enum { exactly_the_same, a_extends_b, b_extends_a, both_extend };

        const GatheredTags = struct { ext: Var, range: TagSafeList.Range };

        /// Recursively unwraps the tags of an extensible tag_union, flattening all visible tags
        /// into `scratch.gathered_tags` and following through:
        /// * aliases (by chasing `.backing_var`)
        /// * tag_union extension chains (via nested `.tag_union.ext`)
        ///
        /// Returns:
        /// * a `Range` indicating the location of the gathered tags in `gathered_tags`
        /// * the final tail extension variable, which is either a flex var or an empty tag_union
        ///
        /// Errors if it encounters a malformed or invalid extension (e.g. a non-tag_union type).
        fn gatherTagUnionTags(self: *Self, tag_union: TagUnion) Error!GatheredTags {
            // first, copy from the store's MultiList record fields array into scratch's
            // regular list, capturing the insertion range
            var range = self.scratch.copyGatherTagsFromMultiList(
                &self.types_store.tags,
                tag_union.tags,
            ) catch return Error.AllocatorError;

            // then loop gathering extensible tags
            var ext_var = tag_union.ext;
            while (true) {
                switch (self.types_store.resolveVar(ext_var).desc.content) {
                    .flex_var => {
                        return .{ .ext = ext_var, .range = range };
                    },
                    .rigid_var => {
                        return .{ .ext = ext_var, .range = range };
                    },
                    .alias => |alias| {
                        ext_var = self.types_store.getAliasBackingVar(alias);
                    },
                    .structure => |flat_type| {
                        switch (flat_type) {
                            .tag_union => |ext_tag_union| {
                                const next_range = self.scratch.copyGatherTagsFromMultiList(
                                    &self.types_store.tags,
                                    ext_tag_union.tags,
                                ) catch return Error.AllocatorError;
                                range.count += next_range.count;
                                ext_var = ext_tag_union.ext;
                            },
                            .empty_tag_union => {
                                return .{ .ext = ext_var, .range = range };
                            },
                            else => try self.setUnifyErrAndThrow(.{ .invalid_tag_union_ext = ext_var }),
                        }
                    },
                    else => try self.setUnifyErrAndThrow(.{ .invalid_tag_union_ext = ext_var }),
                }
            }
        }

        const PartitionedTags = struct {
            only_in_a: TagSafeList.Range,
            only_in_b: TagSafeList.Range,
            in_both: TwoTagsSafeList.Range,
        };

        /// Given two ranges of tag_union tags stored in `scratch.gathered_tags`, this function:
        /// * sorts both slices in-place by field name
        /// * partitions them into three disjoint groups:
        ///     - tags only in `a`
        ///     - tags only in `b`
        ///     - tags present in both (by name)
        ///
        /// These groups are stored into dedicated scratch buffers:
        /// * `only_in_a_tags`
        /// * `only_in_b_tags`
        /// * `in_both_tags`
        ///
        /// The result is a set of ranges that can be used to slice those buffers.
        ///
        /// The caller must not mutate the field ranges between `gatherTagUnionTags` and `partitionTags`.
        fn partitionTags(
            ident_store: *const Ident.Store,
            scratch: *Scratch,
            a_tags_range: TagSafeList.Range,
            b_tags_range: TagSafeList.Range,
        ) std.mem.Allocator.Error!PartitionedTags {
            // First sort the tags
            const a_tags = scratch.gathered_tags.sliceRange(a_tags_range);
            std.mem.sort(Tag, a_tags, ident_store, comptime Tag.sortByNameAsc);
            const b_tags = scratch.gathered_tags.sliceRange(b_tags_range);
            std.mem.sort(Tag, b_tags, ident_store, comptime Tag.sortByNameAsc);

            // Get the start of index of the new range
            const a_tags_start: u32 = scratch.only_in_a_tags.len();
            const b_tags_start: u32 = scratch.only_in_b_tags.len();
            const both_tags_start: u32 = scratch.in_both_tags.len();

            // Iterate over the tags in order, grouping them
            var a_i: usize = 0;
            var b_i: usize = 0;
            while (a_i < a_tags.len and b_i < b_tags.len) {
                const a_next = a_tags[a_i];
                const b_next = b_tags[b_i];
                const ord = Tag.orderByName(ident_store, a_next, b_next);
                switch (ord) {
                    .eq => {
                        _ = try scratch.in_both_tags.append(scratch.gpa, TwoTags{ .a = a_next, .b = b_next });
                        a_i = a_i + 1;
                        b_i = b_i + 1;
                    },
                    .lt => {
                        _ = try scratch.only_in_a_tags.append(scratch.gpa, a_next);
                        a_i = a_i + 1;
                    },
                    .gt => {
                        _ = try scratch.only_in_b_tags.append(scratch.gpa, b_next);
                        b_i = b_i + 1;
                    },
                }
            }

            // If b was shorter, add the extra a elems
            while (a_i < a_tags.len) {
                const a_next = a_tags[a_i];
                _ = try scratch.only_in_a_tags.append(scratch.gpa, a_next);
                a_i = a_i + 1;
            }

            // If a was shorter, add the extra b elems
            while (b_i < b_tags.len) {
                const b_next = b_tags[b_i];
                _ = try scratch.only_in_b_tags.append(scratch.gpa, b_next);
                b_i = b_i + 1;
            }

            // Return the ranges
            return .{
                .only_in_a = scratch.only_in_a_tags.rangeToEnd(a_tags_start),
                .only_in_b = scratch.only_in_b_tags.rangeToEnd(b_tags_start),
                .in_both = scratch.in_both_tags.rangeToEnd(both_tags_start),
            };
        }

        /// Given a list of shared tags & a list of extended tags, unify the shared tags.
        /// Then merge a new tag_union with both shared+extended tags
        fn unifySharedTags(
            self: *Self,
            vars: *const ResolvedVarDescs,
            shared_tags: []TwoTags,
            mb_a_extended_tags: ?[]Tag,
            mb_b_extended_tags: ?[]Tag,
            ext: Var,
        ) Error!void {
            const trace = tracy.trace(@src());
            defer trace.end();

            const range_start: u32 = self.types_store.tags.len();

            for (shared_tags) |tags| {
                const tag_a_args = self.types_store.sliceVars(tags.a.args);
                const tag_b_args = self.types_store.sliceVars(tags.b.args);

                if (tag_a_args.len != tag_b_args.len) return error.TypeMismatch;

                for (tag_a_args, tag_b_args) |a_arg, b_arg| {
                    try self.unifyGuarded(a_arg, b_arg);
                }

                _ = self.types_store.appendTags(&[_]Tag{.{
                    .name = tags.b.name,
                    .args = tags.b.args,
                }}) catch return Error.AllocatorError;
            }

            // Append combined tags
            if (mb_a_extended_tags) |extended_tags| {
                _ = self.types_store.appendTags(extended_tags) catch return Error.AllocatorError;
            }
            if (mb_b_extended_tags) |extended_tags| {
                _ = self.types_store.appendTags(extended_tags) catch return Error.AllocatorError;
            }

            // Merge vars
            self.merge(vars, Content{ .structure = FlatType{ .tag_union = .{
                .tags = self.types_store.tags.rangeToEnd(range_start),
                .ext = ext,
            } } });
        }

        /// Set error data in scratch & throw
        fn setUnifyErrAndThrow(self: *Self, err: UnifyErrCtx) Error!void {
            self.scratch.setUnifyErr(err);
            return error.UnifyErr;
        }
    };
}

/// A fatal occurs error
pub const UnifyErrCtx = union(enum) {
    recursion_infinite: Var,
    recursion_anonymous: Var,
    invalid_number_type: Var,
    invalid_record_ext: Var,
    invalid_tag_union_ext: Var,
};

/// Public helper functions for tests
pub fn partitionFields(
    ident_store: *const Ident.Store,
    scratch: *Scratch,
    a_fields_range: RecordFieldSafeList.Range,
    b_fields_range: RecordFieldSafeList.Range,
) std.mem.Allocator.Error!Unifier(*types_mod.Store).PartitionedRecordFields {
    return try Unifier(*types_mod.Store).partitionFields(ident_store, scratch, a_fields_range, b_fields_range);
}

/// Partitions tags from two tag ranges for unification.
pub fn partitionTags(
    ident_store: *const Ident.Store,
    scratch: *Scratch,
    a_tags_range: TagSafeList.Range,
    b_tags_range: TagSafeList.Range,
) std.mem.Allocator.Error!Unifier(*types_mod.Store).PartitionedTags {
    return try Unifier(*types_mod.Store).partitionTags(ident_store, scratch, a_tags_range, b_tags_range);
}

/// A reusable memory arena used across unification calls to avoid per-call allocations.
///
/// `Scratch` owns several typed scratch arrays, each designed to hold a specific type of
/// temporary data needed during unification. These include:
///
/// * `fresh_vars`: type variables created during a unification pass
/// * For records
///   * `gathered_fields`: accumulated record fields from recursive extensions
///   * `only_in_a_fields`, `only_in_b_fields`: disjoint fields after `partitionFields`
///   * `in_both_fields`: shared fields with matching names
/// * For tag unions
///   * `gathered_tags`: accumulated tags from recursive extensions
///   * `only_in_a_tags`, `only_in_b_tags`: disjoint tags after `partitionTags`
///   * `in_both_tags`: shared tags with matching names
/// * For occurs:
///   * `occurs_scratch`: Scratch data need by occurs
/// * For errors:
///   * `err`: Data about the error thrown
///
/// `Scratch` should be initialized once and reused for many unification runs.
/// Each call to `unify` will reset the scratch buffer at the start.
///
/// Note that while the types store uses MultiLists for record fields & tags, this
/// struct uses regular safe list. There are several reasons for this:
/// 1. We have to sort tags/fields during unification, and MultiList doesn't
///    have a great way to do this
/// 2. These allocations are freed after this stage of compilation completes, so
///    while SafeLists waste some space compared to MultiList, the cost isn't too
///    high
///
/// TODO: If canonicalization can ensure that record fields/tags are always sorted
/// then we could switch these to use multi lists.
pub const Scratch = struct {
    const Self = @This();

    // a scratch allocator.
    gpa: std.mem.Allocator,

    // used by caller of unify
    fresh_vars: VarSafeList,

    // records - used internal by unification
    gathered_fields: RecordFieldSafeList,
    only_in_a_fields: RecordFieldSafeList,
    only_in_b_fields: RecordFieldSafeList,
    in_both_fields: TwoRecordFieldsSafeList,

    // records - used internal by unification
    gathered_tags: TagSafeList,
    only_in_a_tags: TagSafeList,
    only_in_b_tags: TagSafeList,
    in_both_tags: TwoTagsSafeList,

    // occurs
    occurs_scratch: occurs.Scratch,

    // err
    err: ?UnifyErrCtx,

    /// Init scratch
    pub fn init(gpa: std.mem.Allocator) std.mem.Allocator.Error!Self {
        // TODO: Set these based on the heuristics
        return .{
            .gpa = gpa,
            .fresh_vars = try VarSafeList.initCapacity(gpa, 8),
            .gathered_fields = try RecordFieldSafeList.initCapacity(gpa, 32),
            .only_in_a_fields = try RecordFieldSafeList.initCapacity(gpa, 32),
            .only_in_b_fields = try RecordFieldSafeList.initCapacity(gpa, 32),
            .in_both_fields = try TwoRecordFieldsSafeList.initCapacity(gpa, 32),
            .gathered_tags = try TagSafeList.initCapacity(gpa, 32),
            .only_in_a_tags = try TagSafeList.initCapacity(gpa, 32),
            .only_in_b_tags = try TagSafeList.initCapacity(gpa, 32),
            .in_both_tags = try TwoTagsSafeList.initCapacity(gpa, 32),
            .occurs_scratch = try occurs.Scratch.init(gpa),
            .err = null,
        };
    }

    /// Deinit scratch
    pub fn deinit(self: *Self) void {
        self.fresh_vars.deinit(self.gpa);
        self.gathered_fields.deinit(self.gpa);
        self.only_in_a_fields.deinit(self.gpa);
        self.only_in_b_fields.deinit(self.gpa);
        self.in_both_fields.deinit(self.gpa);
        self.gathered_tags.deinit(self.gpa);
        self.only_in_a_tags.deinit(self.gpa);
        self.only_in_b_tags.deinit(self.gpa);
        self.in_both_tags.deinit(self.gpa);
        self.occurs_scratch.deinit();
    }

    /// Reset the scratch arrays, retaining the allocated memory
    pub fn reset(self: *Scratch) void {
        self.gathered_fields.items.clearRetainingCapacity();
        self.only_in_a_fields.items.clearRetainingCapacity();
        self.only_in_b_fields.items.clearRetainingCapacity();
        self.in_both_fields.items.clearRetainingCapacity();
        self.gathered_tags.items.clearRetainingCapacity();
        self.only_in_a_tags.items.clearRetainingCapacity();
        self.only_in_b_tags.items.clearRetainingCapacity();
        self.in_both_tags.items.clearRetainingCapacity();
        self.occurs_scratch.reset();
        self.err = null;
    }

    // helpers //

    /// Given a multi list of record fields and a range, copy from the multi list
    /// into scratch's gathered fields array
    fn copyGatherFieldsFromMultiList(
        self: *Self,
        multi_list: *const RecordFieldSafeMultiList,
        range: RecordFieldSafeMultiList.Range,
    ) std.mem.Allocator.Error!RecordFieldSafeList.Range {
        const start_int = self.gathered_fields.len();
        const record_fields_slice = multi_list.sliceRange(range);
        for (record_fields_slice.items(.name), record_fields_slice.items(.var_)) |name, var_| {
            _ = try self.gathered_fields.append(
                self.gpa,
                RecordField{ .name = name, .var_ = var_ },
            );
        }
        return self.gathered_fields.rangeToEnd(start_int);
    }

    /// Given a multi list of tag and a range, copy from the multi list
    /// into scratch's gathered fields array
    fn copyGatherTagsFromMultiList(
        self: *Self,
        multi_list: *const TagSafeMultiList,
        range: TagSafeMultiList.Range,
    ) std.mem.Allocator.Error!TagSafeList.Range {
        const start_int = self.gathered_tags.len();
        const tag_slice = multi_list.sliceRange(range);
        for (tag_slice.items(.name), tag_slice.items(.args)) |ident, args| {
            _ = try self.gathered_tags.append(
                self.gpa,
                Tag{ .name = ident, .args = args },
            );
        }
        return self.gathered_tags.rangeToEnd(start_int);
    }

    fn appendSliceGatheredFields(self: *Self, fields: []const RecordField) std.mem.Allocator.Error!RecordFieldSafeList.Range {
        return try self.gathered_fields.appendSlice(self.gpa, fields);
    }

    fn appendSliceGatheredTags(self: *Self, fields: []const Tag) std.mem.Allocator.Error!TagSafeList.Range {
        return try self.gathered_tags.appendSlice(self.gpa, fields);
    }

    fn setUnifyErr(self: *Self, err: UnifyErrCtx) void {
        self.err = err;
    }
};

// tests //

const RootModule = @This();

/// A lightweight test harness used in unification and type inference tests.
///
/// `TestEnv` bundles together the following components:
/// * a module env for holding things like idents
/// * a type store for registering and resolving types
/// * a reusable `Scratch` buffer for managing field partitions and temporary variables
///
/// This is intended to simplify unit test setup, particularly for unifying records,
/// functions, aliases, and other structured types.
const TestEnv = struct {
    const Self = @This();

    module_env: *can.ModuleEnv,
    snapshots: snapshot_mod.Store,
    problems: problem_mod.Store,
    scratch: Scratch,
    occurs_scratch: occurs.Scratch,

    /// Init everything needed to test unify
    /// This includes allocating module_env on the heap
    ///
    /// TODO: Is heap allocation unideal here? If we want to optimize tests, we
    /// could pull module_env's initialization out of here, but this results in
    /// slight more verbose setup for each test
    fn init(gpa: std.mem.Allocator) std.mem.Allocator.Error!Self {
        const module_env = try gpa.create(can.ModuleEnv);
        module_env.* = try can.ModuleEnv.init(gpa, try gpa.dupe(u8, ""));
        try module_env.initCIRFields(gpa, "Test");
        return .{
            .module_env = module_env,
            .snapshots = try snapshot_mod.Store.initCapacity(gpa, 16),
            .problems = try problem_mod.Store.initCapacity(gpa, 16),
            .scratch = try Scratch.init(module_env.gpa),
            .occurs_scratch = try occurs.Scratch.init(module_env.gpa),
        };
    }

    /// Deinit the test env, including deallocing the module_env from the heap
    fn deinit(self: *Self) void {
        self.module_env.deinit();
        self.module_env.gpa.destroy(self.module_env);
        self.snapshots.deinit();
        self.problems.deinit(self.module_env.gpa);
        self.scratch.deinit();
        self.occurs_scratch.deinit();
    }

    /// Helper function to call unify with args from TestEnv
    fn unify(self: *Self, a: Var, b: Var) std.mem.Allocator.Error!Result {
        return try RootModule.unify(
            self.module_env,
            &self.module_env.types,
            &self.problems,
            &self.snapshots,
            &self.scratch,
            &self.occurs_scratch,
            a,
            b,
        );
    }

    const Error = error{ VarIsNotRoot, IsNotRecord, IsNotTagUnion };

    /// Get a desc from a root var
    fn getDescForRootVar(self: *Self, var_: Var) error{VarIsNotRoot}!Desc {
        switch (self.module_env.types.getSlot(var_)) {
            .root => |desc_idx| return self.module_env.types.getDesc(desc_idx),
            .redirect => return error.VarIsNotRoot,
        }
    }

    /// Unwrap a record or throw
    fn getRecordOrErr(desc: Desc) error{IsNotRecord}!Record {
        return desc.content.unwrapRecord() orelse error.IsNotRecord;
    }

    /// Unwrap a record or throw
    fn getTagUnionOrErr(desc: Desc) error{IsNotTagUnion}!TagUnion {
        return desc.content.unwrapTagUnion() orelse error.IsNotTagUnion;
    }

    fn mkTypeIdent(self: *Self, name: []const u8) std.mem.Allocator.Error!TypeIdent {
        const ident_idx = try self.module_env.idents.insert(self.module_env.gpa, Ident.for_text(name));
        return TypeIdent{ .ident_idx = ident_idx };
    }

    // helpers - rigid var

    fn mkRigidVar(self: *Self, name: []const u8) std.mem.Allocator.Error!Content {
        const ident_idx = try self.module_env.idents.insert(self.module_env.gpa, Ident.for_text(name));
        return Self.mkRigidVarFromIdent(ident_idx);
    }

    fn mkRigidVarFromIdent(ident_idx: Ident.Idx) Content {
        return .{ .rigid_var = ident_idx };
    }

    // helpers - alias

    fn mkAlias(self: *Self, name: []const u8, backing_var: Var, args: []const Var) std.mem.Allocator.Error!Content {
        return try self.module_env.types.mkAlias(try self.mkTypeIdent(name), backing_var, args);
    }

    // helpers - nums

    fn mkNum(self: *Self, var_: Var) std.mem.Allocator.Error!Var {
        const requirements = Num.IntRequirements{
            .sign_needed = false,
            .bits_needed = 0,
        };
        return try self.module_env.types.freshFromContent(Content{ .structure = .{ .num = .{ .num_poly = .{ .var_ = var_, .requirements = requirements } } } });
    }

    fn mkNumFlex(self: *Self) std.mem.Allocator.Error!Var {
        // Create a true flex var that can unify with any numeric type
        return try self.module_env.types.fresh();
    }

    fn mkFrac(self: *Self, var_: Var) std.mem.Allocator.Error!Var {
        const frac_requirements = Num.FracRequirements{
            .var_ = var_,
            .fits_in_f32 = true,
            .fits_in_dec = true,
        };
        return try self.module_env.types.freshFromContent(Content{ .structure = .{ .num = .{ .frac_poly = frac_requirements } } });
    }

    fn mkFracFlex(self: *Self) std.mem.Allocator.Error!Var {
        const prec_var = try self.module_env.types.fresh();
        const frac_requirements = Num.FracRequirements{
            .fits_in_f32 = true,
            .fits_in_dec = true,
        };
        return try self.module_env.types.freshFromContent(Content{ .structure = .{ .num = .{ .frac_poly = .{ .var_ = prec_var, .requirements = frac_requirements } } } });
    }

    fn mkFracRigid(self: *Self, name: []const u8) std.mem.Allocator.Error!Var {
        const rigid = try self.module_env.types.freshFromContent(try self.mkRigidVar(name));
        const frac_requirements = Num.FracRequirements{
            .fits_in_f32 = true,
            .fits_in_dec = true,
        };
        return try self.module_env.types.freshFromContent(Content{ .structure = .{ .num = .{ .frac_poly = .{ .var_ = rigid, .requirements = frac_requirements } } } });
    }

    fn mkFracPoly(self: *Self, prec: Num.Frac.Precision) std.mem.Allocator.Error!Var {
        const prec_var = try self.module_env.types.freshFromContent(Content{ .structure = .{ .num = .{ .frac_precision = prec } } });
        const frac_requirements = Num.FracRequirements{
            .fits_in_f32 = true,
            .fits_in_dec = true,
        };
        return try self.module_env.types.freshFromContent(Content{ .structure = .{ .num = .{ .frac_poly = .{ .var_ = prec_var, .requirements = frac_requirements } } } });
    }

    fn mkFracExact(self: *Self, prec: Num.Frac.Precision) std.mem.Allocator.Error!Var {
        // Create an exact fraction type that only unifies with the same precision
        return try self.module_env.types.freshFromContent(Content{ .structure = .{ .num = .{ .frac_precision = prec } } });
    }

    fn mkInt(self: *Self, var_: Var) std.mem.Allocator.Error!Var {
        const int_requirements = Num.IntRequirements{
            .sign_needed = false,
            .bits_needed = 0, // 7 bits, the minimum
        };
        return try self.module_env.types.freshFromContent(Content{ .structure = .{ .num = .{ .num_poly = .{ .var_ = var_, .requirements = int_requirements } } } });
    }

    fn mkIntFlex(self: *Self) std.mem.Allocator.Error!Var {
        const prec_var = try self.module_env.types.fresh();
        const int_requirements = Num.IntRequirements{
            .sign_needed = false,
            .bits_needed = 0, // 7 bits, the minimum
        };
        return try self.module_env.types.freshFromContent(Content{ .structure = .{ .num = .{ .num_poly = .{ .var_ = prec_var, .requirements = int_requirements } } } });
    }

    fn mkIntRigid(self: *Self, name: []const u8) std.mem.Allocator.Error!Var {
        const rigid = try self.module_env.types.freshFromContent(try self.mkRigidVar(name));
        const int_requirements = Num.IntRequirements{
            .sign_needed = false,
            .bits_needed = 0, // 7 bits, the minimum
        };
        return try self.module_env.types.freshFromContent(Content{ .structure = .{ .num = .{ .num_poly = .{ .var_ = rigid, .requirements = int_requirements } } } });
    }

    fn mkIntPoly(self: *Self, prec: Num.Int.Precision) std.mem.Allocator.Error!Var {
        const prec_var = try self.module_env.types.freshFromContent(Content{ .structure = .{ .num = .{ .int_precision = prec } } });
        const int_requirements = Num.IntRequirements{
            .sign_needed = false,
            .bits_needed = 0, // 7 bits, the minimum
        };
        return try self.module_env.types.freshFromContent(Content{ .structure = .{ .num = .{ .int_poly = .{ .var_ = prec_var, .requirements = int_requirements } } } });
    }

    fn mkIntExact(self: *Self, prec: Num.Int.Precision) std.mem.Allocator.Error!Var {
        // Create an exact integer type that only unifies with the same precision
        return try self.module_env.types.freshFromContent(Content{ .structure = .{ .num = .{ .int_precision = prec } } });
    }

    // helpers - structure - tuple

    fn mkTuple(self: *Self, slice: []const Var) std.mem.Allocator.Error!Content {
        const elems_range = try self.module_env.types.appendVars(slice);
        return Content{ .structure = .{ .tuple = .{ .elems = elems_range } } };
    }

    // helpers - nominal type

    fn mkNominalType(self: *Self, name: []const u8, backing_var: Var, args: []const Var) std.mem.Allocator.Error!Content {
        return try self.module_env.types.mkNominal(
            try self.mkTypeIdent(name),
            backing_var,
            args,
            Ident.Idx{ .attributes = .{ .effectful = false, .ignored = false, .reassignable = false }, .idx = 0 },
        );
    }

    // helpers - structure - func

    fn mkFuncPure(self: *Self, args: []const Var, ret: Var) std.mem.Allocator.Error!Content {
        return try self.module_env.types.mkFuncPure(args, ret);
    }

    fn mkFuncEffectful(self: *Self, args: []const Var, ret: Var) std.mem.Allocator.Error!Content {
        return try self.module_env.types.mkFuncEffectful(args, ret);
    }

    fn mkFuncUnbound(self: *Self, args: []const Var, ret: Var) std.mem.Allocator.Error!Content {
        return try self.module_env.types.mkFuncUnbound(args, ret);
    }

    fn mkFuncFlex(self: *Self, args: []const Var, ret: Var) std.mem.Allocator.Error!Content {
        // For flex functions, we use unbound since we don't know the effectfulness yet
        return try self.module_env.types.mkFuncUnbound(args, ret);
    }

    // helpers - structure - records

    fn mkRecordField(self: *Self, name: []const u8, var_: Var) std.mem.Allocator.Error!RecordField {
        const ident_idx = try self.module_env.idents.insert(self.module_env.gpa, Ident.for_text(name));
        return Self.mkRecordFieldFromIdent(ident_idx, var_);
    }

    fn mkRecordFieldFromIdent(ident_idx: Ident.Idx, var_: Var) RecordField {
        return RecordField{ .name = ident_idx, .var_ = var_ };
    }

    const RecordInfo = struct { record: Record, content: Content };

    fn mkRecord(self: *Self, fields: []const RecordField, ext_var: Var) std.mem.Allocator.Error!RecordInfo {
        const fields_range = try self.module_env.types.appendRecordFields(fields);
        const record = Record{ .fields = fields_range, .ext = ext_var };
        return .{ .content = Content{ .structure = .{ .record = record } }, .record = record };
    }

    fn mkRecordOpen(self: *Self, fields: []const RecordField) std.mem.Allocator.Error!RecordInfo {
        const ext_var = try self.module_env.types.freshFromContent(.{ .flex_var = null });
        return self.mkRecord(fields, ext_var);
    }

    fn mkRecordClosed(self: *Self, fields: []const RecordField) std.mem.Allocator.Error!RecordInfo {
        const ext_var = try self.module_env.types.freshFromContent(.{ .structure = .empty_record });
        return self.mkRecord(fields, ext_var);
    }

    // helpers - structure - tag union

    const TagUnionInfo = struct { tag_union: TagUnion, content: Content };

    fn mkTagArgs(self: *Self, args: []const Var) std.mem.Allocator.Error!VarSafeList.Range {
        return try self.module_env.types.appendVars(args);
    }

    fn mkTag(self: *Self, name: []const u8, args: []const Var) std.mem.Allocator.Error!Tag {
        const ident_idx = try self.module_env.idents.insert(self.module_env.gpa, Ident.for_text(name));
        return Tag{ .name = ident_idx, .args = try self.module_env.types.appendVars(args) };
    }

    fn mkTagUnion(self: *Self, tags: []const Tag, ext_var: Var) std.mem.Allocator.Error!TagUnionInfo {
        const tags_range = try self.module_env.types.appendTags(tags);
        const tag_union = TagUnion{ .tags = tags_range, .ext = ext_var };
        return .{ .content = Content{ .structure = .{ .tag_union = tag_union } }, .tag_union = tag_union };
    }

    fn mkTagUnionOpen(self: *Self, tags: []const Tag) std.mem.Allocator.Error!TagUnionInfo {
        const ext_var = try self.module_env.types.freshFromContent(.{ .flex_var = null });
        return self.mkTagUnion(tags, ext_var);
    }

    fn mkTagUnionClosed(self: *Self, tags: []const Tag) std.mem.Allocator.Error!TagUnionInfo {
        const ext_var = try self.module_env.types.freshFromContent(.{ .structure = .empty_tag_union });
        return self.mkTagUnion(tags, ext_var);
    }
};

// unification - flex_vars

test "unify - identical" {
    const gpa = std.testing.allocator;

    var env = try TestEnv.init(gpa);
    defer env.deinit();

    const a = try env.module_env.types.fresh();
    const desc = try env.getDescForRootVar(a);

    const result = try env.unify(a, a);

    try std.testing.expectEqual(.ok, result);
    try std.testing.expectEqual(desc, try env.getDescForRootVar(a));
}

test "unify - both flex vars" {
    const gpa = std.testing.allocator;

    var env = try TestEnv.init(gpa);
    defer env.deinit();

    const a = try env.module_env.types.fresh();
    const b = try env.module_env.types.fresh();

    const result = try env.unify(a, b);

    try std.testing.expectEqual(.ok, result);
    try std.testing.expectEqual(Slot{ .redirect = b }, env.module_env.types.getSlot(a));
}

test "unify - a is flex_var and b is not" {
    const gpa = std.testing.allocator;

    var env = try TestEnv.init(gpa);
    defer env.deinit();

    const a = try env.module_env.types.fresh();
    const b = try env.module_env.types.freshFromContent(Content{ .structure = .{ .num = Num.int_i8 } });

    const result = try env.unify(a, b);

    try std.testing.expectEqual(.ok, result);
    try std.testing.expectEqual(Slot{ .redirect = b }, env.module_env.types.getSlot(a));
}

// unification - rigid

test "rigid_var - unifies with flex_var" {
    const gpa = std.testing.allocator;
    var env = try TestEnv.init(gpa);
    defer env.deinit();

    const rigid = try env.mkRigidVar("a");
    const a = try env.module_env.types.freshFromContent(.{ .flex_var = null });
    const b = try env.module_env.types.freshFromContent(rigid);

    const result = try env.unify(a, b);
    try std.testing.expectEqual(true, result.isOk());
    try std.testing.expectEqual(Slot{ .redirect = b }, env.module_env.types.getSlot(a));
    try std.testing.expectEqual(rigid, (try env.getDescForRootVar(b)).content);
}

test "rigid_var - unifies with flex_var (other way)" {
    const gpa = std.testing.allocator;
    var env = try TestEnv.init(gpa);
    defer env.deinit();

    const rigid = try env.mkRigidVar("a");
    const a = try env.module_env.types.freshFromContent(rigid);
    const b = try env.module_env.types.freshFromContent(.{ .flex_var = null });

    const result = try env.unify(a, b);
    try std.testing.expectEqual(true, result.isOk());
    try std.testing.expectEqual(Slot{ .redirect = b }, env.module_env.types.getSlot(a));
    try std.testing.expectEqual(rigid, (try env.getDescForRootVar(b)).content);
}

test "rigid_var - cannot unify with alias (fail)" {
    const gpa = std.testing.allocator;
    var env = try TestEnv.init(gpa);
    defer env.deinit();

    const alias = try env.module_env.types.freshFromContent(Content{ .structure = .str });
    const rigid = try env.module_env.types.freshFromContent(try env.mkRigidVar("a"));

    const result = try env.unify(alias, rigid);
    try std.testing.expectEqual(false, result.isOk());
}

test "rigid_var - cannot unify with identical ident str (fail)" {
    const gpa = std.testing.allocator;
    var env = try TestEnv.init(gpa);
    defer env.deinit();

    const rigid1 = try env.module_env.types.freshFromContent(try env.mkRigidVar("a"));
    const rigid2 = try env.module_env.types.freshFromContent(try env.mkRigidVar("a"));

    const result = try env.unify(rigid1, rigid2);
    try std.testing.expectEqual(false, result.isOk());
}

// unification - aliases

test "unify - alias with same args" {
    const gpa = std.testing.allocator;
    var env = try TestEnv.init(gpa);
    defer env.deinit();

    const str = try env.module_env.types.freshFromContent(Content{ .structure = .str });
    const bool_ = try env.module_env.types.freshFromContent(Content{ .structure = .{ .num = Num.int_i8 } });

    // Create alias `a` with its backing var and args in sequence
    const a_backing_var = try env.module_env.types.freshFromContent(try env.mkTuple(&[_]Var{ str, bool_ }));
    const a_alias = try env.mkAlias("AliasName", a_backing_var, &[_]Var{ str, bool_ });
    const a = try env.module_env.types.freshFromContent(a_alias);

    // Create alias `b` with its backing var and args in sequence
    const b_backing_var = try env.module_env.types.freshFromContent(try env.mkTuple(&[_]Var{ str, bool_ }));
    const b_alias = try env.mkAlias("AliasName", b_backing_var, &[_]Var{ str, bool_ });
    const b = try env.module_env.types.freshFromContent(b_alias);

    const result = try env.unify(a, b);

    try std.testing.expectEqual(.ok, result);
    try std.testing.expectEqual(Slot{ .redirect = b }, env.module_env.types.getSlot(a));
    try std.testing.expectEqual(b_alias, (try env.getDescForRootVar(b)).content);
}

test "unify - aliases with different names but same backing" {
    const gpa = std.testing.allocator;
    var env = try TestEnv.init(gpa);
    defer env.deinit();

    const str = try env.module_env.types.freshFromContent(Content{ .structure = .str });

    // Create alias `a` with its backing var and arg
    const a_backing_var = try env.module_env.types.freshFromContent(try env.mkTuple(&[_]Var{str}));
    const a_alias = try env.mkAlias("AliasA", a_backing_var, &[_]Var{str});
    const a = try env.module_env.types.freshFromContent(a_alias);

    // Create alias `b` with its backing var and arg
    const b_backing_var = try env.module_env.types.freshFromContent(try env.mkTuple(&[_]Var{str}));
    const b_alias = try env.mkAlias("AliasB", b_backing_var, &[_]Var{str});
    const b = try env.module_env.types.freshFromContent(b_alias);

    const result = try env.unify(a, b);

    try std.testing.expectEqual(.ok, result);
    try std.testing.expectEqual(a_alias, (try env.getDescForRootVar(a)).content);
    try std.testing.expectEqual(b_alias, (try env.getDescForRootVar(b)).content);
}

test "unify - alias with different args (fail)" {
    const gpa = std.testing.allocator;
    var env = try TestEnv.init(gpa);
    defer env.deinit();

    const str = try env.module_env.types.freshFromContent(Content{ .structure = .str });
    const bool_ = try env.module_env.types.freshFromContent(Content{ .structure = .{ .num = Num.int_i8 } });

    // Create alias `a` with its backing var and arg
    const a_backing_var = try env.module_env.types.freshFromContent(try env.mkTuple(&[_]Var{ str, bool_ }));
    const a_alias = try env.mkAlias("Alias", a_backing_var, &[_]Var{str});
    const a = try env.module_env.types.freshFromContent(a_alias);

    // Create alias `b` with its backing var and arg
    const b_backing_var = try env.module_env.types.freshFromContent(try env.mkTuple(&[_]Var{ str, bool_ }));
    const b_alias = try env.mkAlias("Alias", b_backing_var, &[_]Var{bool_});
    const b = try env.module_env.types.freshFromContent(b_alias);

    const result = try env.unify(a, b);

    try std.testing.expectEqual(false, result.isOk());
    try std.testing.expectEqual(Slot{ .redirect = b }, env.module_env.types.getSlot(a));
    try std.testing.expectEqual(.err, (try env.getDescForRootVar(b)).content);
}

test "unify - alias with flex" {
    const gpa = std.testing.allocator;
    var env = try TestEnv.init(gpa);
    defer env.deinit();

    const str = try env.module_env.types.freshFromContent(Content{ .structure = .str });
    const bool_ = try env.module_env.types.freshFromContent(Content{ .structure = .{ .num = Num.int_i8 } });

    const a_backing_var = try env.module_env.types.freshFromContent(try env.mkTuple(&[_]Var{ str, bool_ })); // backing var
    const a_alias = try env.mkAlias("Alias", a_backing_var, &[_]Var{bool_});

    const a = try env.module_env.types.freshFromContent(a_alias);
    const b = try env.module_env.types.fresh();

    const result = try env.unify(a, b);

    try std.testing.expectEqual(.ok, result);
    try std.testing.expectEqual(Slot{ .redirect = b }, env.module_env.types.getSlot(a));
    try std.testing.expectEqual(a_alias, (try env.getDescForRootVar(b)).content);
}

// unification - structure/flex_vars

test "unify - a is builtin and b is flex_var" {
    const gpa = std.testing.allocator;

    var env = try TestEnv.init(gpa);
    defer env.deinit();

    const str = Content{ .structure = .str };

    const a = try env.module_env.types.freshFromContent(str);
    const b = try env.module_env.types.fresh();

    const result = try env.unify(a, b);

    try std.testing.expectEqual(.ok, result);
    try std.testing.expectEqual(Slot{ .redirect = b }, env.module_env.types.getSlot(a));
    try std.testing.expectEqual(str, (try env.getDescForRootVar(b)).content);
}

test "unify - a is flex_var and b is builtin" {
    const gpa = std.testing.allocator;

    var env = try TestEnv.init(gpa);
    defer env.deinit();

    const str = Content{ .structure = .str };

    const a = try env.module_env.types.fresh();
    const b = try env.module_env.types.freshFromContent(str);

    const result = try env.unify(a, b);

    try std.testing.expectEqual(.ok, result);
    try std.testing.expectEqual(Slot{ .redirect = b }, env.module_env.types.getSlot(a));
    try std.testing.expectEqual(str, (try env.getDescForRootVar(b)).content);
}

// unification - structure/structure - builtin

test "unify - a & b are both str" {
    const gpa = std.testing.allocator;

    var env = try TestEnv.init(gpa);
    defer env.deinit();

    const str = Content{ .structure = .str };

    const a = try env.module_env.types.freshFromContent(str);
    const b = try env.module_env.types.freshFromContent(str);

    const result = try env.unify(a, b);

    try std.testing.expectEqual(.ok, result);
    try std.testing.expectEqual(Slot{ .redirect = b }, env.module_env.types.getSlot(a));
    try std.testing.expectEqual(str, (try env.getDescForRootVar(b)).content);
}

test "unify - a & b are diff (fail)" {
    const gpa = std.testing.allocator;

    var env = try TestEnv.init(gpa);
    defer env.deinit();

    const str = Content{ .structure = .str };
    const int = Content{ .structure = .{ .num = Num.int_i8 } };

    const a = try env.module_env.types.freshFromContent(int);
    const b = try env.module_env.types.freshFromContent(str);

    const result = try env.unify(a, b);

    try std.testing.expectEqual(false, result.isOk());
    try std.testing.expectEqual(Slot{ .redirect = b }, env.module_env.types.getSlot(a));
    try std.testing.expectEqual(.err, (try env.getDescForRootVar(b)).content);
}

test "unify - a & b box with same arg unify" {
    const gpa = std.testing.allocator;

    var env = try TestEnv.init(gpa);
    defer env.deinit();

    const str = Content{ .structure = .str };
    const str_var = try env.module_env.types.freshFromContent(str);

    const box_str = Content{ .structure = .{ .box = str_var } };

    const a = try env.module_env.types.freshFromContent(box_str);
    const b = try env.module_env.types.freshFromContent(box_str);

    const result = try env.unify(a, b);

    try std.testing.expectEqual(.ok, result);
    try std.testing.expectEqual(Slot{ .redirect = b }, env.module_env.types.getSlot(a));
    try std.testing.expectEqual(box_str, (try env.getDescForRootVar(b)).content);
}

test "unify - a & b box with diff args (fail)" {
    const gpa = std.testing.allocator;

    var env = try TestEnv.init(gpa);
    defer env.deinit();

    const str = Content{ .structure = .str };
    const str_var = try env.module_env.types.freshFromContent(str);

    const i64_ = Content{ .structure = .{ .num = Num.int_i64 } };
    const i64_var = try env.module_env.types.freshFromContent(i64_);

    const box_str = Content{ .structure = .{ .box = str_var } };
    const box_i64 = Content{ .structure = .{ .box = i64_var } };

    const a = try env.module_env.types.freshFromContent(box_str);
    const b = try env.module_env.types.freshFromContent(box_i64);

    const result = try env.unify(a, b);

    try std.testing.expectEqual(false, result.isOk());
    try std.testing.expectEqual(Slot{ .redirect = b }, env.module_env.types.getSlot(a));
    try std.testing.expectEqual(.err, (try env.getDescForRootVar(b)).content);
}

test "unify - a & b list with same arg unify" {
    const gpa = std.testing.allocator;

    var env = try TestEnv.init(gpa);
    defer env.deinit();

    const str = Content{ .structure = .str };
    const str_var = try env.module_env.types.freshFromContent(str);

    const list_str = Content{ .structure = .{ .list = str_var } };

    const a = try env.module_env.types.freshFromContent(list_str);
    const b = try env.module_env.types.freshFromContent(list_str);

    const result = try env.unify(a, b);

    try std.testing.expectEqual(.ok, result);
    try std.testing.expectEqual(Slot{ .redirect = b }, env.module_env.types.getSlot(a));
    try std.testing.expectEqual(list_str, (try env.getDescForRootVar(b)).content);
}

test "unify - a & b list with diff args (fail)" {
    const gpa = std.testing.allocator;

    var env = try TestEnv.init(gpa);
    defer env.deinit();

    const str = Content{ .structure = .str };
    const str_var = try env.module_env.types.freshFromContent(str);

    const u8_ = Content{ .structure = .{ .num = Num.int_u8 } };
    const u8_var = try env.module_env.types.freshFromContent(u8_);

    const list_str = Content{ .structure = .{ .list = str_var } };
    const list_u8 = Content{ .structure = .{ .list = u8_var } };

    const a = try env.module_env.types.freshFromContent(list_str);
    const b = try env.module_env.types.freshFromContent(list_u8);

    const result = try env.unify(a, b);

    try std.testing.expectEqual(false, result.isOk());
    try std.testing.expectEqual(Slot{ .redirect = b }, env.module_env.types.getSlot(a));
    try std.testing.expectEqual(.err, (try env.getDescForRootVar(b)).content);
}

// unification - structure/structure - tuple

test "unify - a & b are same tuple" {
    const gpa = std.testing.allocator;

    var env = try TestEnv.init(gpa);
    defer env.deinit();

    const str = Content{ .structure = .str };
    const str_var = try env.module_env.types.freshFromContent(str);

    const bool_ = Content{ .structure = .{ .num = Num.int_i8 } };
    const bool_var = try env.module_env.types.freshFromContent(bool_);

    const tuple_str_bool = try env.mkTuple(&[_]Var{ str_var, bool_var });

    const a = try env.module_env.types.freshFromContent(tuple_str_bool);
    const b = try env.module_env.types.freshFromContent(tuple_str_bool);

    const result = try env.unify(a, b);

    try std.testing.expectEqual(.ok, result);
    try std.testing.expectEqual(Slot{ .redirect = b }, env.module_env.types.getSlot(a));
    try std.testing.expectEqual(tuple_str_bool, (try env.getDescForRootVar(b)).content);
}

test "unify - a & b are tuples with args flipped (fail)" {
    const gpa = std.testing.allocator;

    var env = try TestEnv.init(gpa);
    defer env.deinit();

    const str = Content{ .structure = .str };
    const str_var = try env.module_env.types.freshFromContent(str);

    const bool_ = Content{ .structure = .{ .num = Num.int_i8 } };
    const bool_var = try env.module_env.types.freshFromContent(bool_);

    const tuple_str_bool = try env.mkTuple(&[_]Var{ str_var, bool_var });
    const tuple_bool_str = try env.mkTuple(&[_]Var{ bool_var, str_var });

    const a = try env.module_env.types.freshFromContent(tuple_str_bool);
    const b = try env.module_env.types.freshFromContent(tuple_bool_str);

    const result = try env.unify(a, b);

    try std.testing.expectEqual(false, result.isOk());
    try std.testing.expectEqual(Slot{ .redirect = b }, env.module_env.types.getSlot(a));
    try std.testing.expectEqual(.err, (try env.getDescForRootVar(b)).content);
}

// unification - structure/structure - compact/compact

test "unify - two compact ints" {
    const gpa = std.testing.allocator;

    var env = try TestEnv.init(gpa);
    defer env.deinit();

    const int_i32 = Content{ .structure = .{ .num = Num.int_i32 } };
    const a = try env.module_env.types.freshFromContent(int_i32);
    const b = try env.module_env.types.freshFromContent(int_i32);

    const result = try env.unify(a, b);

    try std.testing.expectEqual(.ok, result);
    try std.testing.expectEqual(Slot{ .redirect = b }, env.module_env.types.getSlot(a));
    try std.testing.expectEqual(int_i32, (try env.getDescForRootVar(b)).content);
}

test "unify - two compact ints (fail)" {
    const gpa = std.testing.allocator;

    var env = try TestEnv.init(gpa);
    defer env.deinit();

    const a = try env.module_env.types.freshFromContent(Content{ .structure = .{ .num = Num.int_i32 } });
    const b = try env.module_env.types.freshFromContent(Content{ .structure = .{ .num = Num.int_u8 } });

    const result = try env.unify(a, b);

    try std.testing.expectEqual(false, result.isOk());
    try std.testing.expectEqual(Slot{ .redirect = b }, env.module_env.types.getSlot(a));
    try std.testing.expectEqual(.err, (try env.getDescForRootVar(b)).content);
}

test "unify - two compact fracs" {
    const gpa = std.testing.allocator;

    var env = try TestEnv.init(gpa);
    defer env.deinit();

    const frac_f32 = Content{ .structure = .{ .num = Num.frac_f32 } };
    const a = try env.module_env.types.freshFromContent(frac_f32);
    const b = try env.module_env.types.freshFromContent(frac_f32);

    const result = try env.unify(a, b);

    try std.testing.expectEqual(.ok, result);
    try std.testing.expectEqual(Slot{ .redirect = b }, env.module_env.types.getSlot(a));
    try std.testing.expectEqual(frac_f32, (try env.getDescForRootVar(b)).content);
}

test "unify - two compact fracs (fail)" {
    const gpa = std.testing.allocator;

    var env = try TestEnv.init(gpa);
    defer env.deinit();

    const a = try env.module_env.types.freshFromContent(Content{ .structure = .{ .num = Num.frac_f32 } });
    const b = try env.module_env.types.freshFromContent(Content{ .structure = .{ .num = Num.frac_dec } });

    const result = try env.unify(a, b);

    try std.testing.expectEqual(false, result.isOk());
    try std.testing.expectEqual(Slot{ .redirect = b }, env.module_env.types.getSlot(a));
    try std.testing.expectEqual(.err, (try env.getDescForRootVar(b)).content);
}

// unification - structure/structure - poly/poly

test "unify - two poly ints" {
    const gpa = std.testing.allocator;

    var env = try TestEnv.init(gpa);
    defer env.deinit();

    const a = try env.mkIntPoly(Num.Int.Precision.u8);
    const b = try env.mkIntPoly(Num.Int.Precision.u8);

    const result = try env.unify(a, b);

    try std.testing.expectEqual(.ok, result);
    try std.testing.expectEqual(Slot{ .redirect = b }, env.module_env.types.getSlot(a));
}

test "unify - two poly ints (fail)" {
    const gpa = std.testing.allocator;

    var env = try TestEnv.init(gpa);
    defer env.deinit();

    const a = try env.mkIntPoly(Num.Int.Precision.u8);
    const b = try env.mkIntPoly(Num.Int.Precision.i128);

    const result = try env.unify(a, b);

    try std.testing.expectEqual(false, result.isOk());
    try std.testing.expectEqual(Slot{ .redirect = b }, env.module_env.types.getSlot(a));
    try std.testing.expectEqual(.err, (try env.getDescForRootVar(b)).content);
}

test "unify - two poly fracs" {
    const gpa = std.testing.allocator;

    var env = try TestEnv.init(gpa);
    defer env.deinit();

    const a = try env.mkFracPoly(Num.Frac.Precision.f64);
    const b = try env.mkFracPoly(Num.Frac.Precision.f64);

    const result = try env.unify(a, b);

    try std.testing.expectEqual(.ok, result);
    try std.testing.expectEqual(Slot{ .redirect = b }, env.module_env.types.getSlot(a));
}

test "unify - two poly fracs (fail)" {
    const gpa = std.testing.allocator;

    var env = try TestEnv.init(gpa);
    defer env.deinit();

    const a = try env.mkFracPoly(Num.Frac.Precision.f32);
    const b = try env.mkFracPoly(Num.Frac.Precision.f64);

    const result = try env.unify(a, b);

    try std.testing.expectEqual(false, result.isOk());
    try std.testing.expectEqual(Slot{ .redirect = b }, env.module_env.types.getSlot(a));
    try std.testing.expectEqual(.err, (try env.getDescForRootVar(b)).content);
}

// unification - structure/structure - poly/compact_int

test "unify - Num(flex) and compact int" {
    const gpa = std.testing.allocator;

    var env = try TestEnv.init(gpa);
    defer env.deinit();

    const int_i32 = Content{ .structure = .{ .num = Num.int_i32 } };
    const a = try env.mkNumFlex();
    const b = try env.module_env.types.freshFromContent(int_i32);

    const result = try env.unify(a, b);

    try std.testing.expectEqual(.ok, result);
    try std.testing.expectEqual(Slot{ .redirect = b }, env.module_env.types.getSlot(a));
    try std.testing.expectEqual(int_i32, (try env.getDescForRootVar(b)).content);
}

test "unify - Num(Int(flex)) and compact int" {
    const gpa = std.testing.allocator;

    var env = try TestEnv.init(gpa);
    defer env.deinit();

    const int_i32 = Content{ .structure = .{ .num = Num.int_i32 } };
    const a = try env.mkIntFlex();
    const b = try env.module_env.types.freshFromContent(int_i32);

    const result = try env.unify(a, b);

    try std.testing.expectEqual(.ok, result);
    try std.testing.expectEqual(Slot{ .redirect = b }, env.module_env.types.getSlot(a));
    try std.testing.expectEqual(int_i32, (try env.getDescForRootVar(b)).content);
}

test "unify - Num(Int(U8)) and compact int U8" {
    const gpa = std.testing.allocator;

    var env = try TestEnv.init(gpa);
    defer env.deinit();

    const int_u8 = Content{ .structure = .{ .num = Num.int_u8 } };
    const a = try env.mkIntExact(Num.Int.Precision.u8);
    const b = try env.module_env.types.freshFromContent(int_u8);

    const result = try env.unify(a, b);

    try std.testing.expectEqual(.ok, result);
    try std.testing.expectEqual(Slot{ .redirect = b }, env.module_env.types.getSlot(a));
    try std.testing.expectEqual(int_u8, (try env.getDescForRootVar(b)).content);
}

test "unify - Num(Int(U8)) and compact int I32 (fails)" {
    const gpa = std.testing.allocator;

    var env = try TestEnv.init(gpa);
    defer env.deinit();

    const int_i32 = Content{ .structure = .{ .num = Num.int_i32 } };
    const a = try env.mkIntExact(Num.Int.Precision.u8);
    const b = try env.module_env.types.freshFromContent(int_i32);

    const result = try env.unify(a, b);

    try std.testing.expectEqual(false, result.isOk());
    try std.testing.expectEqual(Slot{ .redirect = b }, env.module_env.types.getSlot(a));
    try std.testing.expectEqual(.err, (try env.getDescForRootVar(b)).content);
}

// unification - structure/structure - poly/compact_frac

test "unify - Num(flex) and compact frac" {
    const gpa = std.testing.allocator;

    var env = try TestEnv.init(gpa);
    defer env.deinit();

    const frac_f32 = Content{ .structure = .{ .num = Num.frac_f32 } };
    const a = try env.mkNumFlex();
    const b = try env.module_env.types.freshFromContent(frac_f32);

    const result = try env.unify(a, b);

    try std.testing.expectEqual(.ok, result);
    try std.testing.expectEqual(Slot{ .redirect = b }, env.module_env.types.getSlot(a));
    try std.testing.expectEqual(frac_f32, (try env.getDescForRootVar(b)).content);
}

test "unify - Num(Frac(flex)) and compact frac" {
    const gpa = std.testing.allocator;

    var env = try TestEnv.init(gpa);
    defer env.deinit();

    const frac_f32 = Content{ .structure = .{ .num = Num.frac_f32 } };
    const a = try env.mkFracFlex();
    const b = try env.module_env.types.freshFromContent(frac_f32);

    const result = try env.unify(a, b);

    try std.testing.expectEqual(.ok, result);
    try std.testing.expectEqual(Slot{ .redirect = b }, env.module_env.types.getSlot(a));
    try std.testing.expectEqual(frac_f32, (try env.getDescForRootVar(b)).content);
}

test "unify - Num(Frac(Dec)) and compact frac Dec" {
    const gpa = std.testing.allocator;

    var env = try TestEnv.init(gpa);
    defer env.deinit();

    const frac_dec = Content{ .structure = .{ .num = Num.frac_dec } };
    const a = try env.mkFracExact(Num.Frac.Precision.dec);
    const b = try env.module_env.types.freshFromContent(frac_dec);

    const result = try env.unify(a, b);

    try std.testing.expectEqual(.ok, result);
    try std.testing.expectEqual(Slot{ .redirect = b }, env.module_env.types.getSlot(a));
    try std.testing.expectEqual(frac_dec, (try env.getDescForRootVar(b)).content);
}

test "unify - Num(Frac(F32)) and compact frac Dec (fails)" {
    const gpa = std.testing.allocator;

    var env = try TestEnv.init(gpa);
    defer env.deinit();

    const frac_f32 = Content{ .structure = .{ .num = Num.frac_f32 } };
    const a = try env.mkFracExact(Num.Frac.Precision.dec);
    const b = try env.module_env.types.freshFromContent(frac_f32);

    const result = try env.unify(a, b);

    try std.testing.expectEqual(false, result.isOk());
    try std.testing.expectEqual(Slot{ .redirect = b }, env.module_env.types.getSlot(a));
    try std.testing.expectEqual(.err, (try env.getDescForRootVar(b)).content);
}

// unification - structure/structure - compact_int/poly

test "unify - compact int and Num(flex)" {
    const gpa = std.testing.allocator;

    var env = try TestEnv.init(gpa);
    defer env.deinit();

    const int_i32 = Content{ .structure = .{ .num = Num.int_i32 } };
    const a = try env.module_env.types.freshFromContent(int_i32);
    const b = try env.mkNumFlex();

    const result = try env.unify(a, b);

    try std.testing.expectEqual(.ok, result);
    try std.testing.expectEqual(Slot{ .redirect = b }, env.module_env.types.getSlot(a));
    try std.testing.expectEqual(int_i32, (try env.getDescForRootVar(b)).content);
}

test "unify - compact int and Num(Int(flex))" {
    const gpa = std.testing.allocator;

    var env = try TestEnv.init(gpa);
    defer env.deinit();

    const int_i32 = Content{ .structure = .{ .num = Num.int_i32 } };
    const a = try env.module_env.types.freshFromContent(int_i32);
    const b = try env.mkIntFlex();

    const result = try env.unify(a, b);

    try std.testing.expectEqual(.ok, result);
    try std.testing.expectEqual(Slot{ .redirect = b }, env.module_env.types.getSlot(a));
    try std.testing.expectEqual(int_i32, (try env.getDescForRootVar(b)).content);
}

test "unify - compact int and U8 Num(Int(U8))" {
    const gpa = std.testing.allocator;

    var env = try TestEnv.init(gpa);
    defer env.deinit();

    const int_u8 = Content{ .structure = .{ .num = Num.int_u8 } };
    const a = try env.module_env.types.freshFromContent(int_u8);
    const b = try env.mkIntExact(Num.Int.Precision.u8);

    const result = try env.unify(a, b);

    try std.testing.expectEqual(.ok, result);
    try std.testing.expectEqual(Slot{ .redirect = b }, env.module_env.types.getSlot(a));
    try std.testing.expectEqual(int_u8, (try env.getDescForRootVar(b)).content);
}

test "unify - compact int U8 and  Num(Int(I32)) (fails)" {
    const gpa = std.testing.allocator;

    var env = try TestEnv.init(gpa);
    defer env.deinit();

    const int_i32 = Content{ .structure = .{ .num = Num.int_i32 } };
    const a = try env.module_env.types.freshFromContent(int_i32);
    const b = try env.mkIntExact(Num.Int.Precision.u8);

    const result = try env.unify(a, b);

    try std.testing.expectEqual(false, result.isOk());
    try std.testing.expectEqual(Slot{ .redirect = b }, env.module_env.types.getSlot(a));
    try std.testing.expectEqual(.err, (try env.getDescForRootVar(b)).content);
}

// unification - structure/structure - compact_frac/poly

test "unify - compact frac and Num(flex)" {
    const gpa = std.testing.allocator;

    var env = try TestEnv.init(gpa);
    defer env.deinit();

    const frac_f32 = Content{ .structure = .{ .num = Num.frac_f32 } };
    const a = try env.module_env.types.freshFromContent(frac_f32);
    const b = try env.mkNumFlex();

    const result = try env.unify(a, b);

    try std.testing.expectEqual(.ok, result);
    try std.testing.expectEqual(Slot{ .redirect = b }, env.module_env.types.getSlot(a));
    try std.testing.expectEqual(frac_f32, (try env.getDescForRootVar(b)).content);
}

test "unify - compact frac and Num(Frac(flex))" {
    const gpa = std.testing.allocator;

    var env = try TestEnv.init(gpa);
    defer env.deinit();

    const frac_f32 = Content{ .structure = .{ .num = Num.frac_f32 } };
    const a = try env.module_env.types.freshFromContent(frac_f32);
    const b = try env.mkFracFlex();

    const result = try env.unify(a, b);

    try std.testing.expectEqual(.ok, result);
    try std.testing.expectEqual(Slot{ .redirect = b }, env.module_env.types.getSlot(a));
    try std.testing.expectEqual(frac_f32, (try env.getDescForRootVar(b)).content);
}

test "unify - compact frac and Dec Num(Frac(Dec))" {
    const gpa = std.testing.allocator;

    var env = try TestEnv.init(gpa);
    defer env.deinit();

    const frac_dec = Content{ .structure = .{ .num = Num.frac_dec } };
    const a = try env.module_env.types.freshFromContent(frac_dec);
    const b = try env.mkFracExact(Num.Frac.Precision.dec);

    const result = try env.unify(a, b);

    try std.testing.expectEqual(.ok, result);
    try std.testing.expectEqual(Slot{ .redirect = b }, env.module_env.types.getSlot(a));
    try std.testing.expectEqual(frac_dec, (try env.getDescForRootVar(b)).content);
}

test "unify - compact frac Dec and Num(Frac(F32)) (fails)" {
    const gpa = std.testing.allocator;

    var env = try TestEnv.init(gpa);
    defer env.deinit();

    const frac_f32 = Content{ .structure = .{ .num = Num.frac_f32 } };
    const a = try env.module_env.types.freshFromContent(frac_f32);
    const b = try env.mkFracExact(Num.Frac.Precision.dec);

    const result = try env.unify(a, b);

    try std.testing.expectEqual(false, result.isOk());
    try std.testing.expectEqual(Slot{ .redirect = b }, env.module_env.types.getSlot(a));
    try std.testing.expectEqual(.err, (try env.getDescForRootVar(b)).content);
}

// unification - structure/structure - poly/poly rigid

test "unify - Num(rigid) and Num(rigid)" {
    const gpa = std.testing.allocator;

    var env = try TestEnv.init(gpa);
    defer env.deinit();

    const rigid = try env.module_env.types.freshFromContent(try env.mkRigidVar("b"));
    const requirements = Num.IntRequirements{
        .sign_needed = false,
        .bits_needed = 0,
    };
    const num = Content{ .structure = .{ .num = .{ .num_poly = .{ .var_ = rigid, .requirements = requirements } } } };
    const a = try env.module_env.types.freshFromContent(num);
    const b = try env.module_env.types.freshFromContent(num);

    const result = try env.unify(a, b);

    try std.testing.expectEqual(true, result.isOk());
    try std.testing.expectEqual(Slot{ .redirect = b }, env.module_env.types.getSlot(a));
    try std.testing.expectEqual(num, (try env.getDescForRootVar(b)).content);
}

test "unify - Num(rigid_a) and Num(rigid_b)" {
    const gpa = std.testing.allocator;

    var env = try TestEnv.init(gpa);
    defer env.deinit();

    const rigid_a = try env.module_env.types.freshFromContent(try env.mkRigidVar("a"));
    const rigid_b = try env.module_env.types.freshFromContent(try env.mkRigidVar("b"));

    const int_requirements = Num.IntRequirements{
        .sign_needed = false,
        .bits_needed = 0,
    };
    const a = try env.module_env.types.freshFromContent(Content{ .structure = .{ .num = .{ .num_poly = .{ .var_ = rigid_a, .requirements = int_requirements } } } });
    const b = try env.module_env.types.freshFromContent(Content{ .structure = .{ .num = .{ .num_poly = .{ .var_ = rigid_b, .requirements = int_requirements } } } });

    const result = try env.unify(a, b);

    try std.testing.expectEqual(false, result.isOk());
    try std.testing.expectEqual(Slot{ .redirect = b }, env.module_env.types.getSlot(a));
    try std.testing.expectEqual(.err, (try env.getDescForRootVar(b)).content);
}

test "unify - Num(Int(rigid)) and Num(Int(rigid))" {
    const gpa = std.testing.allocator;

    var env = try TestEnv.init(gpa);
    defer env.deinit();

    const rigid = try env.module_env.types.freshFromContent(try env.mkRigidVar("b"));
    const int_requirements = Num.IntRequirements{
        .sign_needed = false,
        .bits_needed = 0,
    };
    _ = try env.module_env.types.freshFromContent(Content{ .structure = .{ .num = .{ .int_poly = .{ .var_ = rigid, .requirements = int_requirements } } } });
    const num = Content{ .structure = .{ .num = .{ .num_poly = .{ .var_ = rigid, .requirements = int_requirements } } } };
    const a = try env.module_env.types.freshFromContent(num);
    const b = try env.module_env.types.freshFromContent(num);

    const result = try env.unify(a, b);

    try std.testing.expectEqual(true, result.isOk());
    try std.testing.expectEqual(Slot{ .redirect = b }, env.module_env.types.getSlot(a));
    try std.testing.expectEqual(num, (try env.getDescForRootVar(b)).content);
}

test "unify - Num(Frac(rigid)) and Num(Frac(rigid))" {
    const gpa = std.testing.allocator;

    var env = try TestEnv.init(gpa);
    defer env.deinit();

    const rigid = try env.module_env.types.freshFromContent(try env.mkRigidVar("b"));
    const frac_requirements = Num.FracRequirements{
        .fits_in_f32 = true,
        .fits_in_dec = true,
    };
    const frac_var = try env.module_env.types.freshFromContent(Content{ .structure = .{ .num = .{ .frac_poly = .{ .var_ = rigid, .requirements = frac_requirements } } } });
    const int_requirements = Num.IntRequirements{
        .sign_needed = false,
        .bits_needed = 0,
    };
    const num = Content{ .structure = .{ .num = .{ .num_poly = .{ .var_ = frac_var, .requirements = int_requirements } } } };
    const a = try env.module_env.types.freshFromContent(num);
    const b = try env.module_env.types.freshFromContent(num);

    const result = try env.unify(a, b);

    try std.testing.expectEqual(true, result.isOk());
    try std.testing.expectEqual(Slot{ .redirect = b }, env.module_env.types.getSlot(a));
    try std.testing.expectEqual(num, (try env.getDescForRootVar(b)).content);
}

// unification - structure/structure - compact/poly rigid

test "unify - compact int U8 and Num(Int(rigid)) (fails)" {
    const gpa = std.testing.allocator;

    var env = try TestEnv.init(gpa);
    defer env.deinit();

    const int_u8 = Content{ .structure = .{ .num = Num.int_u8 } };
    const a = try env.module_env.types.freshFromContent(int_u8);
    const b = try env.mkFracRigid("a");

    const result = try env.unify(a, b);

    try std.testing.expectEqual(false, result.isOk());
    try std.testing.expectEqual(Slot{ .redirect = b }, env.module_env.types.getSlot(a));
    try std.testing.expectEqual(.err, (try env.getDescForRootVar(b)).content);
}

test "unify - compact frac Dec and Num(Frac(rigid)) (fails)" {
    const gpa = std.testing.allocator;

    var env = try TestEnv.init(gpa);
    defer env.deinit();

    const frac_f32 = Content{ .structure = .{ .num = Num.frac_f32 } };
    const a = try env.module_env.types.freshFromContent(frac_f32);
    const b = try env.mkFracRigid("a");

    const result = try env.unify(a, b);

    try std.testing.expectEqual(false, result.isOk());
    try std.testing.expectEqual(Slot{ .redirect = b }, env.module_env.types.getSlot(a));
    try std.testing.expectEqual(.err, (try env.getDescForRootVar(b)).content);
}

// unification - structure/structure - poly/compact rigid

test "unify - Num(Int(rigid)) and compact int U8 (fails)" {
    const gpa = std.testing.allocator;

    var env = try TestEnv.init(gpa);
    defer env.deinit();

    const int_u8 = Content{ .structure = .{ .num = Num.int_u8 } };
    const a = try env.mkFracRigid("a");
    const b = try env.module_env.types.freshFromContent(int_u8);

    const result = try env.unify(a, b);

    try std.testing.expectEqual(false, result.isOk());
    try std.testing.expectEqual(Slot{ .redirect = b }, env.module_env.types.getSlot(a));
    try std.testing.expectEqual(.err, (try env.getDescForRootVar(b)).content);
}

test "unify - Num(Frac(rigid)) and compact frac Dec (fails)" {
    const gpa = std.testing.allocator;

    var env = try TestEnv.init(gpa);
    defer env.deinit();

    const frac_f32 = Content{ .structure = .{ .num = Num.frac_f32 } };
    const a = try env.mkFracRigid("a");
    const b = try env.module_env.types.freshFromContent(frac_f32);

    const result = try env.unify(a, b);

    try std.testing.expectEqual(false, result.isOk());
    try std.testing.expectEqual(Slot{ .redirect = b }, env.module_env.types.getSlot(a));
    try std.testing.expectEqual(.err, (try env.getDescForRootVar(b)).content);
}

// unification - structure/structure - func

test "unify - func are same" {
    const gpa = std.testing.allocator;

    var env = try TestEnv.init(gpa);
    defer env.deinit();

    const int_i32 = try env.module_env.types.freshFromContent(Content{ .structure = .{ .num = Num.int_i32 } });
    const num_flex = try env.module_env.types.fresh();
    const requirements = Num.IntRequirements{
        .sign_needed = false,
        .bits_needed = 0,
    };
    const num = try env.module_env.types.freshFromContent(Content{ .structure = .{ .num = .{ .num_poly = .{ .var_ = num_flex, .requirements = requirements } } } });
    const str = try env.module_env.types.freshFromContent(Content{ .structure = .str });
    const func = try env.mkFuncFlex(&[_]Var{ str, num }, int_i32);

    const a = try env.module_env.types.freshFromContent(func);
    const b = try env.module_env.types.freshFromContent(func);

    const result = try env.unify(a, b);

    try std.testing.expectEqual(.ok, result);
    try std.testing.expectEqual(Slot{ .redirect = b }, env.module_env.types.getSlot(a));
    try std.testing.expectEqual(func, (try env.getDescForRootVar(b)).content);
}

test "unify - funcs have diff return args (fail)" {
    const gpa = std.testing.allocator;

    var env = try TestEnv.init(gpa);
    defer env.deinit();

    const int_i32 = try env.module_env.types.freshFromContent(Content{ .structure = .{ .num = Num.int_i32 } });
    const str = try env.module_env.types.freshFromContent(Content{ .structure = .str });

    const a = try env.module_env.types.freshFromContent(try env.mkFuncFlex(&[_]Var{int_i32}, str));
    const b = try env.module_env.types.freshFromContent(try env.mkFuncFlex(&[_]Var{str}, str));

    const result = try env.unify(a, b);

    try std.testing.expectEqual(false, result.isOk());
    try std.testing.expectEqual(Slot{ .redirect = b }, env.module_env.types.getSlot(a));
    try std.testing.expectEqual(.err, (try env.getDescForRootVar(b)).content);
}

test "unify - funcs have diff return types (fail)" {
    const gpa = std.testing.allocator;

    var env = try TestEnv.init(gpa);
    defer env.deinit();

    const int_i32 = try env.module_env.types.freshFromContent(Content{ .structure = .{ .num = Num.int_i32 } });
    const str = try env.module_env.types.freshFromContent(Content{ .structure = .str });

    const a = try env.module_env.types.freshFromContent(try env.mkFuncFlex(&[_]Var{str}, int_i32));
    const b = try env.module_env.types.freshFromContent(try env.mkFuncFlex(&[_]Var{str}, str));

    const result = try env.unify(a, b);

    try std.testing.expectEqual(false, result.isOk());
    try std.testing.expectEqual(Slot{ .redirect = b }, env.module_env.types.getSlot(a));
    try std.testing.expectEqual(.err, (try env.getDescForRootVar(b)).content);
}

test "unify - same funcs pure" {
    const gpa = std.testing.allocator;

    var env = try TestEnv.init(gpa);
    defer env.deinit();

    const int_i32 = try env.module_env.types.freshFromContent(Content{ .structure = .{ .num = Num.int_i32 } });
    const int_poly_var = try env.module_env.types.fresh();
    const int_requirements = Num.IntRequirements{
        .sign_needed = false,
        .bits_needed = 0,
    };
    const int_poly = try env.module_env.types.freshFromContent(Content{ .structure = .{ .num = .{ .int_poly = .{ .var_ = int_poly_var, .requirements = int_requirements } } } });
    const str = try env.module_env.types.freshFromContent(Content{ .structure = .str });
    const func = try env.mkFuncPure(&[_]Var{ str, int_poly }, int_i32);

    const a = try env.module_env.types.freshFromContent(func);
    const b = try env.module_env.types.freshFromContent(func);

    const result = try env.unify(a, b);

    try std.testing.expectEqual(.ok, result);
    try std.testing.expectEqual(Slot{ .redirect = b }, env.module_env.types.getSlot(a));
    try std.testing.expectEqual(func, (try env.getDescForRootVar(b)).content);
}

test "unify - same funcs effectful" {
    const gpa = std.testing.allocator;

    var env = try TestEnv.init(gpa);
    defer env.deinit();

    const int_i32 = try env.module_env.types.freshFromContent(Content{ .structure = .{ .num = Num.int_i32 } });
    const int_poly_var = try env.module_env.types.fresh();
    const int_requirements = Num.IntRequirements{
        .sign_needed = false,
        .bits_needed = 0,
    };
    const int_poly = try env.module_env.types.freshFromContent(Content{ .structure = .{ .num = .{ .int_poly = .{ .var_ = int_poly_var, .requirements = int_requirements } } } });
    const str = try env.module_env.types.freshFromContent(Content{ .structure = .str });
    const func = try env.mkFuncEffectful(&[_]Var{ str, int_poly }, int_i32);

    const a = try env.module_env.types.freshFromContent(func);
    const b = try env.module_env.types.freshFromContent(func);

    const result = try env.unify(a, b);

    try std.testing.expectEqual(.ok, result);
    try std.testing.expectEqual(Slot{ .redirect = b }, env.module_env.types.getSlot(a));
    try std.testing.expectEqual(func, (try env.getDescForRootVar(b)).content);
}

test "unify - same funcs first eff, second pure (fail)" {
    const gpa = std.testing.allocator;

    var env = try TestEnv.init(gpa);
    defer env.deinit();

    const int_i32 = try env.module_env.types.freshFromContent(Content{ .structure = .{ .num = Num.int_i32 } });
    const int_poly_var = try env.module_env.types.fresh();
    const int_requirements = Num.IntRequirements{
        .sign_needed = false,
        .bits_needed = 0,
    };
    const int_poly = try env.module_env.types.freshFromContent(Content{ .structure = .{ .num = .{ .int_poly = .{ .var_ = int_poly_var, .requirements = int_requirements } } } });
    const str = try env.module_env.types.freshFromContent(Content{ .structure = .str });
    const pure_func = try env.mkFuncPure(&[_]Var{ str, int_poly }, int_i32);
    const eff_func = try env.mkFuncEffectful(&[_]Var{ str, int_poly }, int_i32);

    const a = try env.module_env.types.freshFromContent(eff_func);
    const b = try env.module_env.types.freshFromContent(pure_func);

    const result = try env.unify(a, b);

    try std.testing.expectEqual(false, result.isOk());
    try std.testing.expectEqual(Slot{ .redirect = b }, env.module_env.types.getSlot(a));
    try std.testing.expectEqual(.err, (try env.getDescForRootVar(b)).content);
}

test "unify - same funcs first pure, second eff" {
    const gpa = std.testing.allocator;

    var env = try TestEnv.init(gpa);
    defer env.deinit();

    const int_i32 = try env.module_env.types.freshFromContent(Content{ .structure = .{ .num = Num.int_i32 } });
    const int_poly_var = try env.module_env.types.fresh();
    const int_requirements = Num.IntRequirements{
        .sign_needed = false,
        .bits_needed = 0,
    };
    const int_poly = try env.module_env.types.freshFromContent(Content{ .structure = .{ .num = .{ .int_poly = .{ .var_ = int_poly_var, .requirements = int_requirements } } } });
    const str = try env.module_env.types.freshFromContent(Content{ .structure = .str });
    const pure_func = try env.mkFuncPure(&[_]Var{ str, int_poly }, int_i32);
    const eff_func = try env.mkFuncEffectful(&[_]Var{ str, int_poly }, int_i32);

    const a = try env.module_env.types.freshFromContent(pure_func);
    const b = try env.module_env.types.freshFromContent(eff_func);

    const result = try env.unify(a, b);

    try std.testing.expectEqual(false, result.isOk());
}

test "unify - first is flex, second is func" {
    const gpa = std.testing.allocator;

    var env = try TestEnv.init(gpa);
    defer env.deinit();

    const tag_payload = try env.module_env.types.fresh();
    const tag = try env.mkTag("Some", &[_]Var{tag_payload});
    const backing_var = try env.module_env.types.freshFromContent((try env.mkTagUnionOpen(&[_]Tag{tag})).content);
    const nominal_type = try env.module_env.types.freshFromContent(try env.mkNominalType("List", backing_var, &[_]Var{}));
    const arg = try env.module_env.types.fresh();
    const func = try env.mkFuncUnbound(&[_]Var{arg}, nominal_type);

    const a = try env.module_env.types.fresh();
    const b = try env.module_env.types.freshFromContent(func);

    const result = try env.unify(a, b);

    try std.testing.expectEqual(true, result.isOk());
}

// unification - structure/structure - nominal type

test "unify - a & b are both the same nominal type" {
    const gpa = std.testing.allocator;

    var env = try TestEnv.init(gpa);
    defer env.deinit();

    const arg = try env.module_env.types.freshFromContent(Content{ .structure = .{ .num = Num.int_u8 } });

    const a_backing_var = try env.module_env.types.freshFromContent(Content{ .structure = .str });
    const a = try env.module_env.types.freshFromContent(try env.mkNominalType("MyType", a_backing_var, &[_]Var{arg}));

    const b_backing_var = try env.module_env.types.freshFromContent(Content{ .structure = .str });
    const b_nominal = try env.mkNominalType("MyType", b_backing_var, &[_]Var{arg});
    const b = try env.module_env.types.freshFromContent(b_nominal);

    const result = try env.unify(a, b);

    try std.testing.expectEqual(.ok, result);
    try std.testing.expectEqual(Slot{ .redirect = b }, env.module_env.types.getSlot(a));
    try std.testing.expectEqual(b_nominal, (try env.getDescForRootVar(b)).content);
}

test "unify - a & b are diff nominal types (fail)" {
    const gpa = std.testing.allocator;

    var env = try TestEnv.init(gpa);
    defer env.deinit();

    const arg = try env.module_env.types.freshFromContent(Content{ .structure = .{ .num = Num.int_u8 } });

    const a_backing_var = try env.module_env.types.freshFromContent(Content{ .structure = .str });
    const a = try env.module_env.types.freshFromContent(try env.mkNominalType("MyType", a_backing_var, &[_]Var{arg}));

    const b_backing_var = try env.module_env.types.freshFromContent(Content{ .structure = .str });
    const b = try env.module_env.types.freshFromContent(try env.mkNominalType("AnotherType", b_backing_var, &[_]Var{arg}));

    const result = try env.unify(a, b);

    try std.testing.expectEqual(false, result.isOk());
    try std.testing.expectEqual(Slot{ .redirect = b }, env.module_env.types.getSlot(a));
    try std.testing.expectEqual(.err, (try env.getDescForRootVar(b)).content);
}

test "unify - a & b are both the same nominal type with diff args (fail)" {
    const gpa = std.testing.allocator;

    var env = try TestEnv.init(gpa);
    defer env.deinit();

    const arg_var = try env.module_env.types.freshFromContent(Content{ .structure = .{ .num = Num.int_u8 } });
    const str_var = try env.module_env.types.freshFromContent(Content{ .structure = .str });

    const a_backing = try env.module_env.types.freshFromContent(Content{ .structure = .str });
    const a = try env.module_env.types.freshFromContent(try env.mkNominalType("MyType", a_backing, &[_]Var{arg_var}));

    const b_backing = try env.module_env.types.freshFromContent(Content{ .structure = .str });
    const b = try env.module_env.types.freshFromContent(try env.mkNominalType("MyType", b_backing, &[_]Var{str_var}));

    const result = try env.unify(a, b);

    try std.testing.expectEqual(false, result.isOk());
    try std.testing.expectEqual(Slot{ .redirect = b }, env.module_env.types.getSlot(a));
    try std.testing.expectEqual(.err, (try env.getDescForRootVar(b)).content);
}

// unification - records - partition fields

test "partitionFields - same record" {
    const gpa = std.testing.allocator;
    var env = try TestEnv.init(gpa);
    defer env.deinit();

    const field_x = try env.mkRecordField("field_x", @enumFromInt(0));
    const field_y = try env.mkRecordField("field_y", @enumFromInt(1));

    const range = try env.scratch.appendSliceGatheredFields(&[_]RecordField{ field_x, field_y });

    const result = try partitionFields(&env.module_env.idents, &env.scratch, range, range);

    try std.testing.expectEqual(0, result.only_in_a.len());
    try std.testing.expectEqual(0, result.only_in_b.len());
    try std.testing.expectEqual(2, result.in_both.len());

    const both_slice = env.scratch.in_both_fields.sliceRange(result.in_both);
    try std.testing.expectEqual(field_x, both_slice[0].a);
    try std.testing.expectEqual(field_x, both_slice[0].b);
    try std.testing.expectEqual(field_y, both_slice[1].a);
    try std.testing.expectEqual(field_y, both_slice[1].b);
}

test "partitionFields - disjoint fields" {
    const gpa = std.testing.allocator;
    var env = try TestEnv.init(gpa);
    defer env.deinit();

    const a1 = try env.mkRecordField("a1", @enumFromInt(0));
    const a2 = try env.mkRecordField("a2", @enumFromInt(1));
    const b1 = try env.mkRecordField("b1", @enumFromInt(2));

    const a_range = try env.scratch.appendSliceGatheredFields(&[_]RecordField{ a1, a2 });
    const b_range = try env.scratch.appendSliceGatheredFields(&[_]RecordField{b1});

    const result = try partitionFields(&env.module_env.idents, &env.scratch, a_range, b_range);

    try std.testing.expectEqual(2, result.only_in_a.len());
    try std.testing.expectEqual(1, result.only_in_b.len());
    try std.testing.expectEqual(0, result.in_both.len());

    const only_in_a_slice = env.scratch.only_in_a_fields.sliceRange(result.only_in_a);
    try std.testing.expectEqual(a1, only_in_a_slice[0]);
    try std.testing.expectEqual(a2, only_in_a_slice[1]);

    const only_in_b_slice = env.scratch.only_in_b_fields.sliceRange(result.only_in_b);
    try std.testing.expectEqual(b1, only_in_b_slice[0]);
}

test "partitionFields - overlapping fields" {
    const gpa = std.testing.allocator;
    var env = try TestEnv.init(gpa);
    defer env.deinit();

    const a1 = try env.mkRecordField("a1", @enumFromInt(0));
    const both = try env.mkRecordField("both", @enumFromInt(1));
    const b1 = try env.mkRecordField("b1", @enumFromInt(2));

    const a_range = try env.scratch.appendSliceGatheredFields(&[_]RecordField{ a1, both });
    const b_range = try env.scratch.appendSliceGatheredFields(&[_]RecordField{ b1, both });

    const result = try partitionFields(&env.module_env.idents, &env.scratch, a_range, b_range);

    try std.testing.expectEqual(1, result.only_in_a.len());
    try std.testing.expectEqual(1, result.only_in_b.len());
    try std.testing.expectEqual(1, result.in_both.len());

    const both_slice = env.scratch.in_both_fields.sliceRange(result.in_both);
    try std.testing.expectEqual(both, both_slice[0].a);
    try std.testing.expectEqual(both, both_slice[0].b);

    const only_in_a_slice = env.scratch.only_in_a_fields.sliceRange(result.only_in_a);
    try std.testing.expectEqual(a1, only_in_a_slice[0]);

    const only_in_b_slice = env.scratch.only_in_b_fields.sliceRange(result.only_in_b);
    try std.testing.expectEqual(b1, only_in_b_slice[0]);
}

test "partitionFields - reordering is normalized" {
    const gpa = std.testing.allocator;
    var env = try TestEnv.init(gpa);
    defer env.deinit();

    const f1 = try env.mkRecordField("f1", @enumFromInt(0));
    const f2 = try env.mkRecordField("f2", @enumFromInt(1));
    const f3 = try env.mkRecordField("f3", @enumFromInt(2));

    const a_range = try env.scratch.appendSliceGatheredFields(&[_]RecordField{ f3, f1, f2 });
    const b_range = try env.scratch.appendSliceGatheredFields(&[_]RecordField{ f1, f2, f3 });

    const result = try partitionFields(&env.module_env.idents, &env.scratch, a_range, b_range);

    try std.testing.expectEqual(0, result.only_in_a.len());
    try std.testing.expectEqual(0, result.only_in_b.len());
    try std.testing.expectEqual(3, result.in_both.len());

    const both = env.scratch.in_both_fields.sliceRange(result.in_both);
    try std.testing.expectEqual(f1, both[0].a);
    try std.testing.expectEqual(f1, both[0].b);
    try std.testing.expectEqual(f2, both[1].a);
    try std.testing.expectEqual(f2, both[1].b);
    try std.testing.expectEqual(f3, both[2].a);
    try std.testing.expectEqual(f3, both[2].b);
}

// unification - structure/structure - records closed

test "unify - identical closed records" {
    const gpa = std.testing.allocator;
    var env = try TestEnv.init(gpa);
    defer env.deinit();

    const str = try env.module_env.types.freshFromContent(Content{ .structure = .str });

    const fields = [_]RecordField{try env.mkRecordField("a", str)};
    const record_data = try env.mkRecordClosed(&fields);
    const record_data_fields = env.module_env.types.record_fields.sliceRange(record_data.record.fields);

    const a = try env.module_env.types.freshFromContent(record_data.content);
    const b = try env.module_env.types.freshFromContent(record_data.content);

    const result = try env.unify(a, b);

    try std.testing.expectEqual(.ok, result);
    try std.testing.expectEqual(Slot{ .redirect = b }, env.module_env.types.getSlot(a));

    const b_record = try TestEnv.getRecordOrErr(try env.getDescForRootVar(b));
    const b_record_fields = env.module_env.types.record_fields.sliceRange(b_record.fields);
    try std.testing.expectEqualSlices(Ident.Idx, record_data_fields.items(.name), b_record_fields.items(.name));
    try std.testing.expectEqualSlices(Var, record_data_fields.items(.var_), b_record_fields.items(.var_));
}

test "unify - closed record mismatch on diff fields (fail)" {
    const gpa = std.testing.allocator;
    var env = try TestEnv.init(gpa);
    defer env.deinit();

    const str = try env.module_env.types.freshFromContent(Content{ .structure = .str });

    const field1 = try env.mkRecordField("field1", str);
    const field2 = try env.mkRecordField("field2", str);

    const a_record_data = try env.mkRecordClosed(&[_]RecordField{ field1, field2 });
    const a = try env.module_env.types.freshFromContent(a_record_data.content);

    const b_record_data = try env.mkRecordClosed(&[_]RecordField{field1});
    const b = try env.module_env.types.freshFromContent(b_record_data.content);

    const result = try env.unify(a, b);

    try std.testing.expectEqual(false, result.isOk());
    try std.testing.expectEqual(Slot{ .redirect = b }, env.module_env.types.getSlot(a));

    const desc_b = try env.getDescForRootVar(b);
    try std.testing.expectEqual(Content.err, desc_b.content);
}

// unification - structure/structure - records open

test "unify - identical open records" {
    const gpa = std.testing.allocator;
    var env = try TestEnv.init(gpa);
    defer env.deinit();

    const str = try env.module_env.types.freshFromContent(Content{ .structure = .str });

    const field_shared = try env.mkRecordField("x", str);

    const a_rec_data = try env.mkRecordOpen(&[_]RecordField{field_shared});
    const a = try env.module_env.types.freshFromContent(a_rec_data.content);
    const b_rec_data = try env.mkRecordOpen(&[_]RecordField{field_shared});
    const b = try env.module_env.types.freshFromContent(b_rec_data.content);

    const result = try env.unify(a, b);

    try std.testing.expectEqual(.ok, result);
    try std.testing.expectEqual(Slot{ .redirect = b }, env.module_env.types.getSlot(a));

    // check that the update var at b is correct

    const b_record = try TestEnv.getRecordOrErr(try env.getDescForRootVar(b));
    try std.testing.expectEqual(1, b_record.fields.len());
    const b_record_fields = env.module_env.types.getRecordFieldsSlice(b_record.fields);
    try std.testing.expectEqual(field_shared.name, b_record_fields.items(.name)[0]);
    try std.testing.expectEqual(field_shared.var_, b_record_fields.items(.var_)[0]);

    const b_ext = env.module_env.types.resolveVar(b_record.ext).desc.content;
    try std.testing.expectEqual(Content{ .flex_var = null }, b_ext);

    // check that fresh vars are correct

    try std.testing.expectEqual(0, env.scratch.fresh_vars.len());
}

test "unify - open record a extends b" {
    const gpa = std.testing.allocator;
    var env = try TestEnv.init(gpa);
    defer env.deinit();

    const str = try env.module_env.types.freshFromContent(Content{ .structure = .str });
    const int = try env.module_env.types.freshFromContent(Content{ .structure = .{ .num = Num.int_u8 } });

    const field_shared = try env.mkRecordField("x", str);
    const field_a_only = try env.mkRecordField("y", int);

    const a_rec_data = try env.mkRecordOpen(&[_]RecordField{ field_shared, field_a_only });
    const a = try env.module_env.types.freshFromContent(a_rec_data.content);
    const b_rec_data = try env.mkRecordOpen(&[_]RecordField{field_shared});
    const b = try env.module_env.types.freshFromContent(b_rec_data.content);

    const result = try env.unify(a, b);

    try std.testing.expectEqual(.ok, result);
    try std.testing.expectEqual(Slot{ .redirect = b }, env.module_env.types.getSlot(a));

    // check that the update var at b is correct

    const b_record = try TestEnv.getRecordOrErr(try env.getDescForRootVar(b));
    try std.testing.expectEqual(1, b_record.fields.len());
    const b_record_fields = env.module_env.types.getRecordFieldsSlice(b_record.fields);
    try std.testing.expectEqual(field_shared.name, b_record_fields.items(.name)[0]);
    try std.testing.expectEqual(field_shared.var_, b_record_fields.items(.var_)[0]);

    try std.testing.expectEqual(1, env.scratch.fresh_vars.len());
    try std.testing.expectEqual(env.scratch.fresh_vars.get(@enumFromInt(0)).*, b_record.ext);

    const b_ext_record = try TestEnv.getRecordOrErr(env.module_env.types.resolveVar(b_record.ext).desc);
    try std.testing.expectEqual(1, b_ext_record.fields.len());
    const b_ext_record_fields = env.module_env.types.getRecordFieldsSlice(b_ext_record.fields);
    try std.testing.expectEqual(field_a_only.name, b_ext_record_fields.items(.name)[0]);
    try std.testing.expectEqual(field_a_only.var_, b_ext_record_fields.items(.var_)[0]);

    const b_ext_ext = env.module_env.types.resolveVar(b_ext_record.ext).desc.content;
    try std.testing.expectEqual(Content{ .flex_var = null }, b_ext_ext);

    // check that fresh vars are correct

    try std.testing.expectEqual(1, env.scratch.fresh_vars.len());
    try std.testing.expectEqual(b_record.ext, env.scratch.fresh_vars.items.items[0]);
}

test "unify - open record b extends a" {
    const gpa = std.testing.allocator;
    var env = try TestEnv.init(gpa);
    defer env.deinit();

    const str = try env.module_env.types.freshFromContent(Content{ .structure = .str });
    const int = try env.module_env.types.freshFromContent(Content{ .structure = .{ .num = Num.int_u8 } });

    const field_shared = try env.mkRecordField("field_shared", str);
    const field_b_only = try env.mkRecordField("field_b_only", int);

    const a_rec_data = try env.mkRecordOpen(&[_]RecordField{field_shared});
    const a = try env.module_env.types.freshFromContent(a_rec_data.content);
    const b_rec_data = try env.mkRecordOpen(&[_]RecordField{ field_shared, field_b_only });
    const b = try env.module_env.types.freshFromContent(b_rec_data.content);

    const result = try env.unify(a, b);

    try std.testing.expectEqual(.ok, result);
    try std.testing.expectEqual(Slot{ .redirect = b }, env.module_env.types.getSlot(a));

    // check that the update var at b is correct

    const b_record = try TestEnv.getRecordOrErr(try env.getDescForRootVar(b));
    try std.testing.expectEqual(1, b_record.fields.len());
    const b_record_fields = env.module_env.types.getRecordFieldsSlice(b_record.fields);
    try std.testing.expectEqual(field_shared.name, b_record_fields.items(.name)[0]);
    try std.testing.expectEqual(field_shared.var_, b_record_fields.items(.var_)[0]);

    const b_ext_record = try TestEnv.getRecordOrErr(env.module_env.types.resolveVar(b_record.ext).desc);
    try std.testing.expectEqual(1, b_ext_record.fields.len());
    const b_ext_record_fields = env.module_env.types.getRecordFieldsSlice(b_ext_record.fields);
    try std.testing.expectEqual(field_b_only.name, b_ext_record_fields.items(.name)[0]);
    try std.testing.expectEqual(field_b_only.var_, b_ext_record_fields.items(.var_)[0]);

    const b_ext_ext = env.module_env.types.resolveVar(b_ext_record.ext).desc.content;
    try std.testing.expectEqual(Content{ .flex_var = null }, b_ext_ext);

    // check that fresh vars are correct

    try std.testing.expectEqual(1, env.scratch.fresh_vars.len());
    try std.testing.expectEqual(b_record.ext, env.scratch.fresh_vars.items.items[0]);
}

test "unify - both extend open record" {
    const gpa = std.testing.allocator;
    var env = try TestEnv.init(gpa);
    defer env.deinit();

    const str = try env.module_env.types.freshFromContent(Content{ .structure = .str });
    const int = try env.module_env.types.freshFromContent(Content{ .structure = .{ .num = Num.int_u8 } });
    const bool_ = try env.module_env.types.freshFromContent(Content{ .structure = .{ .num = Num.int_i8 } });

    const field_shared = try env.mkRecordField("x", str);
    const field_a_only = try env.mkRecordField("y", int);
    const field_b_only = try env.mkRecordField("z", bool_);

    const a_rec_data = try env.mkRecordOpen(&[_]RecordField{ field_shared, field_a_only });
    const a = try env.module_env.types.freshFromContent(a_rec_data.content);
    const b_rec_data = try env.mkRecordOpen(&[_]RecordField{ field_shared, field_b_only });
    const b = try env.module_env.types.freshFromContent(b_rec_data.content);

    const result = try env.unify(a, b);

    try std.testing.expectEqual(.ok, result);
    try std.testing.expectEqual(Slot{ .redirect = b }, env.module_env.types.getSlot(a));

    // check that the update var at b is correct

    const b_record = try TestEnv.getRecordOrErr(try env.getDescForRootVar(b));
    try std.testing.expectEqual(3, b_record.fields.len());
    const b_record_fields = env.module_env.types.getRecordFieldsSlice(b_record.fields);
    try std.testing.expectEqual(field_shared, b_record_fields.get(0));
    try std.testing.expectEqual(field_a_only, b_record_fields.get(1));
    try std.testing.expectEqual(field_b_only, b_record_fields.get(2));

    const b_ext = env.module_env.types.resolveVar(b_record.ext).desc.content;
    try std.testing.expectEqual(Content{ .flex_var = null }, b_ext);

    // check that fresh vars are correct

    try std.testing.expectEqual(3, env.scratch.fresh_vars.len());

    const only_a_var = env.scratch.fresh_vars.get(@enumFromInt(0)).*;
    const only_a_record = try TestEnv.getRecordOrErr(env.module_env.types.resolveVar(only_a_var).desc);
    try std.testing.expectEqual(1, only_a_record.fields.len());
    const only_a_record_fields = env.module_env.types.getRecordFieldsSlice(only_a_record.fields);
    try std.testing.expectEqual(field_a_only, only_a_record_fields.get(0));

    const only_b_var = env.scratch.fresh_vars.get(@enumFromInt(1)).*;
    const only_b_record = try TestEnv.getRecordOrErr(env.module_env.types.resolveVar(only_b_var).desc);
    try std.testing.expectEqual(1, only_b_record.fields.len());
    const only_b_record_fields = env.module_env.types.getRecordFieldsSlice(only_b_record.fields);
    try std.testing.expectEqual(field_b_only, only_b_record_fields.get(0));

    const ext_var = env.scratch.fresh_vars.get(@enumFromInt(2)).*;
    const ext_content = env.module_env.types.resolveVar(ext_var).desc.content;
    try std.testing.expectEqual(Content{ .flex_var = null }, ext_content);
}

test "unify - record mismatch on shared field (fail)" {
    const gpa = std.testing.allocator;
    var env = try TestEnv.init(gpa);
    defer env.deinit();

    const str = try env.module_env.types.freshFromContent(Content{ .structure = .str });
    const int = try env.module_env.types.freshFromContent(Content{ .structure = .{ .num = Num.int_u8 } });

    const field_a = try env.mkRecordField("x", str);
    const field_b = try env.mkRecordField("x", int);

    const a_rec_data = try env.mkRecordOpen(&[_]RecordField{field_a});
    const a = try env.module_env.types.freshFromContent(a_rec_data.content);

    const b_rec_data = try env.mkRecordOpen(&[_]RecordField{field_b});
    const b = try env.module_env.types.freshFromContent(b_rec_data.content);

    const result = try env.unify(a, b);

    try std.testing.expectEqual(false, result.isOk());
    try std.testing.expectEqual(Slot{ .redirect = b }, env.module_env.types.getSlot(a));

    const desc_b = try env.getDescForRootVar(b);
    try std.testing.expectEqual(Content.err, desc_b.content);
}

// unification - structure/structure - records open+closed

test "unify - open record extends closed (fail)" {
    const gpa = std.testing.allocator;
    var env = try TestEnv.init(gpa);
    defer env.deinit();

    const str = try env.module_env.types.freshFromContent(Content{ .structure = .str });

    const field_x = try env.mkRecordField("field_x", str);
    const field_y = try env.mkRecordField("field_y", str);

    const open = try env.module_env.types.freshFromContent((try env.mkRecordOpen(&[_]RecordField{ field_x, field_y })).content);
    const closed = try env.module_env.types.freshFromContent((try env.mkRecordClosed(&[_]RecordField{field_x})).content);

    const result = try env.unify(open, closed);

    try std.testing.expectEqual(false, result.isOk());
    try std.testing.expectEqual(Slot{ .redirect = closed }, env.module_env.types.getSlot(open));
    try std.testing.expectEqual(Content.err, (try env.getDescForRootVar(closed)).content);
}

test "unify - closed record extends open" {
    const gpa = std.testing.allocator;
    var env = try TestEnv.init(gpa);
    defer env.deinit();

    const str = try env.module_env.types.freshFromContent(Content{ .structure = .str });

    const field_x = try env.mkRecordField("field_x", str);
    const field_y = try env.mkRecordField("field_y", str);

    const open = try env.module_env.types.freshFromContent((try env.mkRecordOpen(&[_]RecordField{field_x})).content);
    const closed = try env.module_env.types.freshFromContent((try env.mkRecordClosed(&[_]RecordField{ field_x, field_y })).content);

    const result = try env.unify(open, closed);

    try std.testing.expectEqual(.ok, result);
    try std.testing.expectEqual(Slot{ .redirect = closed }, env.module_env.types.getSlot(open));
}

test "unify - open vs closed records with type mismatch (fail)" {
    const gpa = std.testing.allocator;
    var env = try TestEnv.init(gpa);
    defer env.deinit();

    const str = try env.module_env.types.freshFromContent(Content{ .structure = .str });
    const int = try env.module_env.types.freshFromContent(Content{ .structure = .{ .num = Num.int_u8 } });

    const field_x_str = try env.mkRecordField("field_x_str", str);
    const field_x_int = try env.mkRecordField("field_x_int", int);

    const open = try env.module_env.types.freshFromContent((try env.mkRecordOpen(&[_]RecordField{field_x_str})).content);
    const closed = try env.module_env.types.freshFromContent((try env.mkRecordClosed(&[_]RecordField{field_x_int})).content);

    const result = try env.unify(open, closed);

    try std.testing.expectEqual(false, result.isOk());
    try std.testing.expectEqual(Slot{ .redirect = closed }, env.module_env.types.getSlot(open));

    const desc = try env.getDescForRootVar(closed);
    try std.testing.expectEqual(Content.err, desc.content);
}

test "unify - closed vs open records with type mismatch (fail)" {
    const gpa = std.testing.allocator;
    var env = try TestEnv.init(gpa);
    defer env.deinit();

    const str = try env.module_env.types.freshFromContent(Content{ .structure = .str });
    const int = try env.module_env.types.freshFromContent(Content{ .structure = .{ .num = Num.int_u8 } });

    const field_x_str = try env.mkRecordField("field_x_str", str);
    const field_x_int = try env.mkRecordField("field_x_int", int);

    const closed = try env.module_env.types.freshFromContent((try env.mkRecordClosed(&[_]RecordField{field_x_int})).content);
    const open = try env.module_env.types.freshFromContent((try env.mkRecordOpen(&[_]RecordField{field_x_str})).content);

    const result = try env.unify(closed, open);

    try std.testing.expectEqual(false, result.isOk());
    try std.testing.expectEqual(Slot{ .redirect = open }, env.module_env.types.getSlot(closed));

    const desc = try env.getDescForRootVar(open);
    try std.testing.expectEqual(Content.err, desc.content);
}

// unification - tag unions - partition tags

test "partitionTags - same tags" {
    const gpa = std.testing.allocator;
    var env = try TestEnv.init(gpa);
    defer env.deinit();

    const tag_x = try env.mkTag("X", &[_]Var{@enumFromInt(0)});
    const tag_y = try env.mkTag("Y", &[_]Var{@enumFromInt(1)});

    const range = try env.scratch.appendSliceGatheredTags(&[_]Tag{ tag_x, tag_y });

    const result = try partitionTags(&env.module_env.idents, &env.scratch, range, range);

    try std.testing.expectEqual(0, result.only_in_a.len());
    try std.testing.expectEqual(0, result.only_in_b.len());
    try std.testing.expectEqual(2, result.in_both.len());

    const both_slice = env.scratch.in_both_tags.sliceRange(result.in_both);
    try std.testing.expectEqual(tag_x, both_slice[0].a);
    try std.testing.expectEqual(tag_x, both_slice[0].b);
    try std.testing.expectEqual(tag_y, both_slice[1].a);
    try std.testing.expectEqual(tag_y, both_slice[1].b);
}

test "partitionTags - disjoint fields" {
    const gpa = std.testing.allocator;
    var env = try TestEnv.init(gpa);
    defer env.deinit();

    const a1 = try env.mkTag("A1", &[_]Var{@enumFromInt(0)});
    const a2 = try env.mkTag("A2", &[_]Var{@enumFromInt(1)});
    const b1 = try env.mkTag("B1", &[_]Var{@enumFromInt(2)});

    const a_range = try env.scratch.appendSliceGatheredTags(&[_]Tag{ a1, a2 });
    const b_range = try env.scratch.appendSliceGatheredTags(&[_]Tag{b1});

    const result = try partitionTags(&env.module_env.idents, &env.scratch, a_range, b_range);

    try std.testing.expectEqual(2, result.only_in_a.len());
    try std.testing.expectEqual(1, result.only_in_b.len());
    try std.testing.expectEqual(0, result.in_both.len());

    const only_in_a_slice = env.scratch.only_in_a_tags.sliceRange(result.only_in_a);
    try std.testing.expectEqual(a1, only_in_a_slice[0]);
    try std.testing.expectEqual(a2, only_in_a_slice[1]);

    const only_in_b_slice = env.scratch.only_in_b_tags.sliceRange(result.only_in_b);
    try std.testing.expectEqual(b1, only_in_b_slice[0]);
}

test "partitionTags - overlapping tags" {
    const gpa = std.testing.allocator;
    var env = try TestEnv.init(gpa);
    defer env.deinit();

    const a1 = try env.mkTag("A", &[_]Var{@enumFromInt(0)});
    const both = try env.mkTag("Both", &[_]Var{@enumFromInt(1)});
    const b1 = try env.mkTag("B", &[_]Var{@enumFromInt(2)});

    const a_range = try env.scratch.appendSliceGatheredTags(&[_]Tag{ a1, both });
    const b_range = try env.scratch.appendSliceGatheredTags(&[_]Tag{ b1, both });

    const result = try partitionTags(&env.module_env.idents, &env.scratch, a_range, b_range);

    try std.testing.expectEqual(1, result.only_in_a.len());
    try std.testing.expectEqual(1, result.only_in_b.len());
    try std.testing.expectEqual(1, result.in_both.len());

    const both_slice = env.scratch.in_both_tags.sliceRange(result.in_both);
    try std.testing.expectEqual(both, both_slice[0].a);
    try std.testing.expectEqual(both, both_slice[0].b);

    const only_in_a_slice = env.scratch.only_in_a_tags.sliceRange(result.only_in_a);
    try std.testing.expectEqual(a1, only_in_a_slice[0]);

    const only_in_b_slice = env.scratch.only_in_b_tags.sliceRange(result.only_in_b);
    try std.testing.expectEqual(b1, only_in_b_slice[0]);
}

test "partitionTags - reordering is normalized" {
    const gpa = std.testing.allocator;
    var env = try TestEnv.init(gpa);
    defer env.deinit();

    const f1 = try env.mkTag("F1", &[_]Var{@enumFromInt(0)});
    const f2 = try env.mkTag("F2", &[_]Var{@enumFromInt(1)});
    const f3 = try env.mkTag("F3", &[_]Var{@enumFromInt(2)});

    const a_range = try env.scratch.appendSliceGatheredTags(&[_]Tag{ f3, f1, f2 });
    const b_range = try env.scratch.appendSliceGatheredTags(&[_]Tag{ f1, f2, f3 });

    const result = try partitionTags(&env.module_env.idents, &env.scratch, a_range, b_range);

    try std.testing.expectEqual(0, result.only_in_a.len());
    try std.testing.expectEqual(0, result.only_in_b.len());
    try std.testing.expectEqual(3, result.in_both.len());

    const both_slice = env.scratch.in_both_tags.sliceRange(result.in_both);
    try std.testing.expectEqual(f1, both_slice[0].a);
    try std.testing.expectEqual(f1, both_slice[0].b);
    try std.testing.expectEqual(f2, both_slice[1].a);
    try std.testing.expectEqual(f2, both_slice[1].b);
    try std.testing.expectEqual(f3, both_slice[2].a);
    try std.testing.expectEqual(f3, both_slice[2].b);
}

// unification - structure/structure - tag unions closed

test "unify - identical closed tag_unions" {
    const gpa = std.testing.allocator;
    var env = try TestEnv.init(gpa);
    defer env.deinit();

    const str = try env.module_env.types.freshFromContent(Content{ .structure = .str });

    const tag = try env.mkTag("A", &[_]Var{str});
    const tags = [_]Tag{tag};
    const tag_union_data = try env.mkTagUnionClosed(&tags);

    const a = try env.module_env.types.freshFromContent(tag_union_data.content);
    const b = try env.module_env.types.freshFromContent(tag_union_data.content);

    const result = try env.unify(a, b);

    try std.testing.expectEqual(.ok, result);
    try std.testing.expectEqual(Slot{ .redirect = b }, env.module_env.types.getSlot(a));

    const b_tag_union = try TestEnv.getTagUnionOrErr(try env.getDescForRootVar(b));
    const b_tags = env.module_env.types.tags.sliceRange(b_tag_union.tags);
    const b_tags_names = b_tags.items(.name);
    const b_tags_args = b_tags.items(.args);
    try std.testing.expectEqual(1, b_tags.len);
    try std.testing.expectEqual(tag.name, b_tags_names[0]);
    try std.testing.expectEqual(tag.args, b_tags_args[0]);

    try std.testing.expectEqual(1, b_tags.len);

    const b_tag_args = env.module_env.types.vars.sliceRange(b_tags_args[0]);
    try std.testing.expectEqual(1, b_tag_args.len);
    try std.testing.expectEqual(str, b_tag_args[0]);
}

test "unify - closed tag_unions with diff args (fail)" {
    const gpa = std.testing.allocator;
    var env = try TestEnv.init(gpa);
    defer env.deinit();

    const str = try env.module_env.types.freshFromContent(Content{ .structure = .str });
    const int = try env.module_env.types.freshFromContent(Content{ .structure = .{ .num = Num.int_u8 } });

    const a_tag = try env.mkTag("A", &[_]Var{str});
    const a_tags = [_]Tag{a_tag};
    const a_tag_union_data = try env.mkTagUnionClosed(&a_tags);
    const a = try env.module_env.types.freshFromContent(a_tag_union_data.content);

    const b_tag = try env.mkTag("A", &[_]Var{int});
    const b_tags = [_]Tag{b_tag};
    const b_tag_union_data = try env.mkTagUnionClosed(&b_tags);
    const b = try env.module_env.types.freshFromContent(b_tag_union_data.content);

    const result = try env.unify(a, b);

    try std.testing.expectEqual(false, result.isOk());
    try std.testing.expectEqual(Slot{ .redirect = b }, env.module_env.types.getSlot(a));

    const desc = try env.getDescForRootVar(b);
    try std.testing.expectEqual(Content.err, desc.content);
}

// unification - structure/structure - tag unions open

test "unify - identical open tag unions" {
    const gpa = std.testing.allocator;
    var env = try TestEnv.init(gpa);
    defer env.deinit();

    const str = try env.module_env.types.freshFromContent(Content{ .structure = .str });

    const tag_shared = try env.mkTag("Shared", &[_]Var{ str, str });

    const tag_union_a = try env.mkTagUnionOpen(&[_]Tag{tag_shared});
    const a = try env.module_env.types.freshFromContent(tag_union_a.content);

    const tag_union_b = try env.mkTagUnionOpen(&[_]Tag{tag_shared});
    const b = try env.module_env.types.freshFromContent(tag_union_b.content);

    const result = try env.unify(a, b);

    try std.testing.expectEqual(.ok, result);
    try std.testing.expectEqual(Slot{ .redirect = b }, env.module_env.types.getSlot(a));

    // check that the update var at b is correct

    const b_tag_union = try TestEnv.getTagUnionOrErr(try env.getDescForRootVar(b));
    try std.testing.expectEqual(1, b_tag_union.tags.len());

    const b_tags = env.module_env.types.tags.sliceRange(b_tag_union.tags);
    const b_tags_names = b_tags.items(.name);
    const b_tags_args = b_tags.items(.args);
    try std.testing.expectEqual(1, b_tags.len);
    try std.testing.expectEqual(tag_shared.name, b_tags_names[0]);
    try std.testing.expectEqual(tag_shared.args, b_tags_args[0]);

    const b_ext = env.module_env.types.resolveVar(b_tag_union.ext).desc.content;
    try std.testing.expectEqual(Content{ .flex_var = null }, b_ext);

    // check that fresh vars are correct

    try std.testing.expectEqual(0, env.scratch.fresh_vars.len());
}

test "unify - open tag union a extends b" {
    const gpa = std.testing.allocator;
    var env = try TestEnv.init(gpa);
    defer env.deinit();

    const str = try env.module_env.types.freshFromContent(Content{ .structure = .str });
    const int = try env.module_env.types.freshFromContent(Content{ .structure = .{ .num = Num.int_u8 } });

    const tag_a_only = try env.mkTag("A", &[_]Var{str});
    const tag_shared = try env.mkTag("Shared", &[_]Var{ int, int });

    const tag_union_a = try env.mkTagUnionOpen(&[_]Tag{ tag_a_only, tag_shared });
    const a = try env.module_env.types.freshFromContent(tag_union_a.content);

    const tag_union_b = try env.mkTagUnionOpen(&[_]Tag{tag_shared});
    const b = try env.module_env.types.freshFromContent(tag_union_b.content);

    const result = try env.unify(a, b);

    try std.testing.expectEqual(.ok, result);
    try std.testing.expectEqual(Slot{ .redirect = b }, env.module_env.types.getSlot(a));

    // check that the update var at b is correct

    const b_tag_union = try TestEnv.getTagUnionOrErr(try env.getDescForRootVar(b));
    try std.testing.expectEqual(1, b_tag_union.tags.len());

    const b_tags = env.module_env.types.tags.sliceRange(b_tag_union.tags);
    const b_tags_names = b_tags.items(.name);
    const b_tags_args = b_tags.items(.args);
    try std.testing.expectEqual(1, b_tags.len);
    try std.testing.expectEqual(tag_shared.name, b_tags_names[0]);
    try std.testing.expectEqual(tag_shared.args, b_tags_args[0]);

    const b_ext_tag_union = try TestEnv.getTagUnionOrErr(env.module_env.types.resolveVar(b_tag_union.ext).desc);
    try std.testing.expectEqual(1, b_ext_tag_union.tags.len());

    const b_ext_tags = env.module_env.types.tags.sliceRange(b_ext_tag_union.tags);
    const b_ext_tags_names = b_ext_tags.items(.name);
    const b_ext_tags_args = b_ext_tags.items(.args);
    try std.testing.expectEqual(1, b_ext_tags.len);
    try std.testing.expectEqual(tag_a_only.name, b_ext_tags_names[0]);
    try std.testing.expectEqual(tag_a_only.args, b_ext_tags_args[0]);

    const b_ext_ext = env.module_env.types.resolveVar(b_ext_tag_union.ext).desc.content;
    try std.testing.expectEqual(Content{ .flex_var = null }, b_ext_ext);

    // check that fresh vars are correct

    try std.testing.expectEqual(1, env.scratch.fresh_vars.len());
    try std.testing.expectEqual(b_tag_union.ext, env.scratch.fresh_vars.items.items[0]);
}

test "unify - open tag union b extends a" {
    const gpa = std.testing.allocator;
    var env = try TestEnv.init(gpa);
    defer env.deinit();

    const str = try env.module_env.types.freshFromContent(Content{ .structure = .str });
    const int = try env.module_env.types.freshFromContent(Content{ .structure = .{ .num = Num.int_u8 } });

    const tag_b_only = try env.mkTag("A", &[_]Var{ str, int });
    const tag_shared = try env.mkTag("Shared", &[_]Var{int});

    const tag_union_a = try env.mkTagUnionOpen(&[_]Tag{tag_shared});
    const a = try env.module_env.types.freshFromContent(tag_union_a.content);

    const tag_union_b = try env.mkTagUnionOpen(&[_]Tag{ tag_b_only, tag_shared });
    const b = try env.module_env.types.freshFromContent(tag_union_b.content);

    const result = try env.unify(a, b);

    try std.testing.expectEqual(.ok, result);
    try std.testing.expectEqual(Slot{ .redirect = b }, env.module_env.types.getSlot(a));

    // check that the update var at b is correct

    const b_tag_union = try TestEnv.getTagUnionOrErr(try env.getDescForRootVar(b));
    try std.testing.expectEqual(1, b_tag_union.tags.len());

    const b_tags = env.module_env.types.tags.sliceRange(b_tag_union.tags);
    const b_tags_names = b_tags.items(.name);
    const b_tags_args = b_tags.items(.args);
    try std.testing.expectEqual(1, b_tags.len);
    try std.testing.expectEqual(tag_shared.name, b_tags_names[0]);
    try std.testing.expectEqual(tag_shared.args, b_tags_args[0]);

    const b_ext_tag_union = try TestEnv.getTagUnionOrErr(env.module_env.types.resolveVar(b_tag_union.ext).desc);
    try std.testing.expectEqual(1, b_ext_tag_union.tags.len());

    const b_ext_tags = env.module_env.types.tags.sliceRange(b_ext_tag_union.tags);
    const b_ext_tags_names = b_ext_tags.items(.name);
    const b_ext_tags_args = b_ext_tags.items(.args);
    try std.testing.expectEqual(1, b_ext_tags.len);
    try std.testing.expectEqual(tag_b_only.name, b_ext_tags_names[0]);
    try std.testing.expectEqual(tag_b_only.args, b_ext_tags_args[0]);

    const b_ext_ext = env.module_env.types.resolveVar(b_ext_tag_union.ext).desc.content;
    try std.testing.expectEqual(Content{ .flex_var = null }, b_ext_ext);

    // check that fresh vars are correct

    try std.testing.expectEqual(1, env.scratch.fresh_vars.len());
    try std.testing.expectEqual(b_tag_union.ext, env.scratch.fresh_vars.items.items[0]);
}

test "unify - both extend open tag union" {
    const gpa = std.testing.allocator;
    var env = try TestEnv.init(gpa);
    defer env.deinit();

    const str = try env.module_env.types.freshFromContent(Content{ .structure = .str });
    const int = try env.module_env.types.freshFromContent(Content{ .structure = .{ .num = Num.int_u8 } });
    const bool_ = try env.module_env.types.freshFromContent(Content{ .structure = .{ .num = Num.int_i8 } });

    const tag_a_only = try env.mkTag("A", &[_]Var{bool_});
    const tag_b_only = try env.mkTag("B", &[_]Var{ str, int });
    const tag_shared = try env.mkTag("Shared", &[_]Var{int});

    const tag_union_a = try env.mkTagUnionOpen(&[_]Tag{ tag_a_only, tag_shared });
    const a = try env.module_env.types.freshFromContent(tag_union_a.content);

    const tag_union_b = try env.mkTagUnionOpen(&[_]Tag{ tag_b_only, tag_shared });
    const b = try env.module_env.types.freshFromContent(tag_union_b.content);

    const result = try env.unify(a, b);

    try std.testing.expectEqual(.ok, result);
    try std.testing.expectEqual(Slot{ .redirect = b }, env.module_env.types.getSlot(a));

    // check that the update var at b is correct

    const b_tag_union = try TestEnv.getTagUnionOrErr(try env.getDescForRootVar(b));
    try std.testing.expectEqual(3, b_tag_union.tags.len());

    const b_tags = env.module_env.types.tags.sliceRange(b_tag_union.tags);
    try std.testing.expectEqual(3, b_tags.len);
    try std.testing.expectEqual(tag_shared, b_tags.get(0));
    try std.testing.expectEqual(tag_a_only, b_tags.get(1));
    try std.testing.expectEqual(tag_b_only, b_tags.get(2));

    const b_ext = env.module_env.types.resolveVar(b_tag_union.ext).desc.content;
    try std.testing.expectEqual(Content{ .flex_var = null }, b_ext);

    // check that fresh vars are correct

    try std.testing.expectEqual(3, env.scratch.fresh_vars.len());

    const only_a_var = env.scratch.fresh_vars.get(@enumFromInt(0)).*;
    const only_a_tag_union = try TestEnv.getTagUnionOrErr(env.module_env.types.resolveVar(only_a_var).desc);
    try std.testing.expectEqual(1, only_a_tag_union.tags.len());
    const only_a_tags = env.module_env.types.getTagsSlice(only_a_tag_union.tags);
    try std.testing.expectEqual(tag_a_only, only_a_tags.get(0));

    const only_b_var = env.scratch.fresh_vars.get(@enumFromInt(1)).*;
    const only_b_tag_union = try TestEnv.getTagUnionOrErr(env.module_env.types.resolveVar(only_b_var).desc);
    try std.testing.expectEqual(1, only_b_tag_union.tags.len());
    const only_b_tags = env.module_env.types.getTagsSlice(only_b_tag_union.tags);
    try std.testing.expectEqual(tag_b_only, only_b_tags.get(0));

    const ext_var = env.scratch.fresh_vars.get(@enumFromInt(2)).*;
    const ext_content = env.module_env.types.resolveVar(ext_var).desc.content;
    try std.testing.expectEqual(Content{ .flex_var = null }, ext_content);
}

test "unify - open tag unions a & b have same tag name with diff args (fail)" {
    const gpa = std.testing.allocator;
    var env = try TestEnv.init(gpa);
    defer env.deinit();

    const str = try env.module_env.types.freshFromContent(Content{ .structure = .str });
    const int = try env.module_env.types.freshFromContent(Content{ .structure = .{ .num = Num.int_u8 } });

    const tag_a_only = try env.mkTag("A", &[_]Var{str});
    const tag_shared = try env.mkTag("A", &[_]Var{ int, int });

    const tag_union_a = try env.mkTagUnionOpen(&[_]Tag{ tag_a_only, tag_shared });
    const a = try env.module_env.types.freshFromContent(tag_union_a.content);

    const tag_union_b = try env.mkTagUnionOpen(&[_]Tag{tag_shared});
    const b = try env.module_env.types.freshFromContent(tag_union_b.content);

    const result = try env.unify(a, b);

    try std.testing.expectEqual(false, result.isOk());
    try std.testing.expectEqual(Slot{ .redirect = b }, env.module_env.types.getSlot(a));

    const desc = try env.getDescForRootVar(b);
    try std.testing.expectEqual(Content.err, desc.content);
}

// unification - structure/structure - records open+closed

test "unify - open tag extends closed (fail)" {
    const gpa = std.testing.allocator;
    var env = try TestEnv.init(gpa);
    defer env.deinit();

    const str = try env.module_env.types.freshFromContent(Content{ .structure = .str });

    const tag_shared = try env.mkTag("Shared", &[_]Var{str});
    const tag_a_only = try env.mkTag("A", &[_]Var{str});

    const a = try env.module_env.types.freshFromContent((try env.mkTagUnionOpen(&[_]Tag{ tag_shared, tag_a_only })).content);
    const b = try env.module_env.types.freshFromContent((try env.mkTagUnionClosed(&[_]Tag{tag_shared})).content);

    const result = try env.unify(a, b);

    try std.testing.expectEqual(false, result.isOk());
    try std.testing.expectEqual(Slot{ .redirect = b }, env.module_env.types.getSlot(a));
    try std.testing.expectEqual(Content.err, (try env.getDescForRootVar(b)).content);
}

test "unify - closed tag union extends open" {
    const gpa = std.testing.allocator;
    var env = try TestEnv.init(gpa);
    defer env.deinit();

    const str = try env.module_env.types.freshFromContent(Content{ .structure = .str });

    const tag_shared = try env.mkTag("Shared", &[_]Var{str});
    const tag_b_only = try env.mkTag("B", &[_]Var{str});

    const a = try env.module_env.types.freshFromContent((try env.mkTagUnionOpen(&[_]Tag{tag_shared})).content);
    const b = try env.module_env.types.freshFromContent((try env.mkTagUnionClosed(&[_]Tag{ tag_shared, tag_b_only })).content);

    const result = try env.unify(a, b);

    try std.testing.expectEqual(.ok, result);
    try std.testing.expectEqual(Slot{ .redirect = b }, env.module_env.types.getSlot(a));

    // check that the update var at b is correct

    const b_tag_union = try TestEnv.getTagUnionOrErr(try env.getDescForRootVar(b));
    try std.testing.expectEqual(1, b_tag_union.tags.len());

    const b_tags = env.module_env.types.tags.sliceRange(b_tag_union.tags);
    const b_tags_names = b_tags.items(.name);
    const b_tags_args = b_tags.items(.args);
    try std.testing.expectEqual(1, b_tags.len);
    try std.testing.expectEqual(tag_shared.name, b_tags_names[0]);
    try std.testing.expectEqual(tag_shared.args, b_tags_args[0]);

    const b_ext_tag_union = try TestEnv.getTagUnionOrErr(env.module_env.types.resolveVar(b_tag_union.ext).desc);
    try std.testing.expectEqual(1, b_ext_tag_union.tags.len());

    const b_ext_tags = env.module_env.types.tags.sliceRange(b_ext_tag_union.tags);
    const b_ext_tags_names = b_ext_tags.items(.name);
    const b_ext_tags_args = b_ext_tags.items(.args);
    try std.testing.expectEqual(1, b_ext_tags.len);
    try std.testing.expectEqual(tag_b_only.name, b_ext_tags_names[0]);
    try std.testing.expectEqual(tag_b_only.args, b_ext_tags_args[0]);

    const b_ext_ext = env.module_env.types.resolveVar(b_ext_tag_union.ext).desc.content;
    try std.testing.expectEqual(Content{ .structure = .empty_tag_union }, b_ext_ext);

    // check that fresh vars are correct

    try std.testing.expectEqual(1, env.scratch.fresh_vars.len());
    try std.testing.expectEqual(b_tag_union.ext, env.scratch.fresh_vars.items.items[0]);
}

test "unify - open vs closed tag union with type mismatch (fail)" {
    const gpa = std.testing.allocator;
    var env = try TestEnv.init(gpa);
    defer env.deinit();

    const str = try env.module_env.types.freshFromContent(Content{ .structure = .str });
    const bool_ = try env.module_env.types.freshFromContent(Content{ .structure = .{ .num = Num.int_i8 } });

    const tag_a = try env.mkTag("A", &[_]Var{str});
    const tag_b = try env.mkTag("A", &[_]Var{bool_});

    const a = try env.module_env.types.freshFromContent((try env.mkTagUnionOpen(&[_]Tag{tag_a})).content);
    const b = try env.module_env.types.freshFromContent((try env.mkTagUnionClosed(&[_]Tag{tag_b})).content);

    const result = try env.unify(a, b);

    try std.testing.expectEqual(false, result.isOk());
    try std.testing.expectEqual(Slot{ .redirect = b }, env.module_env.types.getSlot(a));

    const desc = try env.getDescForRootVar(b);
    try std.testing.expectEqual(Content.err, desc.content);
}

test "unify - closed vs open tag union with type mismatch (fail)" {
    const gpa = std.testing.allocator;
    var env = try TestEnv.init(gpa);
    defer env.deinit();

    const str = try env.module_env.types.freshFromContent(Content{ .structure = .str });
    const bool_ = try env.module_env.types.freshFromContent(Content{ .structure = .{ .num = Num.int_i8 } });

    const tag_a = try env.mkTag("A", &[_]Var{str});
    const tag_b = try env.mkTag("B", &[_]Var{bool_});

    const a = try env.module_env.types.freshFromContent((try env.mkTagUnionClosed(&[_]Tag{tag_a})).content);
    const b = try env.module_env.types.freshFromContent((try env.mkTagUnionOpen(&[_]Tag{tag_b})).content);

    const result = try env.unify(a, b);

    try std.testing.expectEqual(false, result.isOk());
    try std.testing.expectEqual(Slot{ .redirect = b }, env.module_env.types.getSlot(a));

    const desc = try env.getDescForRootVar(b);
    try std.testing.expectEqual(Content.err, desc.content);
}

// unification - recursion

test "unify - fails on infinite type" {
    const gpa = std.testing.allocator;
    var env = try TestEnv.init(gpa);
    defer env.deinit();

    const str_var = try env.module_env.types.freshFromContent(Content{ .structure = .str });

    const a = try env.module_env.types.fresh();
    const a_elems_range = try env.module_env.types.appendVars(&[_]Var{ a, str_var });
    const a_tuple = types_mod.Tuple{ .elems = a_elems_range };
    try env.module_env.types.setRootVarContent(a, Content{ .structure = .{ .tuple = a_tuple } });

    const b = try env.module_env.types.fresh();
    const b_elems_range = try env.module_env.types.appendVars(&[_]Var{ b, str_var });
    const b_tuple = types_mod.Tuple{ .elems = b_elems_range };
    try env.module_env.types.setRootVarContent(b, Content{ .structure = .{ .tuple = b_tuple } });

    const result = try env.unify(a, b);

    switch (result) {
        .ok => try std.testing.expect(false),
        .problem => |problem_idx| {
            const problem = env.problems.problems.get(problem_idx);
            try std.testing.expectEqual(.infinite_recursion, @as(Problem.Tag, problem));
        },
    }
}

test "unify - fails on anonymous recursion" {
    const gpa = std.testing.allocator;
    var env = try TestEnv.init(gpa);
    defer env.deinit();

    const list_var_a = try env.module_env.types.fresh();
    const list_content_a = Content{
        .structure = .{ .list = list_var_a },
    };
    try env.module_env.types.setRootVarContent(list_var_a, list_content_a);

    const list_var_b = try env.module_env.types.fresh();
    const list_content_b = Content{
        .structure = .{ .list = list_var_b },
    };
    try env.module_env.types.setRootVarContent(list_var_b, list_content_b);

    const result = try env.unify(list_var_a, list_var_b);

    switch (result) {
        .ok => try std.testing.expect(false),
        .problem => |problem_idx| {
            const problem = env.problems.problems.get(problem_idx);
            try std.testing.expectEqual(.anonymous_recursion, @as(Problem.Tag, problem));
        },
    }
}

test "unify - succeeds on nominal, tag union recursion" {
    const gpa = std.testing.allocator;
    var env = try TestEnv.init(gpa);
    defer env.deinit();

    var types_store = &env.module_env.types;

    // Create vars in the required order for adjacency to work out
    const a = try types_store.fresh();
    const b = try types_store.fresh();
    const elem = try types_store.fresh();
    const ext = try types_store.fresh();

    // Create the tag union content that references type_a_nominal
    const a_cons_tag = try env.mkTag("Cons", &[_]Var{ elem, a });
    const a_nil_tag = try env.mkTag("Nil", &[_]Var{});
    const a_backing = try types_store.freshFromContent(try types_store.mkTagUnion(&.{ a_cons_tag, a_nil_tag }, ext));
    try types_store.setVarContent(a, try env.mkNominalType("TypeA", a_backing, &.{}));

    const b_cons_tag = try env.mkTag("Cons", &[_]Var{ elem, b });
    const b_nil_tag = try env.mkTag("Nil", &[_]Var{});
    const b_backing = try types_store.freshFromContent(try types_store.mkTagUnion(&.{ b_cons_tag, b_nil_tag }, ext));
    try types_store.setVarContent(b, try env.mkNominalType("TypeA", b_backing, &.{}));

    const result_nominal_type = try env.unify(a, b);
    try std.testing.expectEqual(.ok, result_nominal_type);

    const result_tag_union = try env.unify(a_backing, b_backing);
    try std.testing.expectEqual(.ok, result_tag_union);
}

test "integer literal 255 fits in U8" {
    const gpa = std.testing.allocator;

    var env = try TestEnv.init(gpa);
    defer env.deinit();

    // Create a literal with value 255 (8 bits unsigned)
    const literal_requirements = Num.IntRequirements{
        .sign_needed = false,
        .bits_needed = @intFromEnum(Num.Int.BitsNeeded.@"8"),
    };
    const literal_var = try env.module_env.types.freshFromContent(Content{ .structure = .{ .num = .{ .num_unbound = literal_requirements } } });

    // Create U8 type
    const u8_var = try env.module_env.types.freshFromContent(Content{ .structure = .{ .num = .{ .num_compact = .{ .int = .u8 } } } });

    // They should unify successfully
    const result = try env.unify(literal_var, u8_var);
    try std.testing.expect(result == .ok);
}

test "integer literal 256 does not fit in U8" {
    const gpa = std.testing.allocator;

    var env = try TestEnv.init(gpa);
    defer env.deinit();

    // Create a literal with value 256 (9 bits, no sign)
    const literal_requirements = Num.IntRequirements{
        .sign_needed = false,
        .bits_needed = @intFromEnum(Num.Int.BitsNeeded.@"9_to_15"),
    };
    const literal_var = try env.module_env.types.freshFromContent(Content{ .structure = .{ .num = .{ .num_unbound = literal_requirements } } });

    // Create U8 type
    const u8_var = try env.module_env.types.freshFromContent(Content{ .structure = .{ .num = .{ .num_compact = .{ .int = .u8 } } } });

    // They should NOT unify - type mismatch expected
    const result = try env.unify(literal_var, u8_var);
    try std.testing.expect(result == .problem);
}

test "integer literal -128 fits in I8" {
    const gpa = std.testing.allocator;

    var env = try TestEnv.init(gpa);
    defer env.deinit();

    // Create a literal with value -128 (needs sign, 7 bits after adjustment)
    const literal_requirements = Num.IntRequirements{
        .sign_needed = true,
        .bits_needed = @intFromEnum(Num.Int.BitsNeeded.@"7"),
    };
    const literal_var = try env.module_env.types.freshFromContent(Content{ .structure = .{ .num = .{ .num_unbound = literal_requirements } } });

    // Create I8 type
    const i8_var = try env.module_env.types.freshFromContent(Content{ .structure = .{ .num = .{ .num_compact = .{ .int = .i8 } } } });

    // They should unify successfully
    const result = try env.unify(literal_var, i8_var);
    try std.testing.expect(result == .ok);
}

test "integer literal -129 does not fit in I8" {
    const gpa = std.testing.allocator;

    var env = try TestEnv.init(gpa);
    defer env.deinit();

    // Create a literal with value -129 (needs sign, 8 bits)
    const literal_requirements = Num.IntRequirements{
        .sign_needed = true,
        .bits_needed = @intFromEnum(Num.Int.BitsNeeded.@"8"),
    };
    const literal_var = try env.module_env.types.freshFromContent(Content{ .structure = .{ .num = .{ .num_unbound = literal_requirements } } });

    // Create I8 type
    const i8_var = try env.module_env.types.freshFromContent(Content{ .structure = .{ .num = .{ .num_compact = .{ .int = .i8 } } } });

    // They should NOT unify - type mismatch expected
    const result = try env.unify(literal_var, i8_var);
    try std.testing.expect(result == .problem);
}

test "negative literal cannot unify with unsigned type" {
    const gpa = std.testing.allocator;

    var env = try TestEnv.init(gpa);
    defer env.deinit();

    // Create a literal with negative value (sign needed)
    const literal_requirements = Num.IntRequirements{
        .sign_needed = true,
        .bits_needed = @intFromEnum(Num.Int.BitsNeeded.@"7"),
    };
    const literal_var = try env.module_env.types.freshFromContent(Content{ .structure = .{ .num = .{ .num_unbound = literal_requirements } } });

    // Create U8 type
    const u8_var = try env.module_env.types.freshFromContent(Content{ .structure = .{ .num = .{ .num_compact = .{ .int = .u8 } } } });

    // They should NOT unify - type mismatch expected
    const result = try env.unify(literal_var, u8_var);
    try std.testing.expect(result == .problem);
}

test "float literal that fits in F32" {
    const gpa = std.testing.allocator;

    var env = try TestEnv.init(gpa);
    defer env.deinit();

    // Create a literal that fits in F32
    const literal_requirements = Num.FracRequirements{
        .fits_in_f32 = true,
        .fits_in_dec = true,
    };
    const literal_var = try env.module_env.types.freshFromContent(Content{ .structure = .{ .num = .{ .frac_unbound = literal_requirements } } });

    // Create F32 type
    const f32_var = try env.module_env.types.freshFromContent(Content{ .structure = .{ .num = .{ .num_compact = .{ .frac = .f32 } } } });

    // They should unify successfully
    const result = try env.unify(literal_var, f32_var);
    try std.testing.expect(result == .ok);
}

test "float literal that doesn't fit in F32" {
    const gpa = std.testing.allocator;

    var env = try TestEnv.init(gpa);
    defer env.deinit();

    // Create a literal that doesn't fit in F32
    const literal_requirements = Num.FracRequirements{
        .fits_in_f32 = false,
        .fits_in_dec = true,
    };
    const literal_var = try env.module_env.types.freshFromContent(Content{ .structure = .{ .num = .{ .frac_unbound = literal_requirements } } });

    // Create F32 type
    const f32_var = try env.module_env.types.freshFromContent(Content{ .structure = .{ .num = .{ .num_compact = .{ .frac = .f32 } } } });

    // They should NOT unify - type mismatch expected
    const result = try env.unify(literal_var, f32_var);
    try std.testing.expect(result == .problem);
}

test "float literal NaN doesn't fit in Dec" {
    const gpa = std.testing.allocator;

    var env = try TestEnv.init(gpa);
    defer env.deinit();

    // Create a literal like NaN that doesn't fit in Dec
    const literal_requirements = Num.FracRequirements{
        .fits_in_f32 = true,
        .fits_in_dec = false,
    };
    const literal_var = try env.module_env.types.freshFromContent(Content{ .structure = .{ .num = .{ .frac_unbound = literal_requirements } } });

    // Create Dec type
    const dec_var = try env.module_env.types.freshFromContent(Content{ .structure = .{ .num = .{ .num_compact = .{ .frac = .dec } } } });

    // They should NOT unify - type mismatch expected
    const result = try env.unify(literal_var, dec_var);
    try std.testing.expect(result == .problem);
}

test "two integer literals with different requirements unify to most restrictive" {
    const gpa = std.testing.allocator;

    var env = try TestEnv.init(gpa);
    defer env.deinit();

    // Create a literal with value 100 (7 bits, no sign)
    const literal1_requirements = Num.IntRequirements{
        .sign_needed = false,
        .bits_needed = @intFromEnum(Num.Int.BitsNeeded.@"7"),
    };
    const literal1_var = try env.module_env.types.freshFromContent(Content{ .structure = .{ .num = .{ .num_unbound = literal1_requirements } } });

    // Create a literal with value 200 (8 bits, no sign)
    const literal2_requirements = Num.IntRequirements{
        .sign_needed = false,
        .bits_needed = @intFromEnum(Num.Int.BitsNeeded.@"8"),
    };
    const literal2_var = try env.module_env.types.freshFromContent(Content{ .structure = .{ .num = .{ .num_unbound = literal2_requirements } } });

    // They should unify successfully
    const result = try env.unify(literal1_var, literal2_var);
    try std.testing.expect(result == .ok);
}

test "positive and negative literals unify with sign requirement" {
    const gpa = std.testing.allocator;

    var env = try TestEnv.init(gpa);
    defer env.deinit();

    // Create an unsigned literal
    const literal1_requirements = Num.IntRequirements{
        .sign_needed = false,
        .bits_needed = @intFromEnum(Num.Int.BitsNeeded.@"7"),
    };
    const literal1_var = try env.module_env.types.freshFromContent(Content{ .structure = .{ .num = .{ .num_unbound = literal1_requirements } } });

    // Create a signed literal
    const literal2_requirements = Num.IntRequirements{
        .sign_needed = true,
        .bits_needed = @intFromEnum(Num.Int.BitsNeeded.@"7"),
    };
    const literal2_var = try env.module_env.types.freshFromContent(Content{ .structure = .{ .num = .{ .num_unbound = literal2_requirements } } });

    // They should unify successfully (creating a signed type that can hold both)
    const result = try env.unify(literal1_var, literal2_var);
    try std.testing.expect(result == .ok);
}

test "unify - num_unbound with frac_unbound" {
    const gpa = std.testing.allocator;

    var env = try TestEnv.init(gpa);
    defer env.deinit();

    // Create a num_unbound (like literal 1)
    const num_requirements = Num.IntRequirements{
        .sign_needed = false,
        .bits_needed = @intFromEnum(Num.Int.BitsNeeded.@"7"),
    };
    const num_var = try env.module_env.types.freshFromContent(Content{ .structure = .{ .num = .{ .num_unbound = num_requirements } } });

    // Create a frac_unbound (like literal 2.5)
    const frac_requirements = Num.FracRequirements{
        .fits_in_f32 = true,
        .fits_in_dec = true,
    };
    const frac_var = try env.module_env.types.freshFromContent(Content{ .structure = .{ .num = .{ .frac_unbound = frac_requirements } } });

    // They should unify successfully with frac_unbound winning
    const result = try env.unify(num_var, frac_var);
    try std.testing.expect(result == .ok);

    // Check that the result is frac_unbound
    const resolved = env.module_env.types.resolveVar(num_var);
    switch (resolved.desc.content) {
        .structure => |structure| {
            switch (structure) {
                .num => |num| {
                    switch (num) {
                        .frac_unbound => {}, // Expected
                        else => return error.ExpectedFracUnbound,
                    }
                },
                else => return error.ExpectedNum,
            }
        },
        else => return error.ExpectedStructure,
    }
}

test "unify - frac_unbound with num_unbound (reverse order)" {
    const gpa = std.testing.allocator;

    var env = try TestEnv.init(gpa);
    defer env.deinit();

    // Create a frac_unbound (like literal 2.5)
    const frac_requirements = Num.FracRequirements{
        .fits_in_f32 = true,
        .fits_in_dec = true,
    };
    const frac_var = try env.module_env.types.freshFromContent(Content{ .structure = .{ .num = .{ .frac_unbound = frac_requirements } } });

    // Create a num_unbound (like literal 1)
    const num_requirements = Num.IntRequirements{
        .sign_needed = false,
        .bits_needed = @intFromEnum(Num.Int.BitsNeeded.@"7"),
    };
    const num_var = try env.module_env.types.freshFromContent(Content{ .structure = .{ .num = .{ .num_unbound = num_requirements } } });

    // They should unify successfully with frac_unbound winning
    const result = try env.unify(frac_var, num_var);
    try std.testing.expect(result == .ok);

    // Check that the result is frac_unbound
    const resolved = env.module_env.types.resolveVar(frac_var);
    switch (resolved.desc.content) {
        .structure => |structure| {
            switch (structure) {
                .num => |num| {
                    switch (num) {
                        .frac_unbound => {}, // Expected
                        else => return error.ExpectedFracUnbound,
                    }
                },
                else => return error.ExpectedNum,
            }
        },
        else => return error.ExpectedStructure,
    }
}

test "unify - int_unbound with num_unbound" {
    const gpa = std.testing.allocator;

    var env = try TestEnv.init(gpa);
    defer env.deinit();

    // Create an int_unbound (like literal -5)
    const int_requirements = Num.IntRequirements{
        .sign_needed = true,
        .bits_needed = @intFromEnum(Num.Int.BitsNeeded.@"7"),
    };
    const int_var = try env.module_env.types.freshFromContent(Content{ .structure = .{ .num = .{ .int_unbound = int_requirements } } });

    // Create a num_unbound (like literal 1)
    const num_requirements = Num.IntRequirements{
        .sign_needed = false,
        .bits_needed = @intFromEnum(Num.Int.BitsNeeded.@"7"),
    };
    const num_var = try env.module_env.types.freshFromContent(Content{ .structure = .{ .num = .{ .num_unbound = num_requirements } } });

    // They should unify successfully with int_unbound winning
    const result = try env.unify(int_var, num_var);
    try std.testing.expect(result == .ok);

    // Check that the result is int_unbound
    const resolved = env.module_env.types.resolveVar(int_var);
    switch (resolved.desc.content) {
        .structure => |structure| {
            switch (structure) {
                .num => |num| {
                    switch (num) {
                        .int_unbound => |requirements| {
                            // Should have merged the requirements - sign_needed should be true
                            try std.testing.expect(requirements.sign_needed == true);
                        },
                        else => return error.ExpectedIntUnbound,
                    }
                },
                else => return error.ExpectedNum,
            }
        },
        else => return error.ExpectedStructure,
    }
}

test "unify - num_unbound with int_unbound (reverse order)" {
    const gpa = std.testing.allocator;

    var env = try TestEnv.init(gpa);
    defer env.deinit();

    // Create a num_unbound (like literal 1)
    const num_requirements = Num.IntRequirements{
        .sign_needed = false,
        .bits_needed = @intFromEnum(Num.Int.BitsNeeded.@"7"),
    };
    const num_var = try env.module_env.types.freshFromContent(Content{ .structure = .{ .num = .{ .num_unbound = num_requirements } } });

    // Create an int_unbound (like literal -5)
    const int_requirements = Num.IntRequirements{
        .sign_needed = true,
        .bits_needed = @intFromEnum(Num.Int.BitsNeeded.@"7"),
    };
    const int_var = try env.module_env.types.freshFromContent(Content{ .structure = .{ .num = .{ .int_unbound = int_requirements } } });

    // They should unify successfully with int_unbound winning
    const result = try env.unify(num_var, int_var);
    try std.testing.expect(result == .ok);

    // Check that the result is int_unbound
    const resolved = env.module_env.types.resolveVar(num_var);
    switch (resolved.desc.content) {
        .structure => |structure| {
            switch (structure) {
                .num => |num| {
                    switch (num) {
                        .int_unbound => |requirements| {
                            // Should have merged the requirements - sign_needed should be true
                            try std.testing.expect(requirements.sign_needed == true);
                        },
                        else => return error.ExpectedIntUnbound,
                    }
                },
                else => return error.ExpectedNum,
            }
        },
        else => return error.ExpectedStructure,
    }
}

test "heterogeneous list reports only first incompatibility" {
    const gpa = std.testing.allocator;
    var env = try TestEnv.init(gpa);
    defer env.deinit();

    // Create a list type with three different elements
    const num_var = try env.module_env.types.freshFromContent(.{ .structure = .{ .num = .{ .int_unbound = .{ .sign_needed = false, .bits_needed = 7 } } } });
    const str_var = try env.module_env.types.freshFromContent(.{ .structure = .str });
    const frac_var = try env.module_env.types.freshFromContent(.{ .structure = .{ .num = .{ .frac_unbound = .{ .fits_in_f32 = true, .fits_in_dec = true } } } });

    // Create a list element type variable
    const elem_var = try env.module_env.types.fresh();

    // Unify first element (number) with elem_var - should succeed
    const result1 = try env.unify(elem_var, num_var);
    try std.testing.expectEqual(.ok, result1);

    // Unify second element (string) with elem_var - should fail
    const result2 = try env.unify(elem_var, str_var);
    try std.testing.expectEqual(false, result2.isOk());

    // Unify third element (fraction) with elem_var - should succeed (int can be promoted to frac)
    const result3 = try env.unify(elem_var, frac_var);
    try std.testing.expectEqual(.ok, result3);

    // Check that we have exactly one problem recorded (from the string unification)
    try std.testing.expect(env.problems.problems.len() == 1);
}<|MERGE_RESOLUTION|>--- conflicted
+++ resolved
@@ -306,14 +306,8 @@
     return struct {
         const Self = @This();
 
-<<<<<<< HEAD
         module_env: *const can.ModuleEnv,
-        types_store_a: *types_mod.Store,
-        types_store_b: StoreTypeB,
-=======
-        module_env: *const base.ModuleEnv,
         types_store: StoreTypeB,
->>>>>>> de6aa55c
         scratch: *Scratch,
         occurs_scratch: *occurs.Scratch,
         depth: u8,
