//! Expression constructs used in Roc's canonicalization phase.
//!
//! This module defines the `Expr` union which represents all possible expressions
//! in Roc's canonical intermediate representation (CIR). These expressions are
//! created during the canonicalization phase and represent the semantic meaning
//! of parsed code after semantic analysis.
//!
//! Expression types include:
//! - Literals: numbers, strings, lists, records, tuples
//! - Operations: function calls, binary operations, field access
//! - Control flow: if expressions, match expressions, blocks
//! - Variables: local lookups, external lookups (defined in another motdule)
//! - Advanced: lambdas, tags, error handling
//!
//! Examples of expressions:
//! - `42` - integer literal
//! - `"hello"` - string literal
//! - `[1, 2, 3]` - list literal
//! - `{ name: "Alice", age: 30 }` - record literal
//! - `add(5, 3)` - function call
//! - `if x > 0 "positive" else "non-positive"` - conditional

const std = @import("std");
const base = @import("../../base.zig");
const types = @import("../../types.zig");
const CIR = @import("CIR.zig");
const collections = @import("../../collections.zig");
const exitOnOom = collections.utils.exitOnOom;
const Diagnostic = @import("Diagnostic.zig").Diagnostic;

const StringLiteral = base.StringLiteral;
const Region = base.Region;
const DataSpan = base.DataSpan;
const CalledVia = base.CalledVia;
const Ident = base.Ident;
const SExprTree = base.SExprTree;
const SExpr = base.SExpr;
const Pattern = CIR.Pattern;
const IntValue = CIR.IntValue;
const RocDec = CIR.RocDec;
const ExternalDecl = CIR.ExternalDecl;
const TypeVar = types.Var;
const If = CIR.If;
const RecordField = CIR.RecordField;
const Statement = CIR.Statement;

/// An expression in the Roc language.
pub const Expr = union(enum) {
    /// An integer literal with a specific value.
    /// Represents whole numbers in various bases (decimal, hex, octal, binary).
    ///
    /// ```roc
    /// 42          # Decimal integer
    /// 0xFF        # Hexadecimal integer
    /// 0o755       # Octal integer
    /// 0b1010      # Binary integer
    /// ```
    e_int: struct {
        value: IntValue,
    },
    /// A 64-bit floating-point literal.
    /// Used for approximate decimal representations when F64 type is explicitly required for increased performance.
    ///
    /// ```roc
    /// 3.14f64     # Explicit F64 literal
    /// 2.5e10f64   # Scientific notation F64
    /// ```
    e_frac_f64: struct {
        value: f64,
    },
    /// A high-precision decimal literal.
    /// Used for exact decimal arithmetic without floating-point precision issues.
    /// Roc's preferred numeric type for most decimal calculations.
    ///
    /// ```roc
    /// 3.14159265358979323846    # High precision decimal
    /// 0.1 + 0.2                 # Equals exactly 0.3 (not 0.30000000000000004)
    /// ```
    e_frac_dec: struct {
        value: RocDec,
    },
    /// A small decimal literal stored as a rational number (numerator/10^denominator).
    /// Memory-efficient representation for common decimal values.
    /// Avoids floating-point precision issues by using exact rational arithmetic.
    ///
    /// ```roc
    /// 3.14    # Stored as numerator=314, denominator_power_of_ten=2 (314/100)
    /// 0.5     # Stored as numerator=5, denominator_power_of_ten=1 (5/10)
    /// 42.0    # Stored as numerator=420, denominator_power_of_ten=1 (420/10)
    /// ```
    e_dec_small: struct {
        numerator: i16,
        denominator_power_of_ten: u8,
    },
    // A single segment of a string literal
    // a single string may be made up of a span sequential segments
    // for example if it was split across multiple lines
    e_str_segment: struct {
        literal: StringLiteral.Idx,
    },
    // A string is combined of one or more segments, some of which may be interpolated
    // An interpolated string contains one or more non-string_segment's in the span
    e_str: struct {
        span: Expr.Span,
    },
    /// Lookup defined in this module
    /// ```roc
    /// foo = 42
    /// bar = foo + 1 # the "foo" here references the local "foo"
    /// ```
    e_lookup_local: struct {
        pattern_idx: Pattern.Idx,
    },
    /// Lookup defined in another module
    /// ```roc
    /// import json.Utf8
    /// foo = Utf8.encode("hello") # "Utf8.encode" is defined in another module
    /// ```
    e_lookup_external: struct {
        module_idx: CIR.Import.Idx,
        target_node_idx: u16,
        region: Region,
    },
    /// A sequence of zero or more elements of the same type
    /// ```roc
    /// ["one", "two", "three"]
    /// ```
    e_list: struct {
        elem_var: TypeVar,
        elems: Expr.Span,
    },
    /// Empty list constant `[]`
    e_empty_list: struct {},
    /// Tuple expression zero or more elements of arbitrary type
    /// ```roc
    /// (1, "two", True)
    /// ```
    e_tuple: struct {
        elems: Expr.Span,
    },
    /// Match expression with one or more branches
    /// ```roc
    /// match x {
    ///     1 => "one",
    ///     a if a > 1 => "positive",
    ///     _ => "non-positive",
    /// }
    /// ```
    e_match: Match,
    /// If expression with one or more conditional branches and a final else clause.
    /// Roc's if expressions are expressions, not statements, so they always return a value.
    /// All branches must return the same type.
    ///
    /// ```roc
    /// if x >= 0 "positive" else "negative"
    /// ```
    e_if: struct {
        branches: IfBranch.Span,
        final_else: Expr.Idx,
    },
    /// This is *only* for calling functions, not for tag application.
    /// The Tag variant contains any applied values inside it.
    e_call: struct {
        args: Expr.Span,
        called_via: CalledVia,
    },
    /// Record literal with zero or more fields.
    /// Records are Roc's primary data structure for grouping related values.
    /// Field order doesn't matter for type compatibility.
    ///
    /// ```roc
    /// { name: "Alice", age: 30 }
    /// { x: 1.0, y: 2.0, z: 3.0 }
    /// { ..config, debug: True }  # Record update syntax
    /// ```
    e_record: struct {
        fields: RecordField.Span,
        ext: ?Expr.Idx,
    },
    /// Empty record constant
    e_empty_record: struct {},
    /// Block expression containing statements followed by a final expression.
    /// Blocks create a new scope and execute statements sequentially.
    /// The final expression determines the block's value and type.
    ///
    /// ```roc
    /// {
    ///     x = 42
    ///     y = x + 1
    ///     y * 2      # This expression is the block's value
    /// }
    /// ```
    e_block: struct {
        /// Statements executed in sequence
        stmts: Statement.Span,
        /// Final expression that produces the block's value
        final_expr: Expr.Idx,
    },
    /// Tag constructor with arguments (payload).
    /// Tags are used to create values of tag union types.
    /// Can have zero or more arguments of any type.
    ///
    /// ```roc
    /// Ok("success")          # Tag with string argument
    /// Circle(3.14)           # Tag with numeric argument
    /// Point(1.0, 2.0)        # Tag with multiple arguments
    /// Some([1, 2, 3])        # Tag with list argument
    /// ```
    e_tag: struct {
        name: Ident.Idx,
        args: Expr.Span,
    },
    /// A qualified, nominal type
    ///
    /// ```roc
    /// Result.Ok("success")       # Tags
    /// Config.{ optimize : Bool}  # Records
    /// Point.(1.0, 2.0)           # Tuples
    /// Point.(1.0)                # Values
    /// ```
    e_nominal: struct {
        nominal_type_decl: Statement.Idx,
        backing_expr: Expr.Idx,
        backing_type: NominalBackingType,
    },
    /// Tag constructor with no arguments.
    /// Represents constant values in tag union types.
    /// Optimized representation for tags that carry no data.
    ///
    /// ```roc
    /// None
    /// Loading
    /// Red
    /// Empty
    /// ```
    e_zero_argument_tag: struct {
        closure_name: Ident.Idx,
        variant_var: TypeVar,
        ext_var: TypeVar,
        name: Ident.Idx,
    },
    /// Lambda (anonymous function) expression.
    /// Creates a closure that captures definitions from the parent scope.
    /// Arguments are patterns that can destructure the input.
    ///
    /// ```roc
    /// |x| x + 1                           # Simple lambda
    /// |(x, y)| x * y                      # Lambda with tuple parameter
    /// |{ name }| "Hello, " ++ name        # Lambda with record destructuring
    /// |list| list.map(|x| x * 2)          # Nested lambdas
    /// ```
    e_lambda: struct {
        args: Pattern.Span,
        body: Expr.Idx,
    },
    /// Binary operation between two expressions.
    /// Includes arithmetic, comparison, logical, and pipe operators.
    ///
    /// ```roc
    /// 1 + 2              # Arithmetic: add
    /// x > y              # Comparison: greater than
    /// a and (b or c)     # Logical: and
    /// ```
    e_binop: Binop,
    /// Dot access expression that represents field access or method calls.
    /// The exact meaning is determined after type inference based on the receiver's type:
    /// - Record field access: `person.name`
    /// - Static Dispatch (method-style) call: `list.map(fn)` (semantically this is equal to `List.map(list, fn)`)
    ///
    /// ```roc
    /// person.name         # Record field access
    /// list.len()          # Static Dispatch
    /// list.map(|x| x)     # Static Dispatch version of above
    /// ```
    e_dot_access: struct {
        receiver: Expr.Idx, // Expression before the dot (e.g., `list` in `list.map`)
        field_name: Ident.Idx, // Identifier after the dot (e.g., `map` in `list.map`)
        args: ?Expr.Span, // Optional arguments for method calls (e.g., `fn` in `list.map(fn)`)
    },
    /// Runtime error expression that crashes when executed.
    /// These are inserted during canonicalization when the compiler encounters
    /// semantic errors but continues compilation following the "inform don't block" philosophy.
    /// Common causes include undefined variables, type mismatches, and invalid operations.
    ///
    /// ```roc
    /// # This generates e_runtime_error for undefined variable 'x'
    /// y = x + 1
    ///
    /// # This generates e_runtime_error for type mismatch
    /// nums = [1, 2, "hello"]  # mixing numbers and strings
    /// ```
    e_runtime_error: struct {
        diagnostic: Diagnostic.Idx,
    },
    /// A crash expression that terminates execution with a message.
    /// This expression never returns and causes the program to crash at runtime.
    ///
    /// ```roc
    /// crash "Something went wrong"
    /// ```
    e_crash: struct {
        msg: StringLiteral.Idx,
    },
    /// A debug expression that prints the value of the inner expression.
    /// This expression evaluates to the same value as the inner expression
    /// but has the side effect of printing the value for debugging purposes.
    ///
    /// ```roc
    /// dbg someValue
    /// ```
    e_dbg: struct {
        expr: Expr.Idx,
    },
    /// An expect expression that performs a runtime assertion.
    /// This expression evaluates to empty record {} but can fail at runtime.
    /// Used for both top-level tests and inline assertions.
    ///
    /// ```roc
    /// expect [1,2,3].len() == 3
    /// ```
    e_expect: struct {
        body: Expr.Idx,
    },
    /// Ellipsis placeholder expression (...).
    /// This is valid syntax that represents an unimplemented expression.
    /// It will crash at runtime if execution reaches this point.
    ///
    /// ```roc
    /// launchTheNukes: |{}| ...
    /// ```
    e_ellipsis: struct {},

    pub const Idx = enum(u32) { _ };
    pub const Span = struct { span: DataSpan };

    /// A single branch of an if expression.
    /// Contains a condition expression and the body to execute if the condition is true.
    ///
    /// ```roc
    /// if x >= 0 {         # condition: x >= 0
    ///     "positive"      # body: "positive"
    /// } else if x < 0 {   # condition: x < 0
    ///     "negative"      # body: "negative"
    /// }
    /// ```
    pub const IfBranch = struct {
        cond: Expr.Idx,
        body: Expr.Idx,

        pub const Idx = enum(u32) { _ };
        pub const Span = struct { span: base.DataSpan };
    };

    pub fn initStr(expr_span: Expr.Span) Expr {
        return CIR.Expr{
            .e_str = .{
                .span = expr_span,
            },
        };
    }

    pub fn initStrSegment(literal: StringLiteral.Idx) Expr {
        return CIR.Expr{
            .e_str_segment = .{
                .literal = literal,
            },
        };
    }

    /// A binary operation between two expressions.
    /// Represents infix operators that take two operands.
    ///
    /// ```roc
    /// 1 + 2       # add
    /// x > y       # gt (greater than)
    /// a and b     # and (logical AND)
    /// xs |> f     # pipe operator (not valid syntax, used to provide nice error messages)
    /// ```
    pub const Binop = struct {
        op: Op,
        lhs: Expr.Idx,
        rhs: Expr.Idx,

        /// Binary operators available in Roc.
        pub const Op = enum {
            add, // +
            sub, // -
            mul, // *
            div, // /
            rem, // %
            lt, // <
            gt, // >
            le, // <=
            ge, // >=
            eq, // ==
            ne, // !=
            pow, // ^
            div_trunc, // //
            @"and", // and
            @"or", // or
            pipe_forward, // |>
            null_coalesce, // ?
        };

        pub fn init(op: Op, lhs: Expr.Idx, rhs: Expr.Idx) Binop {
            return Binop{ .op = op, .lhs = lhs, .rhs = rhs };
        }
    };

<<<<<<< HEAD
=======
    pub fn toRegion(self: *const @This()) ?Region {
        switch (self.*) {
            .e_int => |e| return e.region,
            .e_frac_f64 => |e| return e.region,
            .e_frac_dec => |e| return e.region,
            .e_dec_small => |e| return e.region,
            .e_str_segment => |e| return e.region,
            .e_str => |e| return e.region,
            .e_lookup_local => |e| return e.region,
            .e_lookup_external => |e| return e.region,
            .e_list => |e| return e.region,
            .e_tuple => |e| return e.region,
            .e_match => |e| return e.region,
            .e_if => |e| return e.region,
            .e_empty_list => |e| return e.region,
            .e_call => |e| return e.region,
            .e_record => |e| return e.region,
            .e_empty_record => |e| return e.region,
            .e_record_access => |e| return e.region,
            .e_dot_access => |e| return e.region,
            .e_tag => |e| return e.region,
            .e_tag_qualified => |e| return e.region,
            .e_zero_argument_tag => |e| return e.region,
            .e_binop => |e| return e.region,
            .e_block => |e| return e.region,
            .e_lambda => |e| return e.region,
            .e_runtime_error => |e| return e.region,
            .e_crash => |e| return e.region,
            .e_dbg => |e| return e.region,
            .e_ellipsis => |e| return e.region,
            .e_expect => |e| return e.region,
        }
    }

>>>>>>> 3cf2117b
    /// The type inside a nominal var
    pub const NominalBackingType = enum { tag, record, tuple, value };

    pub fn pushToSExprTree(self: *const @This(), ir: *const CIR, tree: *SExprTree, expr_idx: CIR.Expr.Idx) void {
        switch (self.*) {
            .e_int => |int_expr| {
                const begin = tree.beginNode();
                tree.pushStaticAtom("e-int");
                const region = ir.store.getExprRegion(expr_idx);
                ir.appendRegionInfoToSExprTreeFromRegion(tree, region);

                const value_i128: i128 = @bitCast(int_expr.value.bytes);
                var value_buf: [40]u8 = undefined;
                const value_str = std.fmt.bufPrint(&value_buf, "{}", .{value_i128}) catch "fmt_error";
                tree.pushStringPair("value", value_str);

                const attrs = tree.beginNode();
                tree.endNode(begin, attrs);
            },
            .e_frac_f64 => |e| {
                const begin = tree.beginNode();
                tree.pushStaticAtom("e-frac-f64");
                const region = ir.store.getExprRegion(expr_idx);
                ir.appendRegionInfoToSExprTreeFromRegion(tree, region);

                var value_buf: [512]u8 = undefined;
                const value_str = if (e.value == 0)
                    "0.0"
                else if (@abs(e.value) < 1e-10 or @abs(e.value) > 1e10)
                    std.fmt.bufPrint(&value_buf, "{e}", .{e.value}) catch "fmt_error"
                else
                    std.fmt.bufPrint(&value_buf, "{d}", .{e.value}) catch "fmt_error";
                tree.pushStringPair("value", value_str);

                const attrs = tree.beginNode();
                tree.endNode(begin, attrs);
            },
            .e_frac_dec => |e| {
                const begin = tree.beginNode();
                tree.pushStaticAtom("e-frac-dec");
                const region = ir.store.getExprRegion(expr_idx);
                ir.appendRegionInfoToSExprTreeFromRegion(tree, region);

                const dec_value_f64: f64 = @as(f64, @floatFromInt(e.value.num)) / std.math.pow(f64, 10, 18);
                var value_buf: [512]u8 = undefined;
                const value_str = if (dec_value_f64 == 0)
                    "0.0"
                else if (@abs(dec_value_f64) < 1e-10 or @abs(dec_value_f64) > 1e10)
                    std.fmt.bufPrint(&value_buf, "{e}", .{dec_value_f64}) catch "fmt_error"
                else
                    std.fmt.bufPrint(&value_buf, "{d}", .{dec_value_f64}) catch "fmt_error";
                tree.pushStringPair("value", value_str);

                const attrs = tree.beginNode();
                tree.endNode(begin, attrs);
            },
            .e_dec_small => |e| {
                const begin = tree.beginNode();
                tree.pushStaticAtom("e-dec-small");
                const region = ir.store.getExprRegion(expr_idx);
                ir.appendRegionInfoToSExprTreeFromRegion(tree, region);

                var num_buf: [32]u8 = undefined;
                const num_str = std.fmt.bufPrint(&num_buf, "{}", .{e.numerator}) catch "fmt_error";
                tree.pushStringPair("numerator", num_str);

                var denom_buf: [32]u8 = undefined;
                const denom_str = std.fmt.bufPrint(&denom_buf, "{}", .{e.denominator_power_of_ten}) catch "fmt_error";
                tree.pushStringPair("denominator-power-of-ten", denom_str);

                const numerator_f64: f64 = @floatFromInt(e.numerator);
                const denominator_f64: f64 = std.math.pow(f64, 10, @floatFromInt(e.denominator_power_of_ten));
                const value_f64 = numerator_f64 / denominator_f64;

                var value_buf: [512]u8 = undefined;
                const value_str = if (value_f64 == 0)
                    "0.0"
                else if (@abs(value_f64) < 1e-10 or @abs(value_f64) > 1e10)
                    std.fmt.bufPrint(&value_buf, "{e}", .{value_f64}) catch "fmt_error"
                else
                    std.fmt.bufPrint(&value_buf, "{d}", .{value_f64}) catch "fmt_error";
                tree.pushStringPair("value", value_str);

                const attrs = tree.beginNode();
                tree.endNode(begin, attrs);
            },
            .e_str_segment => |e| {
                const begin = tree.beginNode();
                tree.pushStaticAtom("e-literal");
                const region = ir.store.getExprRegion(expr_idx);
                ir.appendRegionInfoToSExprTreeFromRegion(tree, region);

                const value = ir.env.strings.get(e.literal);
                tree.pushStringPair("string", value);

                const attrs = tree.beginNode();
                tree.endNode(begin, attrs);
            },
            .e_str => |e| {
                const begin = tree.beginNode();
                tree.pushStaticAtom("e-string");
                const region = ir.store.getExprRegion(expr_idx);
                ir.appendRegionInfoToSExprTreeFromRegion(tree, region);
                const attrs = tree.beginNode();

                for (ir.store.sliceExpr(e.span)) |segment| {
                    ir.store.getExpr(segment).pushToSExprTree(ir, tree, segment);
                }

                tree.endNode(begin, attrs);
            },
            .e_list => |l| {
                const begin = tree.beginNode();
                tree.pushStaticAtom("e-list");
                const region = ir.store.getExprRegion(expr_idx);
                ir.appendRegionInfoToSExprTreeFromRegion(tree, region);
                const attrs = tree.beginNode();

                const elems_begin = tree.beginNode();
                tree.pushStaticAtom("elems");
                const elems_attrs = tree.beginNode();
                for (ir.store.sliceExpr(l.elems)) |elem_idx| {
                    ir.store.getExpr(elem_idx).pushToSExprTree(ir, tree, elem_idx);
                }
                tree.endNode(elems_begin, elems_attrs);

                tree.endNode(begin, attrs);
            },
            .e_empty_list => |_| {
                const begin = tree.beginNode();
                tree.pushStaticAtom("e-empty_list");
                const region = ir.store.getExprRegion(expr_idx);
                ir.appendRegionInfoToSExprTreeFromRegion(tree, region);
                const attrs = tree.beginNode();
                tree.endNode(begin, attrs);
            },
            .e_tuple => |t| {
                const begin = tree.beginNode();
                tree.pushStaticAtom("e-tuple");
                const region = ir.store.getExprRegion(expr_idx);
                ir.appendRegionInfoToSExprTreeFromRegion(tree, region);
                const attrs = tree.beginNode();

                const elems_begin = tree.beginNode();
                tree.pushStaticAtom("elems");
                const elems_attrs = tree.beginNode();
                for (ir.store.sliceExpr(t.elems)) |elem_idx| {
                    ir.store.getExpr(elem_idx).pushToSExprTree(ir, tree, elem_idx);
                }
                tree.endNode(elems_begin, elems_attrs);

                tree.endNode(begin, attrs);
            },
            .e_lookup_local => |local| {
                const begin = tree.beginNode();
                tree.pushStaticAtom("e-lookup-local");
                const region = ir.store.getExprRegion(expr_idx);
                ir.appendRegionInfoToSExprTreeFromRegion(tree, region);
                const attrs = tree.beginNode();

                ir.store.getPattern(local.pattern_idx).pushToSExprTree(ir, tree, local.pattern_idx);

                tree.endNode(begin, attrs);
            },
            .e_lookup_external => |e| {
                const begin = tree.beginNode();
                tree.pushStaticAtom("e-lookup-external");
                ir.appendRegionInfoToSExprTreeFromRegion(tree, e.region);
                const attrs = tree.beginNode();

<<<<<<< HEAD
                const region = ir.store.getExprRegion(expr_idx);
                ir.getExternalDecl(external_idx).pushToSExprTreeWithRegion(ir, tree, region);
=======
                // Add module index
                var buf: [32]u8 = undefined;
                const module_idx_str = std.fmt.bufPrint(&buf, "{}", .{@intFromEnum(e.module_idx)}) catch unreachable;
                tree.pushStringPair("module-idx", module_idx_str);

                // Add target node index
                var buf2: [32]u8 = undefined;
                const target_idx_str = std.fmt.bufPrint(&buf2, "{}", .{e.target_node_idx}) catch unreachable;
                tree.pushStringPair("target-node-idx", target_idx_str);
>>>>>>> 3cf2117b

                tree.endNode(begin, attrs);
            },
            .e_match => |e| {
                const begin = tree.beginNode();
                tree.pushStaticAtom("e-match");
                const region = ir.store.getExprRegion(expr_idx);
                ir.appendRegionInfoToSExprTreeFromRegion(tree, region);
                const attrs = tree.beginNode();

                e.pushToSExprTree(ir, tree, region);

                tree.endNode(begin, attrs);
            },
            .e_if => |if_expr| {
                const begin = tree.beginNode();
                tree.pushStaticAtom("e-if");
                const region = ir.store.getExprRegion(expr_idx);
                ir.appendRegionInfoToSExprTreeFromRegion(tree, region);
                const attrs = tree.beginNode();

                const branches_begin = tree.beginNode();
                tree.pushStaticAtom("if-branches");
                const branches_attrs = tree.beginNode();
                const branch_indices = ir.store.sliceIfBranches(if_expr.branches);
                for (branch_indices) |branch_idx| {
                    const branch = ir.store.getIfBranch(branch_idx);

                    const branch_begin = tree.beginNode();
                    tree.pushStaticAtom("if-branch");
                    const branch_attrs = tree.beginNode();

                    ir.store.getExpr(branch.cond).pushToSExprTree(ir, tree, branch.cond);
                    ir.store.getExpr(branch.body).pushToSExprTree(ir, tree, branch.body);

                    tree.endNode(branch_begin, branch_attrs);
                }
                tree.endNode(branches_begin, branches_attrs);

                const else_begin = tree.beginNode();
                tree.pushStaticAtom("if-else");
                const else_attrs = tree.beginNode();
                ir.store.getExpr(if_expr.final_else).pushToSExprTree(ir, tree, if_expr.final_else);
                tree.endNode(else_begin, else_attrs);

                tree.endNode(begin, attrs);
            },
            .e_call => |c| {
                const begin = tree.beginNode();
                tree.pushStaticAtom("e-call");
                const region = ir.store.getExprRegion(expr_idx);
                ir.appendRegionInfoToSExprTreeFromRegion(tree, region);
                const attrs = tree.beginNode();

                const all_exprs = ir.store.exprSlice(c.args);

                if (all_exprs.len > 0) {
                    ir.store.getExpr(all_exprs[0]).pushToSExprTree(ir, tree, all_exprs[0]);
                }

                if (all_exprs.len > 1) {
                    for (all_exprs[1..]) |arg_idx| {
                        ir.store.getExpr(arg_idx).pushToSExprTree(ir, tree, arg_idx);
                    }
                }

                tree.endNode(begin, attrs);
            },
            .e_record => |record_expr| {
                const begin = tree.beginNode();
                tree.pushStaticAtom("e-record");
                const region = ir.store.getExprRegion(expr_idx);
                ir.appendRegionInfoToSExprTreeFromRegion(tree, region);
                const attrs = tree.beginNode();

                if (record_expr.ext) |ext_idx| {
                    const ext_begin = tree.beginNode();
                    tree.pushStaticAtom("ext");
                    const ext_attrs = tree.beginNode();
                    ir.store.getExpr(ext_idx).pushToSExprTree(ir, tree, ext_idx);
                    tree.endNode(ext_begin, ext_attrs);
                }

                const fields_begin = tree.beginNode();
                tree.pushStaticAtom("fields");
                const fields_attrs = tree.beginNode();
                for (ir.store.sliceRecordFields(record_expr.fields)) |field_idx| {
                    ir.store.getRecordField(field_idx).pushToSExprTree(ir, tree);
                }
                tree.endNode(fields_begin, fields_attrs);

                tree.endNode(begin, attrs);
            },
            .e_empty_record => |_| {
                const begin = tree.beginNode();
                tree.pushStaticAtom("e-empty_record");
                const region = ir.store.getExprRegion(expr_idx);
                ir.appendRegionInfoToSExprTreeFromRegion(tree, region);
                const attrs = tree.beginNode();
                tree.endNode(begin, attrs);
            },

            .e_block => |block_expr| {
                const begin = tree.beginNode();
                tree.pushStaticAtom("e-block");
                const region = ir.store.getExprRegion(expr_idx);
                ir.appendRegionInfoToSExprTreeFromRegion(tree, region);
                const attrs = tree.beginNode();

                for (ir.store.sliceStatements(block_expr.stmts)) |stmt_idx| {
                    ir.store.getStatement(stmt_idx).pushToSExprTree(ir, tree, stmt_idx);
                }

                ir.store.getExpr(block_expr.final_expr).pushToSExprTree(ir, tree, block_expr.final_expr);

                tree.endNode(begin, attrs);
            },
            .e_tag => |tag_expr| {
                const begin = tree.beginNode();
                tree.pushStaticAtom("e-tag");
                const region = ir.store.getExprRegion(expr_idx);
                ir.appendRegionInfoToSExprTreeFromRegion(tree, region);
                tree.pushStringPair("name", ir.env.idents.getText(tag_expr.name));
                const attrs = tree.beginNode();

                if (tag_expr.args.span.len > 0) {
                    const args_begin = tree.beginNode();
                    tree.pushStaticAtom("args");
                    const args_attrs = tree.beginNode();
                    for (ir.store.sliceExpr(tag_expr.args)) |arg_idx| {
                        ir.store.getExpr(arg_idx).pushToSExprTree(ir, tree, arg_idx);
                    }
                    tree.endNode(args_begin, args_attrs);
                }

                tree.endNode(begin, attrs);
            },
            .e_nominal => |nominal_expr| {
                const begin = tree.beginNode();
                tree.pushStaticAtom("e-nominal");
                const region = ir.store.getExprRegion(expr_idx);
                ir.appendRegionInfoToSExprTreeFromRegion(tree, region);

                const stmt = ir.store.getStatement(nominal_expr.nominal_type_decl);
                switch (stmt) {
                    .s_nominal_decl => |decl| {
                        const header = ir.store.getTypeHeader(decl.header);
                        tree.pushStringPair("nominal", ir.env.idents.getText(header.name));
                    },
                    else => {
                        // Handle malformed nominal type declaration by pushing error info
                        tree.pushStringPair("nominal", "<malformed>");
                    },
                }

                const attrs = tree.beginNode();

                ir.store.getExpr(nominal_expr.backing_expr).pushToSExprTree(ir, tree, nominal_expr.backing_expr);

                tree.endNode(begin, attrs);
            },
            .e_zero_argument_tag => |zero_arg_tag_expr| {
                const begin = tree.beginNode();
                tree.pushStaticAtom("e-zero-argument-tag");
                const region = ir.store.getExprRegion(expr_idx);
                ir.appendRegionInfoToSExprTreeFromRegion(tree, region);
                tree.pushStringPair("closure", ir.getIdentText(zero_arg_tag_expr.closure_name));
                tree.pushStringPair("name", ir.getIdentText(zero_arg_tag_expr.name));
                const attrs = tree.beginNode();
                tree.endNode(begin, attrs);
            },
            .e_lambda => |lambda_expr| {
                const begin = tree.beginNode();
                tree.pushStaticAtom("e-lambda");
                const region = ir.store.getExprRegion(expr_idx);
                ir.appendRegionInfoToSExprTreeFromRegion(tree, region);
                const attrs = tree.beginNode();

                const args_begin = tree.beginNode();
                tree.pushStaticAtom("args");
                const args_attrs = tree.beginNode();
                for (ir.store.slicePatterns(lambda_expr.args)) |arg_idx| {
                    ir.store.getPattern(arg_idx).pushToSExprTree(ir, tree, arg_idx);
                }
                tree.endNode(args_begin, args_attrs);

                ir.store.getExpr(lambda_expr.body).pushToSExprTree(ir, tree, lambda_expr.body);

                tree.endNode(begin, attrs);
            },
            .e_binop => |e| {
                const begin = tree.beginNode();
                tree.pushStaticAtom("e-binop");
                const region = ir.store.getExprRegion(expr_idx);
                ir.appendRegionInfoToSExprTreeFromRegion(tree, region);
                tree.pushStringPair("op", @tagName(e.op));
                const attrs = tree.beginNode();

                ir.store.getExpr(e.lhs).pushToSExprTree(ir, tree, e.lhs);
                ir.store.getExpr(e.rhs).pushToSExprTree(ir, tree, e.rhs);

                tree.endNode(begin, attrs);
            },
            .e_dot_access => |e| {
                const begin = tree.beginNode();
                tree.pushStaticAtom("e-dot-access");
                const region = ir.store.getExprRegion(expr_idx);
                ir.appendRegionInfoToSExprTreeFromRegion(tree, region);
                tree.pushStringPair("field", ir.getIdentText(e.field_name));
                const attrs = tree.beginNode();

                const receiver_begin = tree.beginNode();
                tree.pushStaticAtom("receiver");
                const receiver_attrs = tree.beginNode();
                ir.store.getExpr(e.receiver).pushToSExprTree(ir, tree, e.receiver);
                tree.endNode(receiver_begin, receiver_attrs);

                if (e.args) |args| {
                    const args_begin = tree.beginNode();
                    tree.pushStaticAtom("args");
                    const args_attrs = tree.beginNode();
                    for (ir.store.exprSlice(args)) |arg_idx| {
                        ir.store.getExpr(arg_idx).pushToSExprTree(ir, tree, arg_idx);
                    }
                    tree.endNode(args_begin, args_attrs);
                }

                tree.endNode(begin, attrs);
            },
            .e_runtime_error => |e| {
                const begin = tree.beginNode();
                tree.pushStaticAtom("e-runtime-error");

                const diagnostic = ir.store.getDiagnostic(e.diagnostic);
                const msg = std.fmt.allocPrint(ir.env.gpa, "{s}", .{@tagName(diagnostic)}) catch |err| exitOnOom(err);
                defer ir.env.gpa.free(msg);

                tree.pushStringPair("tag", msg);

                const attrs = tree.beginNode();
                tree.endNode(begin, attrs);
            },
            .e_ellipsis => |_| {
                const begin = tree.beginNode();
                tree.pushStaticAtom("e-not-implemented");
                const region = ir.store.getExprRegion(expr_idx);
                ir.appendRegionInfoToSExprTreeFromRegion(tree, region);
                const attrs = tree.beginNode();
                tree.endNode(begin, attrs);
            },
            .e_crash => |e| {
                const begin = tree.beginNode();
                tree.pushStaticAtom("e-crash");
                const region = ir.store.getExprRegion(expr_idx);
                ir.appendRegionInfoToSExprTreeFromRegion(tree, region);
                tree.pushStringPair("msg", ir.env.strings.get(e.msg));
                const attrs = tree.beginNode();
                tree.endNode(begin, attrs);
            },
            .e_dbg => |e| {
                const begin = tree.beginNode();
                tree.pushStaticAtom("e-dbg");
                const region = ir.store.getExprRegion(expr_idx);
                ir.appendRegionInfoToSExprTreeFromRegion(tree, region);
                const attrs = tree.beginNode();

                ir.store.getExpr(e.expr).pushToSExprTree(ir, tree, e.expr);

                tree.endNode(begin, attrs);
            },
            .e_expect => |expect_expr| {
                const begin = tree.beginNode();
                tree.pushStaticAtom("e-expect");
                const region = ir.store.getExprRegion(expr_idx);
                ir.appendRegionInfoToSExprTreeFromRegion(tree, region);
                const attrs = tree.beginNode();

                // Add body expression
                ir.store.getExpr(expect_expr.body).pushToSExprTree(ir, tree, expect_expr.body);

                tree.endNode(begin, attrs);
            },
        }
    }

    /// Pattern matching expression that destructures values and executes different branches.
    /// Match expressions are exhaustive - they must handle all possible cases of the matched value.
    /// Each branch consists of one or more patterns, an optional guard condition, and a result expression.
    ///
    /// ```roc
    /// match result {
    ///     Ok(value) => value,
    ///     Err(msg) => crash("Error: ${msg}"),
    /// }
    ///
    /// match shape {
    ///     Circle(radius) if radius > 0 => 3.14 * radius * radius,
    ///     Circle(_) => 0,
    ///     Rectangle(w, h) => w * h,
    ///     Square(side) => side * side,
    /// }
    /// ```
    pub const Match = struct {
        /// The condition of the match expression.
        cond: Expr.Idx,
        /// The branches of the `match`
        branches: Branch.Span,
        /// Marks whether a match expression is exhaustive using a variable.
        exhaustive: TypeVar,

        pub const Idx = enum(u32) { _ };
        pub const Span = struct { span: base.DataSpan };

        /// A single branch within a match expression.
        /// Contains patterns to match against, an optional guard condition,
        /// and the expression to evaluate when the patterns match.
        ///
        /// ```roc
        /// # This branch has a single pattern `Ok(value)` and expression `value`
        /// Ok(value) => value
        ///
        /// # This branch has pattern `x` with guard `x > 0` and expression `"positive"`
        /// x if x > 0 => "positive"
        /// ```
        pub const Branch = struct {
            patterns: Match.BranchPattern.Span,
            value: Expr.Idx,
            guard: ?Expr.Idx,
            /// Marks whether a match branch is redundant using a variable.
            redundant: TypeVar,

            pub fn pushToSExprTree(self: *const Match.Branch, ir: *const CIR, tree: *SExprTree, _: Match.Branch.Idx) void {
                const begin = tree.beginNode();
                tree.pushStaticAtom("branch");
                const attrs = tree.beginNode();

                const patterns_begin = tree.beginNode();
                tree.pushStaticAtom("patterns");
                const patterns_attrs = tree.beginNode();
                const patterns_slice = ir.store.sliceMatchBranchPatterns(self.patterns);
                for (patterns_slice) |branch_pat_idx| {
                    const branch_pat = ir.store.getMatchBranchPattern(branch_pat_idx);
                    const pattern_begin = tree.beginNode();
                    tree.pushStaticAtom("pattern");
                    tree.pushBoolPair("degenerate", branch_pat.degenerate);
                    const pattern_attrs = tree.beginNode();
                    const pattern = ir.store.getPattern(branch_pat.pattern);
                    pattern.pushToSExprTree(ir, tree, branch_pat.pattern);
                    tree.endNode(pattern_begin, pattern_attrs);
                }
                tree.endNode(patterns_begin, patterns_attrs);

                const value_begin = tree.beginNode();
                tree.pushStaticAtom("value");
                const value_attrs = tree.beginNode();
                ir.store.getExpr(self.value).pushToSExprTree(ir, tree, self.value);
                tree.endNode(value_begin, value_attrs);

                if (self.guard) |guard_idx| {
                    const guard_begin = tree.beginNode();
                    tree.pushStaticAtom("guard");
                    const guard_attrs = tree.beginNode();
                    ir.store.getExpr(guard_idx).pushToSExprTree(ir, tree, guard_idx);
                    tree.endNode(guard_begin, guard_attrs);
                }

                tree.endNode(begin, attrs);
            }

            pub const Idx = enum(u32) { _ };
            pub const Span = struct { span: DataSpan };
        };

        /// A pattern within a match branch, which may be part of an OR pattern.
        /// Multiple patterns in a single branch are separated by `|`.
        /// Each pattern can independently match the scrutinee value.
        ///
        /// ```roc
        /// match value {
        ///     # Single pattern in branch
        ///     Some(x) => x,
        ///     # Multiple patterns in branch using bar separator `|`
        ///     None | Empty => 0,
        /// }
        /// ```
        pub const BranchPattern = struct {
            pattern: Pattern.Idx,
            /// Degenerate branch patterns are those that don't fully bind symbols that the branch body
            /// needs. For example, in `A x | B y -> x`, the `B y` pattern is degenerate.
            /// Degenerate patterns emit a runtime error if reached in a program.
            degenerate: bool,

            pub const Idx = enum(u32) { _ };
            pub const Span = struct { span: base.DataSpan };
        };

        pub fn pushToSExprTree(self: *const @This(), ir: *const CIR, tree: *SExprTree, region: Region) void {
            const begin = tree.beginNode();
            tree.pushStaticAtom("match");
            ir.appendRegionInfoToSExprTreeFromRegion(tree, region);
            const attrs = tree.beginNode();

            const cond_begin = tree.beginNode();
            tree.pushStaticAtom("cond");
            const cond_attrs = tree.beginNode();
            ir.store.getExpr(self.cond).pushToSExprTree(ir, tree, self.cond);
            tree.endNode(cond_begin, cond_attrs);

            const branches_begin = tree.beginNode();
            tree.pushStaticAtom("branches");
            const branches_attrs = tree.beginNode();
            for (ir.store.matchBranchSlice(self.branches)) |branch_idx| {
                ir.store.getMatchBranch(branch_idx).pushToSExprTree(ir, tree, branch_idx);
            }
            tree.endNode(branches_begin, branches_attrs);

            tree.endNode(begin, attrs);
        }
    };
};<|MERGE_RESOLUTION|>--- conflicted
+++ resolved
@@ -407,8 +407,6 @@
         }
     };
 
-<<<<<<< HEAD
-=======
     pub fn toRegion(self: *const @This()) ?Region {
         switch (self.*) {
             .e_int => |e| return e.region,
@@ -443,7 +441,6 @@
         }
     }
 
->>>>>>> 3cf2117b
     /// The type inside a nominal var
     pub const NominalBackingType = enum { tag, record, tuple, value };
 
@@ -614,10 +611,6 @@
                 ir.appendRegionInfoToSExprTreeFromRegion(tree, e.region);
                 const attrs = tree.beginNode();
 
-<<<<<<< HEAD
-                const region = ir.store.getExprRegion(expr_idx);
-                ir.getExternalDecl(external_idx).pushToSExprTreeWithRegion(ir, tree, region);
-=======
                 // Add module index
                 var buf: [32]u8 = undefined;
                 const module_idx_str = std.fmt.bufPrint(&buf, "{}", .{@intFromEnum(e.module_idx)}) catch unreachable;
@@ -627,7 +620,6 @@
                 var buf2: [32]u8 = undefined;
                 const target_idx_str = std.fmt.bufPrint(&buf2, "{}", .{e.target_node_idx}) catch unreachable;
                 tree.pushStringPair("target-node-idx", target_idx_str);
->>>>>>> 3cf2117b
 
                 tree.endNode(begin, attrs);
             },
