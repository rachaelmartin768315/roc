--- conflicted
+++ resolved
@@ -60,10 +60,7 @@
     expr_frac_dec,
     expr_dec_small,
     expr_tag,
-<<<<<<< HEAD
-=======
     expr_nominal,
->>>>>>> 9cb65db4
     expr_zero_argument_tag,
     expr_lambda,
     expr_record_update,
