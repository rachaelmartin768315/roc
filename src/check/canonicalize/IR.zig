--- conflicted
+++ resolved
@@ -209,11 +209,7 @@
         tag_union_var: TypeIdx,
         ext_var: TypeIdx,
         name: Ident.Idx,
-<<<<<<< HEAD
-        arguments: TypedExprAtRegion.Range,
-=======
-        args: TypedExprAtRegion.Slice,
->>>>>>> 7ddc92ae
+        args: TypedExprAtRegion.Range,
     },
 
     zero_argument_tag: struct {
@@ -233,10 +229,7 @@
     /// A range of canonicalized expressions.
     pub const Range = List.Range;
     /// A non-empty slice of canonicalized expressions.
-<<<<<<< HEAD
     pub const NonEmptyRange = List.NonEmptyRange;
-=======
-    pub const NonEmptySlice = List.NonEmptySlice;
 
     pub fn toSExpr(self: *const @This(), env: *const base.ModuleEnv, ir: *const Self) sexpr.Expr {
         const gpa = env.gpa;
@@ -292,7 +285,7 @@
                 var node = sexpr.Expr.init(gpa, "list");
                 appendTypeVarChild(&node, gpa, "elem_var", l.elem_var);
                 var elems_node = sexpr.Expr.init(gpa, "elems");
-                for (l.elems.items(.expr)) |elem| {
+                for (ir.exprs_at_regions.rangeToSlice(&l.elems).items(.expr)) |elem| {
                     var elem_sexpr = ir.exprs.get(elem).toSExpr(env, ir);
                     elems_node.appendNodeChild(gpa, &elem_sexpr);
                 }
@@ -318,7 +311,7 @@
                 appendTypeVarChild(&node, gpa, "branch_var", i.branch_var);
 
                 var branches_node = sexpr.Expr.init(gpa, "branches");
-                for (i.branches.items(.cond), i.branches.items(.body)) |cond, body| {
+                for (ir.if_branches.rangeToSlice(&i.branches).items(.cond), ir.if_branches.rangeToSlice(&i.branches).items(.body)) |cond, body| {
                     var cond_node = cond.toSExpr(env, ir);
                     var body_node = body.toSExpr(env, ir);
                     var branch_node = sexpr.Expr.init(gpa, "branch");
@@ -339,7 +332,7 @@
             .let => |l| {
                 var node = sexpr.Expr.init(gpa, "let");
                 var defs_node = sexpr.Expr.init(gpa, "defs");
-                for (l.defs) |def| {
+                for (ir.defs.rangeToSlice(&l.defs)) |def| {
                     var def_sexpr = def.toSExpr(env, ir);
                     defs_node.appendNodeChild(gpa, &def_sexpr);
                 }
@@ -357,7 +350,7 @@
                 var node = sexpr.Expr.init(gpa, "call");
                 node.appendStringChild(gpa, "fn=<TODO: store and print fn expr>"); // The called expression needs to be stored
                 var args_node = sexpr.Expr.init(gpa, "args");
-                for (c.args.items(.expr), c.args.items(.type_var)) |arg, ty_var| {
+                for (ir.typed_exprs_at_regions.rangeToSlice(&c.args).items(.expr), ir.typed_exprs_at_regions.rangeToSlice(&c.args).items(.type_var)) |arg, ty_var| {
                     var arg_sexpr = ir.exprs.get(arg).toSExpr(env, ir);
                     var argty_sexpr = sexpr.Expr.init(gpa, "argty");
                     argty_sexpr.appendNodeChild(gpa, &arg_sexpr);
@@ -406,7 +399,7 @@
                 appendTypeVarChild(&node, gpa, "tag_union_var", t.tag_union_var);
                 appendTypeVarChild(&node, gpa, "ext_var", t.ext_var);
                 var args_node = sexpr.Expr.init(gpa, "args");
-                for (t.args.items(.expr), t.args.items(.type_var)) |arg, ty_var| {
+                for (ir.typed_exprs_at_regions.rangeToSlice(&t.args).items(.expr), ir.typed_exprs_at_regions.rangeToSlice(&t.args).items(.type_var)) |arg, ty_var| {
                     var arg_sexpr = ir.exprs.get(arg).toSExpr(env, ir);
                     var argty_sexpr = sexpr.Expr.init(gpa, "argty");
                     argty_sexpr.appendNodeChild(gpa, &arg_sexpr);
@@ -431,7 +424,6 @@
             },
         }
     }
->>>>>>> 7ddc92ae
 };
 
 /// A file of any type that has been ingested into a Roc module
@@ -451,10 +443,7 @@
     /// A range of ingested files.
     pub const Range = List.Range;
     /// A non-empty slice of ingested files.
-<<<<<<< HEAD
     pub const NonEmptyRange = List.NonEmptyRange;
-=======
-    pub const NonEmptySlice = List.NonEmptySlice;
 
     pub fn toSExpr(self: *const @This(), env: *const base.ModuleEnv, ir: *const Self) sexpr.Expr {
         const gpa = env.gpa;
@@ -465,7 +454,6 @@
         node.appendNodeChild(gpa, &type_node);
         return node;
     }
->>>>>>> 7ddc92ae
 };
 
 /// A definition of a value (or destructured values) that
@@ -511,10 +499,7 @@
     /// todo
     pub const Idx = List.Idx;
     /// todo
-<<<<<<< HEAD
     pub const Range = List.Range;
-=======
-    pub const Slice = List.Slice;
 
     pub fn toSExpr(self: *const @This(), env: *const base.ModuleEnv, ir: *const Self) sexpr.Expr {
         const gpa = env.gpa;
@@ -546,7 +531,6 @@
 
         return node;
     }
->>>>>>> 7ddc92ae
 };
 
 /// todo
@@ -586,10 +570,7 @@
     /// todo
     pub const Idx = List.Idx;
     /// todo
-<<<<<<< HEAD
     pub const Range = List.Range;
-=======
-    pub const Slice = List.Slice;
 
     pub fn toSExpr(self: *const @This(), env: *const base.ModuleEnv, ir: *const Self) sexpr.Expr {
         const gpa = env.gpa;
@@ -600,7 +581,6 @@
         node.appendNodeChild(gpa, &expr_sexpr);
         return node;
     }
->>>>>>> 7ddc92ae
 };
 
 /// todo
@@ -612,10 +592,7 @@
     /// todo
     pub const List = collections.SafeMultiList(@This());
     /// todo
-<<<<<<< HEAD
     pub const Range = List.Range;
-=======
-    pub const Slice = List.Slice;
 
     pub fn toSExpr(self: *const @This(), env: *const base.ModuleEnv, ir: *const Self) sexpr.Expr {
         const gpa = env.gpa;
@@ -627,7 +604,6 @@
         node.appendNodeChild(gpa, &expr_sexpr);
         return node;
     }
->>>>>>> 7ddc92ae
 };
 
 /// todo
@@ -649,13 +625,9 @@
     /// todo
     pub const List = collections.SafeMultiList(@This());
     /// todo
-<<<<<<< HEAD
     pub const Range = List.Range;
-=======
-    pub const Slice = List.Slice;
 
     // Note: toSExpr is handled within Expr.if because the slice reference is there
->>>>>>> 7ddc92ae
 };
 
 /// todo
@@ -717,10 +689,7 @@
     /// todo
     pub const List = collections.SafeMultiList(@This());
     /// todo
-<<<<<<< HEAD
     pub const Range = List.Range;
-=======
-    pub const Slice = List.Slice;
 
     pub fn toSExpr(self: *const @This(), env: *const base.ModuleEnv, ir: *const Self) sexpr.Expr {
         const gpa = env.gpa;
@@ -732,7 +701,6 @@
         }
         return node;
     }
->>>>>>> 7ddc92ae
 };
 
 /// todo
@@ -746,10 +714,7 @@
     /// todo
     pub const List = collections.SafeMultiList(@This());
     /// todo
-<<<<<<< HEAD
     pub const Range = List.Range;
-=======
-    pub const Slice = List.Slice;
 
     pub fn toSExpr(self: *const @This(), env: *const base.ModuleEnv, ir: *const Self) sexpr.Expr {
         const gpa = env.gpa;
@@ -783,7 +748,6 @@
 
         return node;
     }
->>>>>>> 7ddc92ae
 };
 
 /// A pattern, including possible problems (e.g. shadowing) so that
@@ -809,7 +773,7 @@
     list: struct {
         list_var: TypeIdx,
         elem_var: TypeIdx,
-        patterns: Pattern.Slice,
+        patterns: Pattern.Range,
     },
     num_literal: struct {
         num_var: TypeIdx,
@@ -851,10 +815,7 @@
 
     pub const List = collections.SafeList(@This());
     pub const Idx = List.Idx;
-<<<<<<< HEAD
     pub const Range = List.Range;
-=======
-    pub const Slice = List.Slice;
 
     pub fn toSExpr(self: *const @This(), env: *const base.ModuleEnv, ir: *const Self) sexpr.Expr {
         const gpa = env.gpa;
@@ -881,7 +842,7 @@
                 appendTypeVarChild(&node, gpa, "whole_var", t.whole_var);
                 appendTypeVarChild(&node, gpa, "ext_var", t.ext_var);
                 var args_node = sexpr.Expr.init(gpa, "arguments");
-                for (t.arguments.items(.pattern), t.arguments.items(.type_var)) |arg, type_var| {
+                for (ir.patterns_at_regions.rangeToSlice(&t.arguments).items(.pattern), ir.typed_patterns_at_regions.rangeToSlice(&t.arguments).items(.type_var)) |arg, type_var| {
                     var arg_sexpr = ir.patterns.get(arg).toSExpr(env, ir);
                     var pat_ty_var = sexpr.Expr.init(gpa, "argty");
                     pat_ty_var.appendNodeChild(gpa, &arg_sexpr);
@@ -911,7 +872,7 @@
                 appendTypeVarChild(&node, gpa, "list_var", l.list_var);
                 appendTypeVarChild(&node, gpa, "elem_var", l.elem_var);
                 var patterns_node = sexpr.Expr.init(gpa, "patterns");
-                for (l.patterns) |patt| {
+                for (ir.patterns.rangeToSlice(&l.patterns)) |patt| {
                     var patt_sexpr = patt.toSExpr(env, ir);
                     patterns_node.appendNodeChild(gpa, &patt_sexpr);
                 }
@@ -965,7 +926,6 @@
             .Underscore => return sexpr.Expr.init(gpa, "pattern_underscore"),
         }
     }
->>>>>>> 7ddc92ae
 };
 
 /// todo
@@ -975,10 +935,7 @@
 
     pub const List = collections.SafeMultiList(@This());
     pub const Idx = List.Idx;
-<<<<<<< HEAD
     pub const Range = List.Range;
-=======
-    pub const Slice = List.Slice;
 
     pub fn toSExpr(self: *const @This(), env: *const base.ModuleEnv, ir: *const Self) sexpr.Expr {
         const gpa = env.gpa;
@@ -989,7 +946,6 @@
         node.appendNodeChild(gpa, &pattern_sexpr);
         return node;
     }
->>>>>>> 7ddc92ae
 };
 
 /// todo
@@ -1000,10 +956,7 @@
 
     pub const List = collections.SafeMultiList(@This());
     pub const Idx = List.Idx;
-<<<<<<< HEAD
     pub const Range = List.Range;
-=======
-    pub const Slice = List.Slice;
 
     pub fn toSExpr(self: *const @This(), env: *const base.ModuleEnv, ir: *const Self) sexpr.Expr {
         const gpa = env.gpa;
@@ -1015,7 +968,6 @@
         node.appendNodeChild(gpa, &pattern_sexpr);
         return node;
     }
->>>>>>> 7ddc92ae
 };
 
 /// todo
@@ -1050,10 +1002,7 @@
     pub const List = collections.SafeMultiList(@This());
 
     /// todo
-<<<<<<< HEAD
     pub const Range = List.Range;
-=======
-    pub const Slice = List.Slice;
 
     pub fn toSExpr(self: *const @This(), env: *const base.ModuleEnv, ir: *const Self) sexpr.Expr {
         const gpa = env.gpa;
@@ -1066,7 +1015,6 @@
         node.appendNodeChild(gpa, &kind_node);
         return node;
     }
->>>>>>> 7ddc92ae
 };
 
 /// Marks whether a when branch is redundant using a variable.
