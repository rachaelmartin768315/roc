--- conflicted
+++ resolved
@@ -2,12 +2,8 @@
 use crate::collections::ImMap;
 use crate::subs::Content::{self, *};
 use crate::subs::{Descriptor, FlatType, Mark, Subs, Variable};
-<<<<<<< HEAD
+use crate::types::RecordFieldLabel;
 use crate::types::{Mismatch, Problem};
-=======
-use crate::types::Problem;
-use crate::types::RecordFieldLabel;
->>>>>>> 7504fa42
 use std::cmp::Ordering;
 
 type Pool = Vec<Variable>;
@@ -40,7 +36,7 @@
             let type1 = subs.var_to_error_type(var1);
             let type2 = subs.var_to_error_type(var2);
 
-            subs.union(var1, var2, Descriptor::error());
+            subs.union(var1, var2, Descriptor::ERROR);
 
             Problem::Mismatch(problem, type1, type2)
         })
@@ -164,12 +160,8 @@
     ctx: &Context,
     rec1: RecordStructure,
     rec2: RecordStructure,
-<<<<<<< HEAD
-) -> Outcome {
-=======
-) {
+) -> Outcome {
     // This is a bit more complicated because of optional fields
->>>>>>> 7504fa42
     let fields1 = rec1.fields;
     let fields2 = rec2.fields;
     let shared_fields = fields1
@@ -399,12 +391,7 @@
 
 fn gather_fields(
     subs: &mut Subs,
-<<<<<<< HEAD
-    fields: ImMap<Lowercase, Variable>,
-=======
-    problems: &mut Problems,
     fields: ImMap<RecordFieldLabel, Variable>,
->>>>>>> 7504fa42
     var: Variable,
 ) -> RecordStructure {
     use crate::subs::FlatType::*;
