//! Zig wrapper for LLD (LLVM Linker) functionality.
//! Provides a high-level interface for linking object files into executables.
//! Supports ELF, COFF, MachO, and WebAssembly targets.

const std = @import("std");
const builtin = @import("builtin");
const Allocator = std.mem.Allocator;

/// External C functions from zig_llvm.cpp - only available when LLVM is enabled
const llvm_available = if (@import("builtin").is_test) false else @import("config").llvm;

// External C functions from zig_llvm.cpp - only available when LLVM is enabled
const llvm_externs = if (llvm_available) struct {
    extern fn ZigLLDLinkCOFF(argc: c_int, argv: [*]const [*:0]const u8, can_exit_early: bool, disable_output: bool) bool;
    extern fn ZigLLDLinkELF(argc: c_int, argv: [*]const [*:0]const u8, can_exit_early: bool, disable_output: bool) bool;
    extern fn ZigLLDLinkMachO(argc: c_int, argv: [*]const [*:0]const u8, can_exit_early: bool, disable_output: bool) bool;
    extern fn ZigLLDLinkWasm(argc: c_int, argv: [*]const [*:0]const u8, can_exit_early: bool, disable_output: bool) bool;
} else struct {};

<<<<<<< HEAD

=======
>>>>>>> 801f2f5e
/// Supported target formats for linking
pub const TargetFormat = enum {
    elf,
    coff,
    macho,
    wasm,

    /// Automatically detect target format based on the current system
    pub fn detectFromSystem() TargetFormat {
        return switch (builtin.target.os.tag) {
            .windows => .coff,
            .macos, .ios, .watchos, .tvos => .macho,
            .wasi => .wasm,
            else => .elf,
        };
    }
};

/// Configuration for linking operation
pub const LinkConfig = struct {
    /// Target format to use for linking
    target_format: TargetFormat = TargetFormat.detectFromSystem(),

    /// Output executable path
    output_path: []const u8,

    /// Input object files to link
    object_files: []const []const u8,

    /// Additional linker flags
    extra_args: []const []const u8 = &.{},

    /// Whether to allow LLD to exit early on errors
    can_exit_early: bool = false,

    /// Whether to disable linker output
    disable_output: bool = false,
};

/// Errors that can occur during linking
pub const LinkError = error{
    LinkFailed,
    OutOfMemory,
    InvalidArguments,
    LLVMNotAvailable,
};

/// Link object files into an executable using LLD
pub fn link(allocator: Allocator, config: LinkConfig) LinkError!void {
    // Check if LLVM is available at compile time
    if (comptime !llvm_available) {
        return LinkError.LLVMNotAvailable;
    }

    var args = std.ArrayList([]const u8).init(allocator);
    defer args.deinit();

    // Add platform-specific linker name and arguments
    switch (builtin.target.os.tag) {
        .macos => {
            // Add linker name for macOS
            try args.append("ld64.lld");

            // Add output argument
            try args.append("-o");
            try args.append(config.output_path);

            // Suppress LLD warnings
            try args.append("-w");

            // Add architecture flag
            try args.append("-arch");
            switch (builtin.target.cpu.arch) {
                .aarch64 => try args.append("arm64"),
                .x86_64 => try args.append("x86_64"),
                else => try args.append("arm64"), // default to arm64
            }

            // Add platform version - use a conservative minimum that works across macOS versions
            try args.append("-platform_version");
            try args.append("macos");
            try args.append("13.0"); // minimum deployment target
            try args.append("13.0"); // SDK version

            // Add SDK path
            try args.append("-syslibroot");
            try args.append("/Library/Developer/CommandLineTools/SDKs/MacOSX.sdk");
        },
        .linux => {
            // Add linker name for Linux
            try args.append("ld.lld");

            // Add output argument
            try args.append("-o");
            try args.append(config.output_path);

            // Suppress LLD warnings
            try args.append("-w");

            // Use static linking to avoid dynamic linker dependency issues
            try args.append("-static");
        },
        .windows => {
            // Add linker name for Windows COFF
            try args.append("lld-link");

            // Add output argument using Windows style
            const out_arg = try std.fmt.allocPrint(allocator, "/out:{s}", .{config.output_path});
            try args.append(out_arg);

            // Add subsystem flag (console by default)
            try args.append("/subsystem:console");

            // Add machine type based on target architecture
            switch (builtin.target.cpu.arch) {
                .x86_64 => try args.append("/machine:x64"),
                .x86 => try args.append("/machine:x86"),
                .aarch64 => try args.append("/machine:arm64"),
                else => try args.append("/machine:x64"), // default to x64
            }

            // Let the CRT choose the proper startup (mainCRTStartup) implicitly.
            // Explicitly setting /entry can bypass initialization and cause unresolved symbols like __main.
            // Removed explicit /entry.

            // Use only essential Windows system libraries for basic console applications
            // These are part of the core Windows OS and should be available on all Windows systems
            try args.append("/defaultlib:kernel32");
            try args.append("/defaultlib:ntdll");

            // Use dynamic MSVC CRTs available on Windows systems
            try args.append("/defaultlib:ucrt");
            try args.append("/defaultlib:vcruntime");
            try args.append("/defaultlib:msvcrt");

            // Suppress warnings using Windows style
            try args.append("/ignore:4217"); // Ignore locally defined symbol imported warnings
            try args.append("/ignore:4049"); // Ignore locally defined symbol imported warnings
        },
        else => {
            // Generic ELF linker
            try args.append("ld.lld");

            // Add output argument
            try args.append("-o");
            try args.append(config.output_path);

            // Suppress LLD warnings
            try args.append("-w");
        },
    }

    // Add object files
    for (config.object_files) |obj_file| {
        try args.append(obj_file);
    }

    // Add any extra arguments
    for (config.extra_args) |extra_arg| {
        try args.append(extra_arg);
    }

    // Convert to null-terminated strings for C API
    var c_args = allocator.alloc([*:0]const u8, args.items.len) catch return LinkError.OutOfMemory;
    defer allocator.free(c_args);

    for (args.items, 0..) |arg, i| {
        c_args[i] = (allocator.dupeZ(u8, arg) catch return LinkError.OutOfMemory).ptr;
    }
    defer {
        for (c_args) |c_arg| {
            allocator.free(std.mem.span(c_arg));
        }
    }

    // Call appropriate LLD function based on target format
    const success = if (comptime llvm_available) switch (config.target_format) {
        .elf => llvm_externs.ZigLLDLinkELF(
            @intCast(c_args.len),
            c_args.ptr,
            config.can_exit_early,
            config.disable_output,
        ),
        .coff => llvm_externs.ZigLLDLinkCOFF(
            @intCast(c_args.len),
            c_args.ptr,
            config.can_exit_early,
            config.disable_output,
        ),
        .macho => llvm_externs.ZigLLDLinkMachO(
            @intCast(c_args.len),
            c_args.ptr,
            config.can_exit_early,
            config.disable_output,
        ),
        .wasm => llvm_externs.ZigLLDLinkWasm(
            @intCast(c_args.len),
            c_args.ptr,
            config.can_exit_early,
            config.disable_output,
        ),
    } else false;

    if (!success) {
        return LinkError.LinkFailed;
    }
}

/// Convenience function to link two object files into an executable
pub fn linkTwoObjects(allocator: Allocator, obj1: []const u8, obj2: []const u8, output: []const u8) LinkError!void {
    if (comptime !llvm_available) {
        return LinkError.LLVMNotAvailable;
    }

    const config = LinkConfig{
        .output_path = output,
        .object_files = &.{ obj1, obj2 },
    };

    return link(allocator, config);
}

/// Convenience function to link multiple object files into an executable
pub fn linkObjects(allocator: Allocator, object_files: []const []const u8, output: []const u8) LinkError!void {
    if (comptime !llvm_available) {
        return LinkError.LLVMNotAvailable;
    }

    const config = LinkConfig{
        .output_path = output,
        .object_files = object_files,
    };

    return link(allocator, config);
}

test "link config creation" {
    const config = LinkConfig{
        .output_path = "test_output",
        .object_files = &.{ "file1.o", "file2.o" },
    };

    try std.testing.expect(config.target_format == TargetFormat.detectFromSystem());
    try std.testing.expectEqualStrings("test_output", config.output_path);
    try std.testing.expectEqual(@as(usize, 2), config.object_files.len);
}

test "target format detection" {
    const detected = TargetFormat.detectFromSystem();

    // Should detect a valid format
    switch (detected) {
        .elf, .coff, .macho, .wasm => {},
    }
}

test "link error when LLVM not available" {
    if (comptime !llvm_available) {
        const config = LinkConfig{
            .output_path = "test_output",
            .object_files = &.{ "file1.o", "file2.o" },
        };

        const result = link(std.testing.allocator, config);
        try std.testing.expectError(LinkError.LLVMNotAvailable, result);
    }
}<|MERGE_RESOLUTION|>--- conflicted
+++ resolved
@@ -17,10 +17,6 @@
     extern fn ZigLLDLinkWasm(argc: c_int, argv: [*]const [*:0]const u8, can_exit_early: bool, disable_output: bool) bool;
 } else struct {};
 
-<<<<<<< HEAD
-
-=======
->>>>>>> 801f2f5e
 /// Supported target formats for linking
 pub const TargetFormat = enum {
     elf,
