# META
~~~ini
description=Import with exposing clause and usage of exposed items
type=file
~~~
# SOURCE
~~~roc
module [main]

import json.Json exposing [decode, encode]

main = {
    data = { name: "Alice", age: 30 }
    encoded = encode(data)
    decoded = decode(encoded)
    decoded
}
~~~
# PROBLEMS
NIL
# TOKENS
~~~zig
KwModule(1:1-1:7),OpenSquare(1:8-1:9),LowerIdent(1:9-1:13),CloseSquare(1:13-1:14),Newline(1:1-1:1),
Newline(1:1-1:1),
KwImport(3:1-3:7),LowerIdent(3:8-3:12),NoSpaceDotUpperIdent(3:12-3:17),KwExposing(3:18-3:26),OpenSquare(3:27-3:28),LowerIdent(3:28-3:34),Comma(3:34-3:35),LowerIdent(3:36-3:42),CloseSquare(3:42-3:43),Newline(1:1-1:1),
Newline(1:1-1:1),
LowerIdent(5:1-5:5),OpAssign(5:6-5:7),OpenCurly(5:8-5:9),Newline(1:1-1:1),
LowerIdent(6:5-6:9),OpAssign(6:10-6:11),OpenCurly(6:12-6:13),LowerIdent(6:14-6:18),OpColon(6:18-6:19),StringStart(6:20-6:21),StringPart(6:21-6:26),StringEnd(6:26-6:27),Comma(6:27-6:28),LowerIdent(6:29-6:32),OpColon(6:32-6:33),Int(6:34-6:36),CloseCurly(6:37-6:38),Newline(1:1-1:1),
LowerIdent(7:5-7:12),OpAssign(7:13-7:14),LowerIdent(7:15-7:21),NoSpaceOpenRound(7:21-7:22),LowerIdent(7:22-7:26),CloseRound(7:26-7:27),Newline(1:1-1:1),
LowerIdent(8:5-8:12),OpAssign(8:13-8:14),LowerIdent(8:15-8:21),NoSpaceOpenRound(8:21-8:22),LowerIdent(8:22-8:29),CloseRound(8:29-8:30),Newline(1:1-1:1),
LowerIdent(9:5-9:12),Newline(1:1-1:1),
CloseCurly(10:1-10:2),EndOfFile(10:2-10:2),
~~~
# PARSE
~~~clojure
(file @1-1-10-2
	(module @1-1-1-14
		(exposes @1-8-1-14
			(exposed-lower-ident (text "main"))))
	(statements
		(s-import @3-1-3-43 (module ".Json") (qualifier "json")
			(exposing
				(exposed-lower-ident (text "decode"))
				(exposed-lower-ident (text "encode"))))
		(s-decl @5-1-10-2
			(p-ident @5-1-5-5 (raw "main"))
			(e-block @5-8-10-2
				(statements
					(s-decl @6-5-6-38
						(p-ident @6-5-6-9 (raw "data"))
						(e-record @6-12-6-38
							(field (field "name") (optional false)
								(e-string @6-20-6-27
									(e-string-part @6-21-6-26 (raw "Alice"))))
							(field (field "age") (optional false)
								(e-int @6-34-6-36 (raw "30")))))
					(s-decl @7-5-7-27
						(p-ident @7-5-7-12 (raw "encoded"))
						(e-apply @7-15-7-27
							(e-ident @7-15-7-21 (qaul "") (raw "encode"))
							(e-ident @7-22-7-26 (qaul "") (raw "data"))))
					(s-decl @8-5-8-30
						(p-ident @8-5-8-12 (raw "decoded"))
						(e-apply @8-15-8-30
							(e-ident @8-15-8-21 (qaul "") (raw "decode"))
							(e-ident @8-22-8-29 (qaul "") (raw "encoded"))))
					(e-ident @9-5-9-12 (qaul "") (raw "decoded")))))))
~~~
# FORMATTED
~~~roc
module [main]

import json.Json exposing [decode, encode]

main = {
	data = { name: "Alice", age: 30 }
	encoded = encode(data)
	decoded = decode(encoded)
	decoded
}
~~~
# CANONICALIZE
~~~clojure
(can-ir
<<<<<<< HEAD
	(d-let (id 101)
		(p-assign @5-1-5-5 (ident "main") (id 75))
		(e-block @5-8-10-2 (id 100)
=======
	(d-let (id 103)
		(p-assign @5-1-5-5 (ident "main") (id 75))
		(e-block @5-8-10-2 (id 102)
>>>>>>> f12a68dc
			(s-let @6-5-6-38
				(p-assign @6-5-6-9 (ident "data") (id 76))
				(e-record @6-12-6-38 (ext-var 82) (id 83)
					(fields
						(field (name "name")
							(e-string @6-20-6-27
								(e-literal @6-21-6-26 (string "Alice"))))
						(field (name "age")
							(e-int @6-34-6-36 (value "30"))))))
			(s-let @7-5-7-27
				(p-assign @7-5-7-12 (ident "encoded") (id 87))
<<<<<<< HEAD
				(e-call @7-15-7-27 (id 91)
=======
				(e-call @7-15-7-27 (id 92)
>>>>>>> f12a68dc
					(e-lookup-external
						(ext-decl @7-15-7-21 (qualified "json.Json.encode") (module "json.Json") (local "encode") (kind "value") (type-var 88)))
					(e-lookup-local @7-22-7-26
						(pattern (id 76)))))
			(s-let @8-5-8-30
<<<<<<< HEAD
				(p-assign @8-5-8-12 (ident "decoded") (id 93))
				(e-call @8-15-8-30 (id 97)
=======
				(p-assign @8-5-8-12 (ident "decoded") (id 94))
				(e-call @8-15-8-30 (id 99)
>>>>>>> f12a68dc
					(e-lookup-external
						(ext-decl @8-15-8-21 (qualified "json.Json.decode") (module "json.Json") (local "decode") (kind "value") (type-var 94)))
					(e-lookup-local @8-22-8-29
						(pattern (id 87)))))
			(e-lookup-local @9-5-9-12
<<<<<<< HEAD
				(pattern (id 93)))))
	(s-import @3-1-3-43 (module "json.Json") (id 74)
=======
				(pattern (id 94)))))
	(s-import @3-1-3-43 (module "json.Json") (qualifier "json") (id 74)
>>>>>>> f12a68dc
		(exposes
			(exposed (name "decode") (wildcard false))
			(exposed (name "encode") (wildcard false)))))
~~~
# TYPES
~~~clojure
(inferred-types
	(defs
		(d_assign (name "main") (def_var 103) (type "*")))
	(expressions
		(expr @5-8-10-2 (type "*"))))
~~~<|MERGE_RESOLUTION|>--- conflicted
+++ resolved
@@ -82,15 +82,9 @@
 # CANONICALIZE
 ~~~clojure
 (can-ir
-<<<<<<< HEAD
-	(d-let (id 101)
-		(p-assign @5-1-5-5 (ident "main") (id 75))
-		(e-block @5-8-10-2 (id 100)
-=======
 	(d-let (id 103)
 		(p-assign @5-1-5-5 (ident "main") (id 75))
 		(e-block @5-8-10-2 (id 102)
->>>>>>> f12a68dc
 			(s-let @6-5-6-38
 				(p-assign @6-5-6-9 (ident "data") (id 76))
 				(e-record @6-12-6-38 (ext-var 82) (id 83)
@@ -102,35 +96,21 @@
 							(e-int @6-34-6-36 (value "30"))))))
 			(s-let @7-5-7-27
 				(p-assign @7-5-7-12 (ident "encoded") (id 87))
-<<<<<<< HEAD
-				(e-call @7-15-7-27 (id 91)
-=======
 				(e-call @7-15-7-27 (id 92)
->>>>>>> f12a68dc
 					(e-lookup-external
 						(ext-decl @7-15-7-21 (qualified "json.Json.encode") (module "json.Json") (local "encode") (kind "value") (type-var 88)))
 					(e-lookup-local @7-22-7-26
 						(pattern (id 76)))))
 			(s-let @8-5-8-30
-<<<<<<< HEAD
-				(p-assign @8-5-8-12 (ident "decoded") (id 93))
-				(e-call @8-15-8-30 (id 97)
-=======
 				(p-assign @8-5-8-12 (ident "decoded") (id 94))
 				(e-call @8-15-8-30 (id 99)
->>>>>>> f12a68dc
 					(e-lookup-external
-						(ext-decl @8-15-8-21 (qualified "json.Json.decode") (module "json.Json") (local "decode") (kind "value") (type-var 94)))
+						(ext-decl @8-15-8-21 (qualified "json.Json.decode") (module "json.Json") (local "decode") (kind "value") (type-var 95)))
 					(e-lookup-local @8-22-8-29
 						(pattern (id 87)))))
 			(e-lookup-local @9-5-9-12
-<<<<<<< HEAD
-				(pattern (id 93)))))
-	(s-import @3-1-3-43 (module "json.Json") (id 74)
-=======
 				(pattern (id 94)))))
 	(s-import @3-1-3-43 (module "json.Json") (qualifier "json") (id 74)
->>>>>>> f12a68dc
 		(exposes
 			(exposed (name "decode") (wildcard false))
 			(exposed (name "encode") (wildcard false)))))
