--- conflicted
+++ resolved
@@ -1221,15 +1221,9 @@
 # CANONICALIZE
 ~~~clojure
 (can-ir
-<<<<<<< HEAD
-	(d-let (id 192)
+	(d-let (id 190)
 		(p-assign @65-1-65-16 (ident "add_one_oneline") (id 179))
-		(e-lambda @65-19-67-8 (id 191)
-=======
-	(d-let (id 189)
-		(p-assign @65-1-65-16 (ident "add_one_oneline") (id 179))
-		(e-lambda @65-19-67-8 (id 188)
->>>>>>> b7e8594f
+		(e-lambda @65-19-67-8 (id 189)
 			(args
 				(p-assign @65-20-65-23 (ident "num") (id 180)))
 			(e-if @65-25-67-8 (cond-var 0) (branch-var 0)
@@ -1240,36 +1234,20 @@
 						(e-int @65-32-65-33 (value "2"))))
 				(if-else
 					(e-int @65-39-65-40 (value "5"))))))
-<<<<<<< HEAD
-	(d-let (id 227)
-		(p-assign @68-1-68-8 (ident "add_one") (id 196))
-		(e-lambda @68-11-78-2 (id 220)
+	(d-let (id 223)
+		(p-assign @68-1-68-8 (ident "add_one") (id 194))
+		(e-lambda @68-11-78-2 (id 216)
 			(args
-				(p-assign @68-12-68-15 (ident "num") (id 197)))
+				(p-assign @68-12-68-15 (ident "num") (id 195)))
 			(e-block @68-17-78-2
 				(s-let @69-2-69-11
-					(p-assign @69-2-69-7 (ident "other") (id 198))
-					(e-int @69-10-69-11 (value "1") (id 200)))
-=======
-	(d-let (id 220)
-		(p-assign @68-1-68-8 (ident "add_one") (id 193))
-		(e-lambda @68-11-78-2 (id 214)
-			(args
-				(p-assign @68-12-68-15 (ident "num") (id 194)))
-			(e-block @68-17-78-2
-				(s-let @69-2-69-11
-					(p-assign @69-2-69-7 (ident "other") (id 195))
-					(e-int @69-10-69-11 (value "1") (id 196)))
->>>>>>> b7e8594f
+					(p-assign @69-2-69-7 (ident "other") (id 196))
+					(e-int @69-10-69-11 (value "1") (id 197)))
 				(e-if @70-2-78-2 (cond-var 0) (branch-var 0)
 					(if-branches
 						(if-branch
 							(e-lookup-local @70-5-70-8
-<<<<<<< HEAD
-								(pattern (id 197)))
-=======
-								(pattern (id 194)))
->>>>>>> b7e8594f
+								(pattern (id 195)))
 							(e-block @70-9-74-3
 								(s-expr @71-3-73-4
 									(e-runtime-error (tag "not_implemented")))
@@ -1279,134 +1257,72 @@
 							(s-expr @75-3-76-8
 								(e-runtime-error (tag "not_implemented")))
 							(e-lookup-local @76-3-76-8
-<<<<<<< HEAD
-								(pattern (id 198))))))))
-		(annotation @68-1-68-8 (signature 225) (id 226)
-=======
-								(pattern (id 195))))))))
-		(annotation @68-1-68-8 (signature 218) (id 219)
->>>>>>> b7e8594f
+								(pattern (id 196))))))))
+		(annotation @68-1-68-8 (signature 221) (id 222)
 			(declared-type
 				(ty-fn @67-11-67-21 (effectful false)
 					(ty @67-11-67-14 (name "U64"))
 					(ty @67-18-67-21 (name "U64"))))))
-<<<<<<< HEAD
-	(d-let (id 237)
-		(p-assign @80-1-80-11 (ident "match_time") (id 228))
-		(e-lambda @80-14-140-7 (id 234)
+	(d-let (id 233)
+		(p-assign @80-1-80-11 (ident "match_time") (id 224))
+		(e-lambda @80-14-140-7 (id 230)
 			(args
-				(p-assign @81-2-81-3 (ident "a") (id 229))
-				(p-assign @82-2-82-3 (ident "b") (id 230)))
+				(p-assign @81-2-81-3 (ident "a") (id 225))
+				(p-assign @82-2-82-3 (ident "b") (id 226)))
 			(e-runtime-error (tag "not_implemented"))))
-	(d-let (id 469)
-		(p-assign @144-1-144-6 (ident "main!") (id 246))
-		(e-lambda @144-9-196-2 (id 462)
+	(d-let (id 441)
+		(p-assign @144-1-144-6 (ident "main!") (id 242))
+		(e-lambda @144-9-196-2 (id 434)
 			(args
-				(p-underscore @144-10-144-11 (id 247)))
+				(p-underscore @144-10-144-11 (id 243)))
 			(e-block @144-13-196-2
 				(s-let @145-2-145-17
-					(p-assign @145-2-145-7 (ident "world") (id 248))
-					(e-string @145-10-145-17 (id 250)
+					(p-assign @145-2-145-7 (ident "world") (id 244))
+					(e-string @145-10-145-17 (id 246)
 						(e-literal @145-11-145-16 (string "World"))))
 				(s-var @146-2-147-8
-					(p-assign @146-2-147-8 (ident "number") (id 254))
-					(e-int @146-15-146-18 (value "123") (id 253)))
+					(p-assign @146-2-147-8 (ident "number") (id 249))
+					(e-int @146-15-146-18 (value "123") (id 248)))
 				(s-let @148-2-148-12
-					(p-assign @148-2-148-5 (ident "tag") (id 258))
-					(e-tag @148-8-148-12 (ext-var 0) (name "Blue") (args "TODO") (id 260)))
-=======
-	(d-let (id 229)
-		(p-assign @80-1-80-11 (ident "match_time") (id 221))
-		(e-lambda @80-14-140-7 (id 226)
-			(args
-				(p-assign @81-2-81-3 (ident "a") (id 222))
-				(p-assign @82-2-82-3 (ident "b") (id 223)))
-			(e-runtime-error (tag "not_implemented"))))
-	(d-let (id 425)
-		(p-assign @144-1-144-6 (ident "main!") (id 238))
-		(e-lambda @144-9-196-2 (id 419)
-			(args
-				(p-underscore @144-10-144-11 (id 239)))
-			(e-block @144-13-196-2
-				(s-let @145-2-145-17
-					(p-assign @145-2-145-7 (ident "world") (id 240))
-					(e-string @145-10-145-17 (id 242)
-						(e-literal @145-11-145-16 (string "World"))))
-				(s-var @146-2-147-8
-					(p-assign @146-2-147-8 (ident "number") (id 245))
-					(e-int @146-15-146-18 (value "123") (id 244)))
-				(s-let @148-2-148-12
-					(p-assign @148-2-148-5 (ident "tag") (id 249))
-					(e-tag @148-8-148-12 (ext-var 0) (name "Blue") (args "TODO") (id 251)))
->>>>>>> b7e8594f
+					(p-assign @148-2-148-5 (ident "tag") (id 253))
+					(e-tag @148-8-148-12 (ext-var 0) (name "Blue") (args "TODO") (id 255)))
 				(s-expr @154-2-155-12
 					(e-runtime-error (tag "not_implemented")))
 				(s-expr @155-2-158-11
 					(e-call @155-2-157-3
 						(e-lookup-local @155-2-155-12
-<<<<<<< HEAD
-							(pattern (id 228)))
-=======
-							(pattern (id 221)))
->>>>>>> b7e8594f
+							(pattern (id 224)))
 						(e-runtime-error (tag "not_implemented"))))
 				(s-expr @158-2-162-7
 					(e-call @158-2-161-3
 						(e-runtime-error (tag "ident_not_in_scope"))
 						(e-runtime-error (tag "not_implemented"))))
 				(s-let @164-2-164-31
-<<<<<<< HEAD
-					(p-assign @164-2-164-18 (ident "tag_with_payload") (id 282))
-					(e-call @164-21-164-31 (id 287)
+					(p-assign @164-2-164-18 (ident "tag_with_payload") (id 277))
+					(e-call @164-21-164-31 (id 282)
 						(e-tag @164-21-164-23 (ext-var 0) (name "Ok") (args "TODO"))
 						(e-lookup-local @164-24-164-30
-							(pattern (id 254)))))
+							(pattern (id 249)))))
 				(s-let @165-2-165-34
-					(p-assign @165-2-165-14 (ident "interpolated") (id 289))
-					(e-string @165-17-165-34 (id 293)
+					(p-assign @165-2-165-14 (ident "interpolated") (id 284))
+					(e-string @165-17-165-34 (id 288)
 						(e-literal @165-18-165-25 (string "Hello, "))
 						(e-lookup-local @165-27-165-32
-							(pattern (id 248)))
+							(pattern (id 244)))
 						(e-literal @165-33-165-33 (string ""))))
 				(s-let @166-2-173-3
-					(p-assign @166-2-166-6 (ident "list") (id 295))
-					(e-list @166-9-173-3 (elem-var 305) (id 306)
+					(p-assign @166-2-166-6 (ident "list") (id 290))
+					(e-list @166-9-173-3 (elem-var 298) (id 299)
 						(elems
 							(e-call @167-3-170-4
 								(e-lookup-local @167-3-167-10
-									(pattern (id 196)))
-=======
-					(p-assign @164-2-164-18 (ident "tag_with_payload") (id 271))
-					(e-call @164-21-164-31 (id 275)
-						(e-tag @164-21-164-23 (ext-var 0) (name "Ok") (args "TODO"))
-						(e-lookup-local @164-24-164-30
-							(pattern (id 245)))))
-				(s-let @165-2-165-34
-					(p-assign @165-2-165-14 (ident "interpolated") (id 277))
-					(e-string @165-17-165-34 (id 281)
-						(e-literal @165-18-165-25 (string "Hello, "))
-						(e-lookup-local @165-27-165-32
-							(pattern (id 240)))
-						(e-literal @165-33-165-33 (string ""))))
-				(s-let @166-2-173-3
-					(p-assign @166-2-166-6 (ident "list") (id 283))
-					(e-list @166-9-173-3 (elem-var 290) (id 291)
-						(elems
-							(e-call @167-3-170-4
-								(e-lookup-local @167-3-167-10
-									(pattern (id 193)))
->>>>>>> b7e8594f
+									(pattern (id 194)))
 								(e-runtime-error (tag "not_implemented")))
 							(e-int @171-3-171-6 (value "456"))
 							(e-int @172-3-172-6 (value "789")))))
 				(s-let @178-2-178-71
-<<<<<<< HEAD
-					(p-assign @178-2-178-8 (ident "record") (id 310))
-					(e-record @178-11-178-71 (ext-var 328) (id 329)
-=======
-					(p-assign @178-2-178-8 (ident "record") (id 295))
-					(e-record @178-11-178-71 (ext-var 311) (id 312)
->>>>>>> b7e8594f
+					(p-assign @178-2-178-8 (ident "record") (id 303))
+					(e-record @178-11-178-71 (ext-var 320) (id 321)
 						(fields
 							(field (name "foo")
 								(e-int @178-18-178-21 (value "123")))
@@ -1415,71 +1331,40 @@
 									(e-literal @178-29-178-34 (string "Hello"))))
 							(field (name "baz")
 								(e-lookup-local @178-42-178-45
-<<<<<<< HEAD
-									(pattern (id 258))))
-=======
-									(pattern (id 249))))
->>>>>>> b7e8594f
+									(pattern (id 253))))
 							(field (name "qux")
 								(e-call @178-52-178-61
 									(e-tag @178-52-178-54 (ext-var 0) (name "Ok") (args "TODO"))
 									(e-lookup-local @178-55-178-60
-<<<<<<< HEAD
-										(pattern (id 248)))))
+										(pattern (id 244)))))
 							(field (name "punned")
 								(e-runtime-error (tag "ident_not_in_scope"))))))
 				(s-let @179-2-179-68
-					(p-assign @179-2-179-7 (ident "tuple") (id 336))
-					(e-tuple @179-10-179-68 (id 359)
-=======
-										(pattern (id 240)))))
-							(field (name "punned")
-								(e-runtime-error (tag "ident_not_in_scope"))))))
-				(s-let @179-2-179-68
-					(p-assign @179-2-179-7 (ident "tuple") (id 319))
-					(e-tuple @179-10-179-68 (id 337)
->>>>>>> b7e8594f
+					(p-assign @179-2-179-7 (ident "tuple") (id 328))
+					(e-tuple @179-10-179-68 (id 347)
 						(elems
 							(e-int @179-11-179-14 (value "123"))
 							(e-string @179-16-179-23
 								(e-literal @179-17-179-22 (string "World")))
 							(e-lookup-local @179-25-179-28
-<<<<<<< HEAD
-								(pattern (id 258)))
+								(pattern (id 253)))
 							(e-call @179-30-179-39
 								(e-tag @179-30-179-32 (ext-var 0) (name "Ok") (args "TODO"))
 								(e-lookup-local @179-33-179-38
-									(pattern (id 248))))
-=======
-								(pattern (id 249)))
-							(e-call @179-30-179-39
-								(e-tag @179-30-179-32 (ext-var 0) (name "Ok") (args "TODO"))
-								(e-lookup-local @179-33-179-38
-									(pattern (id 240))))
->>>>>>> b7e8594f
+									(pattern (id 244))))
 							(e-tuple @179-41-179-56
 								(elems
 									(e-runtime-error (tag "ident_not_in_scope"))
 									(e-lookup-local @179-50-179-55
-<<<<<<< HEAD
-										(pattern (id 336)))))
-							(e-list @179-58-179-67 (elem-var 357)
-=======
-										(pattern (id 319)))))
-							(e-list @179-58-179-67 (elem-var 335)
->>>>>>> b7e8594f
+										(pattern (id 328)))))
+							(e-list @179-58-179-67 (elem-var 345)
 								(elems
 									(e-int @179-59-179-60 (value "1"))
 									(e-int @179-62-179-63 (value "2"))
 									(e-int @179-65-179-66 (value "3")))))))
 				(s-let @180-2-187-3
-<<<<<<< HEAD
-					(p-assign @180-2-180-17 (ident "multiline_tuple") (id 361))
-					(e-tuple @180-20-187-3 (id 385)
-=======
-					(p-assign @180-2-180-17 (ident "multiline_tuple") (id 339))
-					(e-tuple @180-20-187-3 (id 358)
->>>>>>> b7e8594f
+					(p-assign @180-2-180-17 (ident "multiline_tuple") (id 349))
+					(e-tuple @180-20-187-3 (id 369)
 						(elems
 							(e-int @181-3-181-6 (value "123"))
 							(e-string @182-3-182-10
@@ -1488,34 +1373,20 @@
 							(e-call @184-3-184-12
 								(e-tag @184-3-184-5 (ext-var 0) (name "Ok") (args "TODO"))
 								(e-lookup-local @184-6-184-11
-<<<<<<< HEAD
-									(pattern (id 248))))
-=======
-									(pattern (id 240))))
->>>>>>> b7e8594f
+									(pattern (id 244))))
 							(e-tuple @185-3-185-18
 								(elems
 									(e-runtime-error (tag "ident_not_in_scope"))
 									(e-lookup-local @185-12-185-17
-<<<<<<< HEAD
-										(pattern (id 336)))))
-							(e-list @186-3-186-12 (elem-var 383)
-=======
-										(pattern (id 319)))))
-							(e-list @186-3-186-12 (elem-var 356)
->>>>>>> b7e8594f
+										(pattern (id 328)))))
+							(e-list @186-3-186-12 (elem-var 367)
 								(elems
 									(e-int @186-4-186-5 (value "1"))
 									(e-int @186-7-186-8 (value "2"))
 									(e-int @186-10-186-11 (value "3")))))))
 				(s-let @188-2-189-23
-<<<<<<< HEAD
-					(p-assign @188-2-188-15 (ident "bin_op_result") (id 387))
-					(e-binop @188-18-189-23 (op "or") (id 429)
-=======
-					(p-assign @188-2-188-15 (ident "bin_op_result") (id 360))
-					(e-binop @188-18-189-23 (op "or") (id 389)
->>>>>>> b7e8594f
+					(p-assign @188-2-188-15 (ident "bin_op_result") (id 371))
+					(e-binop @188-18-189-23 (op "or") (id 401)
 						(e-binop @188-18-188-74 (op "or")
 							(e-binop @188-18-188-43 (op "gt")
 								(e-binop @188-18-188-34 (op "null_coalesce")
@@ -1543,13 +1414,8 @@
 								(e-int @188-81-188-82 (value "3"))
 								(e-int @188-85-188-86 (value "5"))))))
 				(s-let @189-2-190-8
-<<<<<<< HEAD
-					(p-assign @189-2-189-23 (ident "static_dispatch_style") (id 431))
-					(e-dot-access @189-26-190-8 (field "unknown") (id 436)
-=======
-					(p-assign @189-2-189-23 (ident "static_dispatch_style") (id 391))
-					(e-dot-access @189-26-190-8 (field "unknown") (id 396)
->>>>>>> b7e8594f
+					(p-assign @189-2-189-23 (ident "static_dispatch_style") (id 403))
+					(e-dot-access @189-26-190-8 (field "unknown") (id 408)
 						(receiver
 							(e-dot-access @189-26-189-110 (field "unknown")
 								(receiver
@@ -1560,25 +1426,15 @@
 					(e-runtime-error (tag "not_implemented")))
 				(e-call @191-2-195-3
 					(e-lookup-external
-<<<<<<< HEAD
-						(ext-decl @191-2-191-14 (qualified "pf.Stdout.line!") (module "pf.Stdout") (local "line!") (kind "value") (type-var 441)))
-=======
-						(ext-decl @191-2-191-14 (qualified "pf.Stdout.line!") (module "pf.Stdout") (local "line!") (kind "value") (type-var 401)))
->>>>>>> b7e8594f
+						(ext-decl @191-2-191-14 (qualified "pf.Stdout.line!") (module "pf.Stdout") (local "line!") (kind "value") (type-var 413)))
 					(e-string @192-3-194-18
 						(e-literal @192-4-192-14 (string "How about "))
 						(e-call @193-4-193-21
 							(e-runtime-error (tag "ident_not_in_scope"))
 							(e-lookup-local @193-14-193-20
-<<<<<<< HEAD
-								(pattern (id 254))))
+								(pattern (id 249))))
 						(e-literal @194-4-194-17 (string " as a string?"))))))
-		(annotation @144-1-144-6 (signature 467) (id 468)
-=======
-								(pattern (id 245))))
-						(e-literal @194-4-194-17 (string " as a string?"))))))
-		(annotation @144-1-144-6 (signature 423) (id 424)
->>>>>>> b7e8594f
+		(annotation @144-1-144-6 (signature 439) (id 440)
 			(declared-type
 				(ty-fn @143-9-143-38 (effectful false)
 					(ty-apply @143-9-143-21 (symbol "List")
@@ -1586,17 +1442,10 @@
 					(ty-apply @143-25-143-38 (symbol "Result")
 						(ty-record @143-32-143-34)
 						(ty-underscore @143-36-143-37))))))
-<<<<<<< HEAD
-	(d-let (id 477)
-		(p-assign @199-1-199-6 (ident "empty") (id 471))
-		(e-empty_record @199-9-199-11 (id 472))
-		(annotation @199-1-199-6 (signature 475) (id 476)
-=======
-	(d-let (id 432)
-		(p-assign @199-1-199-6 (ident "empty") (id 427))
-		(e-empty_record @199-9-199-11 (id 428))
-		(annotation @199-1-199-6 (signature 430) (id 431)
->>>>>>> b7e8594f
+	(d-let (id 449)
+		(p-assign @199-1-199-6 (ident "empty") (id 443))
+		(e-empty_record @199-9-199-11 (id 444))
+		(annotation @199-1-199-6 (signature 447) (id 448)
 			(declared-type
 				(ty-record @198-9-198-11))))
 	(s-type-decl @22-1-23-6 (id 84)
@@ -1716,11 +1565,11 @@
 ~~~clojure
 (inferred-types
 	(defs
-		(d_assign (name "add_one_oneline") (def_var 192) (type "* ? *"))
-		(d_assign (name "add_one") (def_var 227) (type "U64 -> U64"))
-		(d_assign (name "match_time") (def_var 237) (type "*, * ? Error"))
-		(d_assign (name "main!") (def_var 469) (type "List -> Result"))
-		(d_assign (name "empty") (def_var 477) (type "{  }")))
+		(d_assign (name "add_one_oneline") (def_var 190) (type "* ? *"))
+		(d_assign (name "add_one") (def_var 223) (type "U64 -> U64"))
+		(d_assign (name "match_time") (def_var 233) (type "*, * ? Error"))
+		(d_assign (name "main!") (def_var 441) (type "List -> Result"))
+		(d_assign (name "empty") (def_var 449) (type "{  }")))
 	(expressions
 		(expr @65-19-67-8 (type "* ? *"))
 		(expr @68-11-78-2 (type "U64 -> U64"))
