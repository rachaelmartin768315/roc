--- conflicted
+++ resolved
@@ -1287,15 +1287,9 @@
 				(p-assign @81.2-81.3 (ident "a") (id 224))
 				(p-assign @82.2-82.3 (ident "b") (id 225)))
 			(e-runtime-error (tag "not_implemented"))))
-<<<<<<< HEAD
-	(d-let (id 438)
-		(p-assign @144-1-144-6 (ident "main!") (id 242))
-		(e-lambda @144-9-196-2 (id 431)
-=======
-	(d-let (id 440)
+	(d-let (id 437)
 		(p-assign @144.1-144.6 (ident "main!") (id 241))
-		(e-lambda @144.9-196.2 (id 433)
->>>>>>> 1a794e6a
+		(e-lambda @144.9-196.2 (id 430)
 			(args
 				(p-underscore @144.10-144.11 (id 242)))
 			(e-block @144.13-196.2
@@ -1320,24 +1314,6 @@
 					(e-call @158.2-161.3
 						(e-runtime-error (tag "ident_not_in_scope"))
 						(e-runtime-error (tag "not_implemented"))))
-<<<<<<< HEAD
-				(s-let @164-2-164-31
-					(p-assign @164-2-164-18 (ident "tag_with_payload") (id 277))
-					(e-call @164-21-164-31 (id 282)
-						(e-tag @164-21-164-23 (ext-var 0) (name "Ok") (args "TODO"))
-						(e-lookup-local @164-24-164-30
-							(pattern (id 249)))))
-				(s-let @165-2-165-34
-					(p-assign @165-2-165-14 (ident "interpolated") (id 284))
-					(e-string @165-17-165-34 (id 288)
-						(e-literal @165-18-165-25 (string "Hello, "))
-						(e-lookup-local @165-27-165-32
-							(pattern (id 244)))
-						(e-literal @165-33-165-33 (string ""))))
-				(s-let @166-2-173-3
-					(p-assign @166-2-166-6 (ident "list") (id 290))
-					(e-list @166-9-173-3 (elem-var 295) (id 298)
-=======
 				(s-let @164.2-164.31
 					(p-assign @164.2-164.18 (ident "tag_with_payload") (id 276))
 					(e-call @164.21-164.31 (id 281)
@@ -1353,26 +1329,17 @@
 						(e-literal @165.33-165.33 (string ""))))
 				(s-let @166.2-173.3
 					(p-assign @166.2-166.6 (ident "list") (id 289))
-					(e-list @166.9-173.3 (elem-var 297) (id 298)
->>>>>>> 1a794e6a
+					(e-list @166.9-173.3 (elem-var 294) (id 297)
 						(elems
 							(e-call @167.3-170.4
 								(e-lookup-local @167.3-167.10
 									(pattern (id 194)))
 								(e-runtime-error (tag "not_implemented")))
-<<<<<<< HEAD
-							(e-int @171-3-171-6 (value "456"))
-							(e-int @172-3-172-6 (value "789")))))
-				(s-let @178-2-178-71
-					(p-assign @178-2-178-8 (ident "record") (id 302))
-					(e-record @178-11-178-71 (ext-var 319) (id 320)
-=======
 							(e-int @171.3-171.6 (value "456"))
 							(e-int @172.3-172.6 (value "789")))))
 				(s-let @178.2-178.71
-					(p-assign @178.2-178.8 (ident "record") (id 302))
-					(e-record @178.11-178.71 (ext-var 319) (id 320)
->>>>>>> 1a794e6a
+					(p-assign @178.2-178.8 (ident "record") (id 301))
+					(e-record @178.11-178.71 (ext-var 318) (id 319)
 						(fields
 							(field (name "foo")
 								(e-int @178.18-178.21 (value "123")))
@@ -1389,15 +1356,9 @@
 										(pattern (id 243)))))
 							(field (name "punned")
 								(e-runtime-error (tag "ident_not_in_scope"))))))
-<<<<<<< HEAD
-				(s-let @179-2-179-68
-					(p-assign @179-2-179-7 (ident "tuple") (id 327))
-					(e-tuple @179-10-179-68 (id 345)
-=======
 				(s-let @179.2-179.68
-					(p-assign @179.2-179.7 (ident "tuple") (id 327))
-					(e-tuple @179.10-179.68 (id 346)
->>>>>>> 1a794e6a
+					(p-assign @179.2-179.7 (ident "tuple") (id 326))
+					(e-tuple @179.10-179.68 (id 344)
 						(elems
 							(e-int @179.11-179.14 (value "123"))
 							(e-string @179.16-179.23
@@ -1411,29 +1372,16 @@
 							(e-tuple @179.41-179.56
 								(elems
 									(e-runtime-error (tag "ident_not_in_scope"))
-<<<<<<< HEAD
-									(e-lookup-local @179-50-179-55
-										(pattern (id 327)))))
-							(e-list @179-58-179-67 (elem-var 341)
-								(elems
-									(e-int @179-59-179-60 (value "1"))
-									(e-int @179-62-179-63 (value "2"))
-									(e-int @179-65-179-66 (value "3")))))))
-				(s-let @180-2-187-3
-					(p-assign @180-2-180-17 (ident "multiline_tuple") (id 347))
-					(e-tuple @180-20-187-3 (id 366)
-=======
 									(e-lookup-local @179.50-179.55
-										(pattern (id 327)))))
-							(e-list @179.58-179.67 (elem-var 344)
+										(pattern (id 326)))))
+							(e-list @179.58-179.67 (elem-var 340)
 								(elems
 									(e-int @179.59-179.60 (value "1"))
 									(e-int @179.62-179.63 (value "2"))
 									(e-int @179.65-179.66 (value "3")))))))
 				(s-let @180.2-187.3
-					(p-assign @180.2-180.17 (ident "multiline_tuple") (id 348))
-					(e-tuple @180.20-187.3 (id 368)
->>>>>>> 1a794e6a
+					(p-assign @180.2-180.17 (ident "multiline_tuple") (id 346))
+					(e-tuple @180.20-187.3 (id 365)
 						(elems
 							(e-int @181.3-181.6 (value "123"))
 							(e-string @182.3-182.10
@@ -1446,57 +1394,16 @@
 							(e-tuple @185.3-185.18
 								(elems
 									(e-runtime-error (tag "ident_not_in_scope"))
-<<<<<<< HEAD
-									(e-lookup-local @185-12-185-17
-										(pattern (id 327)))))
-							(e-list @186-3-186-12 (elem-var 362)
-								(elems
-									(e-int @186-4-186-5 (value "1"))
-									(e-int @186-7-186-8 (value "2"))
-									(e-int @186-10-186-11 (value "3")))))))
-				(s-let @188-2-189-23
-					(p-assign @188-2-188-15 (ident "bin_op_result") (id 368))
-					(e-binop @188-18-189-23 (op "or") (id 398)
-						(e-binop @188-18-188-74 (op "or")
-							(e-binop @188-18-188-43 (op "gt")
-								(e-binop @188-18-188-34 (op "null_coalesce")
-									(e-call @188-18-188-26
-										(e-tag @188-18-188-21 (ext-var 0) (name "Err") (args "TODO"))
-										(e-runtime-error (tag "ident_not_in_scope")))
-									(e-int @188-30-188-32 (value "12")))
-								(e-binop @188-35-188-43 (op "mul")
-									(e-int @188-35-188-36 (value "5"))
-									(e-int @188-39-188-40 (value "5"))))
-							(e-binop @188-44-188-74 (op "and")
-								(e-binop @188-44-188-58 (op "lt")
-									(e-binop @188-44-188-52 (op "add")
-										(e-int @188-44-188-46 (value "13"))
-										(e-int @188-49-188-50 (value "2")))
-									(e-int @188-53-188-54 (value "5")))
-								(e-binop @188-59-188-74 (op "ge")
-									(e-binop @188-59-188-68 (op "sub")
-										(e-int @188-59-188-61 (value "10"))
-										(e-int @188-64-188-65 (value "1")))
-									(e-int @188-69-188-71 (value "16")))))
-						(e-binop @188-75-189-23 (op "le")
-							(e-int @188-75-188-77 (value "12"))
-							(e-binop @188-81-189-23 (op "div")
-								(e-int @188-81-188-82 (value "3"))
-								(e-int @188-85-188-86 (value "5"))))))
-				(s-let @189-2-190-8
-					(p-assign @189-2-189-23 (ident "static_dispatch_style") (id 400))
-					(e-dot-access @189-26-190-8 (field "unknown") (id 405)
-=======
 									(e-lookup-local @185.12-185.17
-										(pattern (id 327)))))
-							(e-list @186.3-186.12 (elem-var 366)
+										(pattern (id 326)))))
+							(e-list @186.3-186.12 (elem-var 361)
 								(elems
 									(e-int @186.4-186.5 (value "1"))
 									(e-int @186.7-186.8 (value "2"))
 									(e-int @186.10-186.11 (value "3")))))))
 				(s-let @188.2-189.23
-					(p-assign @188.2-188.15 (ident "bin_op_result") (id 370))
-					(e-binop @188.18-189.23 (op "or") (id 400)
+					(p-assign @188.2-188.15 (ident "bin_op_result") (id 367))
+					(e-binop @188.18-189.23 (op "or") (id 397)
 						(e-binop @188.18-188.74 (op "or")
 							(e-binop @188.18-188.43 (op "gt")
 								(e-binop @188.18-188.34 (op "null_coalesce")
@@ -1524,9 +1431,8 @@
 								(e-int @188.81-188.82 (value "3"))
 								(e-int @188.85-188.86 (value "5"))))))
 				(s-let @189.2-190.8
-					(p-assign @189.2-189.23 (ident "static_dispatch_style") (id 402))
-					(e-dot-access @189.26-190.8 (field "unknown") (id 407)
->>>>>>> 1a794e6a
+					(p-assign @189.2-189.23 (ident "static_dispatch_style") (id 399))
+					(e-dot-access @189.26-190.8 (field "unknown") (id 404)
 						(receiver
 							(e-dot-access @189.26-189.110 (field "unknown")
 								(receiver
@@ -1537,29 +1443,7 @@
 					(e-runtime-error (tag "not_implemented")))
 				(e-call @191.2-195.3
 					(e-lookup-external
-<<<<<<< HEAD
-						(ext-decl @191-2-191-14 (qualified "pf.Stdout.line!") (module "pf.Stdout") (local "line!") (kind "value") (type-var 410)))
-					(e-string @192-3-194-18
-						(e-literal @192-4-192-14 (string "How about "))
-						(e-call @193-4-193-21
-							(e-runtime-error (tag "ident_not_in_scope"))
-							(e-lookup-local @193-14-193-20
-								(pattern (id 249))))
-						(e-literal @194-4-194-17 (string " as a string?"))))))
-		(annotation @144-1-144-6 (signature 436) (id 437)
-			(declared-type
-				(ty-fn @143-9-143-38 (effectful false)
-					(ty-apply @143-9-143-21 (symbol "List")
-						(ty @143-14-143-20 (name "String")))
-					(ty-apply @143-25-143-38 (symbol "Result")
-						(ty-record @143-32-143-34)
-						(ty-underscore @143-36-143-37))))))
-	(d-let (id 446)
-		(p-assign @199-1-199-6 (ident "empty") (id 440))
-		(e-empty_record @199-9-199-11 (id 441))
-		(annotation @199-1-199-6 (signature 444) (id 445)
-=======
-						(ext-decl @191.2-191.14 (qualified "pf.Stdout.line!") (module "pf.Stdout") (local "line!") (kind "value") (type-var 412)))
+						(ext-decl @191.2-191.14 (qualified "pf.Stdout.line!") (module "pf.Stdout") (local "line!") (kind "value") (type-var 409)))
 					(e-string @192.3-194.18
 						(e-literal @192.4-192.14 (string "How about "))
 						(e-call @193.4-193.21
@@ -1567,7 +1451,7 @@
 							(e-lookup-local @193.14-193.20
 								(pattern (id 248))))
 						(e-literal @194.4-194.17 (string " as a string?"))))))
-		(annotation @144.1-144.6 (signature 438) (id 439)
+		(annotation @144.1-144.6 (signature 435) (id 436)
 			(declared-type
 				(ty-fn @143.9-143.38 (effectful false)
 					(ty-apply @143.9-143.21 (symbol "List")
@@ -1575,11 +1459,10 @@
 					(ty-apply @143.25-143.38 (symbol "Result")
 						(ty-record @143.32-143.34)
 						(ty-underscore @143.36-143.37))))))
-	(d-let (id 448)
-		(p-assign @199.1-199.6 (ident "empty") (id 442))
-		(e-empty_record @199.9-199.11 (id 443))
-		(annotation @199.1-199.6 (signature 446) (id 447)
->>>>>>> 1a794e6a
+	(d-let (id 445)
+		(p-assign @199.1-199.6 (ident "empty") (id 439))
+		(e-empty_record @199.9-199.11 (id 440))
+		(annotation @199.1-199.6 (signature 443) (id 444)
 			(declared-type
 				(ty-record @198.9-198.11))))
 	(s-type-decl @22.1-23.6 (id 85)
@@ -1699,19 +1582,11 @@
 ~~~clojure
 (inferred-types
 	(defs
-<<<<<<< HEAD
-		(d_assign (name "add_one_oneline") (def_var 190) (type "* ? *"))
-		(d_assign (name "add_one") (def_var 223) (type "U64 -> U64"))
-		(d_assign (name "match_time") (def_var 233) (type "*, * ? Error"))
-		(d_assign (name "main!") (def_var 438) (type "List -> Result"))
-		(d_assign (name "empty") (def_var 446) (type "{  }")))
-=======
 		(d_assign (name "add_one_oneline") (def_var 190) (type "* ? Num(*)"))
 		(d_assign (name "add_one") (def_var 222) (type "U64 -> U64"))
 		(d_assign (name "match_time") (def_var 232) (type "*, * ? Error"))
-		(d_assign (name "main!") (def_var 440) (type "List -> Result"))
-		(d_assign (name "empty") (def_var 448) (type "{  }")))
->>>>>>> 1a794e6a
+		(d_assign (name "main!") (def_var 437) (type "List -> Result"))
+		(d_assign (name "empty") (def_var 445) (type "{  }")))
 	(expressions
 		(expr @65.19-67.8 (type "* ? Num(*)"))
 		(expr @68.11-78.2 (type "U64 -> U64"))
