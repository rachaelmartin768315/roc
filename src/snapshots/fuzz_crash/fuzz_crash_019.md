--- conflicted
+++ resolved
@@ -1447,13 +1447,10 @@
 								(e-int @63.7-63.10 (value "314"))))
 						(branch
 							(patterns
-<<<<<<< HEAD
 								(pattern (degenerate false)
-									(p-runtime-error @1.1-1.1 (tag "not_implemented"))))
-=======
-								(p-small-dec @64.3-64.7 (degenerate false))
-								(p-small-dec @64.10-64.14 (degenerate false)))
->>>>>>> ef661bf4
+									(p-small-dec @64.3-64.7))
+								(pattern (degenerate false)
+									(p-small-dec @64.10-64.14)))
 							(value
 								(e-int @64.18-64.21 (value "314"))))
 						(branch
