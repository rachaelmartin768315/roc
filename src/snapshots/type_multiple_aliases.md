# META
~~~ini
description=Multiple type aliases with cross-references
type=file
~~~
# SOURCE
~~~roc
app [main!] { pf: platform "../basic-cli/platform.roc" }

UserId : U64
UserName : Str
UserAge : U8
User : { id: UserId, name: UserName, age: UserAge }

createUser : UserId, UserName, UserAge -> User
createUser = |id, name, age| { id, name, age }

getUserName : User -> UserName
getUserName = |user| user.name

main! = |_| {
    user = createUser(123, "Alice", 25)
    getUserName(user)
}
~~~
# PROBLEMS
NIL
# TOKENS
~~~zig
KwApp(1:1-1:4),OpenSquare(1:5-1:6),LowerIdent(1:6-1:11),CloseSquare(1:11-1:12),OpenCurly(1:13-1:14),LowerIdent(1:15-1:17),OpColon(1:17-1:18),KwPlatform(1:19-1:27),StringStart(1:28-1:29),StringPart(1:29-1:54),StringEnd(1:54-1:55),CloseCurly(1:56-1:57),Newline(1:1-1:1),
Newline(1:1-1:1),
UpperIdent(3:1-3:7),OpColon(3:8-3:9),UpperIdent(3:10-3:13),Newline(1:1-1:1),
UpperIdent(4:1-4:9),OpColon(4:10-4:11),UpperIdent(4:12-4:15),Newline(1:1-1:1),
UpperIdent(5:1-5:8),OpColon(5:9-5:10),UpperIdent(5:11-5:13),Newline(1:1-1:1),
UpperIdent(6:1-6:5),OpColon(6:6-6:7),OpenCurly(6:8-6:9),LowerIdent(6:10-6:12),OpColon(6:12-6:13),UpperIdent(6:14-6:20),Comma(6:20-6:21),LowerIdent(6:22-6:26),OpColon(6:26-6:27),UpperIdent(6:28-6:36),Comma(6:36-6:37),LowerIdent(6:38-6:41),OpColon(6:41-6:42),UpperIdent(6:43-6:50),CloseCurly(6:51-6:52),Newline(1:1-1:1),
Newline(1:1-1:1),
LowerIdent(8:1-8:11),OpColon(8:12-8:13),UpperIdent(8:14-8:20),Comma(8:20-8:21),UpperIdent(8:22-8:30),Comma(8:30-8:31),UpperIdent(8:32-8:39),OpArrow(8:40-8:42),UpperIdent(8:43-8:47),Newline(1:1-1:1),
LowerIdent(9:1-9:11),OpAssign(9:12-9:13),OpBar(9:14-9:15),LowerIdent(9:15-9:17),Comma(9:17-9:18),LowerIdent(9:19-9:23),Comma(9:23-9:24),LowerIdent(9:25-9:28),OpBar(9:28-9:29),OpenCurly(9:30-9:31),LowerIdent(9:32-9:34),Comma(9:34-9:35),LowerIdent(9:36-9:40),Comma(9:40-9:41),LowerIdent(9:42-9:45),CloseCurly(9:46-9:47),Newline(1:1-1:1),
Newline(1:1-1:1),
LowerIdent(11:1-11:12),OpColon(11:13-11:14),UpperIdent(11:15-11:19),OpArrow(11:20-11:22),UpperIdent(11:23-11:31),Newline(1:1-1:1),
LowerIdent(12:1-12:12),OpAssign(12:13-12:14),OpBar(12:15-12:16),LowerIdent(12:16-12:20),OpBar(12:20-12:21),LowerIdent(12:22-12:26),NoSpaceDotLowerIdent(12:26-12:31),Newline(1:1-1:1),
Newline(1:1-1:1),
LowerIdent(14:1-14:6),OpAssign(14:7-14:8),OpBar(14:9-14:10),Underscore(14:10-14:11),OpBar(14:11-14:12),OpenCurly(14:13-14:14),Newline(1:1-1:1),
LowerIdent(15:5-15:9),OpAssign(15:10-15:11),LowerIdent(15:12-15:22),NoSpaceOpenRound(15:22-15:23),Int(15:23-15:26),Comma(15:26-15:27),StringStart(15:28-15:29),StringPart(15:29-15:34),StringEnd(15:34-15:35),Comma(15:35-15:36),Int(15:37-15:39),CloseRound(15:39-15:40),Newline(1:1-1:1),
LowerIdent(16:5-16:16),NoSpaceOpenRound(16:16-16:17),LowerIdent(16:17-16:21),CloseRound(16:21-16:22),Newline(1:1-1:1),
CloseCurly(17:1-17:2),EndOfFile(17:2-17:2),
~~~
# PARSE
~~~clojure
(file @1-1-17-2
	(app @1-1-1-57
		(provides @1-6-1-12
			(exposed-lower-ident (text "main!")))
		(record-field @1-15-1-57 (name "pf")
			(e-string @1-28-1-55
				(e-string-part @1-29-1-54 (raw "../basic-cli/platform.roc"))))
		(packages @1-13-1-57
			(record-field @1-15-1-57 (name "pf")
				(e-string @1-28-1-55
					(e-string-part @1-29-1-54 (raw "../basic-cli/platform.roc"))))))
	(statements
		(s-type-decl @3-1-4-9
			(header @3-1-3-7 (name "UserId")
				(args))
			(ty (name "U64")))
		(s-type-decl @4-1-5-8
			(header @4-1-4-9 (name "UserName")
				(args))
			(ty (name "Str")))
		(s-type-decl @5-1-6-5
			(header @5-1-5-8 (name "UserAge")
				(args))
			(ty (name "U8")))
		(s-type-decl @6-1-8-11
			(header @6-1-6-5 (name "User")
				(args))
			(ty-record @6-8-6-52
				(anno-record-field @6-10-6-21 (name "id")
					(ty (name "UserId")))
				(anno-record-field @6-22-6-37 (name "name")
					(ty (name "UserName")))
				(anno-record-field @6-38-6-52 (name "age")
					(ty (name "UserAge")))))
		(s-type-anno @8-1-9-11 (name "createUser")
			(ty-fn @8-14-8-47
				(ty (name "UserId"))
				(ty (name "UserName"))
				(ty (name "UserAge"))
				(ty (name "User"))))
		(s-decl @9-1-9-47
			(p-ident @9-1-9-11 (raw "createUser"))
			(e-lambda @9-14-9-47
				(args
					(p-ident @9-15-9-17 (raw "id"))
					(p-ident @9-19-9-23 (raw "name"))
					(p-ident @9-25-9-28 (raw "age")))
				(e-record @9-30-9-47
					(field (field "id") (optional false))
					(field (field "name") (optional false))
					(field (field "age") (optional false)))))
		(s-type-anno @11-1-12-12 (name "getUserName")
			(ty-fn @11-15-11-31
				(ty (name "User"))
				(ty (name "UserName"))))
		(s-decl @12-1-14-6
			(p-ident @12-1-12-12 (raw "getUserName"))
			(e-lambda @12-15-14-6
				(args
					(p-ident @12-16-12-20 (raw "user")))
				(e-field-access @12-22-14-6
					(e-ident @12-22-12-26 (qaul "") (raw "user"))
					(e-ident @12-26-12-31 (qaul "") (raw ".name")))))
		(s-decl @14-1-17-2
			(p-ident @14-1-14-6 (raw "main!"))
			(e-lambda @14-9-17-2
				(args
					(p-underscore))
				(e-block @14-13-17-2
					(statements
						(s-decl @15-5-15-40
							(p-ident @15-5-15-9 (raw "user"))
							(e-apply @15-12-15-40
								(e-ident @15-12-15-22 (qaul "") (raw "createUser"))
								(e-int @15-23-15-26 (raw "123"))
								(e-string @15-28-15-35
									(e-string-part @15-29-15-34 (raw "Alice")))
								(e-int @15-37-15-39 (raw "25"))))
						(e-apply @16-5-16-22
							(e-ident @16-5-16-16 (qaul "") (raw "getUserName"))
							(e-ident @16-17-16-21 (qaul "") (raw "user")))))))))
~~~
# FORMATTED
~~~roc
app [main!] { pf: platform "../basic-cli/platform.roc" }

UserId : U64
UserName : Str
UserAge : U8
User : { id : UserId, name : UserName, age : UserAge }

createUser : UserId, UserName, UserAge -> User
createUser = |id, name, age| { id, name, age }

getUserName : User -> UserName
getUserName = |user| user.name

main! = |_| {
	user = createUser(123, "Alice", 25)
	getUserName(user)
}
~~~
# CANONICALIZE
~~~clojure
(can-ir
	(d-let (id 118)
		(p-assign @9-1-9-11 (ident "createUser") (id 95))
		(e-lambda @9-14-9-47 (id 110)
			(args
				(p-assign @9-15-9-17 (ident "id") (id 96))
				(p-assign @9-19-9-23 (ident "name") (id 97))
				(p-assign @9-25-9-28 (ident "age") (id 98)))
			(e-record @9-30-9-47 (ext-var 105)
				(fields
					(field (name "id")
						(e-lookup-local @9-32-9-35
							(pattern (id 96))))
					(field (name "name")
						(e-lookup-local @9-36-9-41
							(pattern (id 97))))
					(field (name "age")
						(e-lookup-local @9-42-9-47
							(pattern (id 98)))))))
		(annotation @9-1-9-11 (signature 116) (id 117)
			(declared-type
				(ty-fn @8-14-8-47 (effectful false)
					(ty @8-14-8-20 (name "UserId"))
					(ty @8-22-8-30 (name "UserName"))
					(ty @8-32-8-39 (name "UserAge"))
					(ty @8-43-8-47 (name "User"))))))
	(d-let (id 132)
		(p-assign @12-1-12-12 (ident "getUserName") (id 122))
		(e-lambda @12-15-14-6 (id 126)
			(args
				(p-assign @12-16-12-20 (ident "user") (id 123)))
			(e-dot-access @12-22-14-6 (field "name")
				(receiver
					(e-lookup-local @12-22-12-26
						(pattern (id 123))))))
		(annotation @12-1-12-12 (signature 130) (id 131)
			(declared-type
				(ty-fn @11-15-11-31 (effectful false)
					(ty @11-15-11-19 (name "User"))
					(ty @11-23-11-31 (name "UserName"))))))
<<<<<<< HEAD
	(d-let (id 152)
		(p-assign @14-1-14-6 (ident "main!") (id 133))
		(e-lambda @14-9-17-2 (id 151)
=======
	(d-let (id 144)
		(p-assign @14-1-14-6 (ident "main!") (id 127))
		(e-lambda @14-9-17-2 (id 143)
>>>>>>> 1c9cd6c5
			(args
				(p-underscore @14-10-14-11 (id 134)))
			(e-block @14-13-17-2
				(s-let @15-5-15-40
<<<<<<< HEAD
					(p-assign @15-5-15-9 (ident "user") (id 135))
					(e-call @15-12-15-40 (id 145)
						(e-lookup-local @15-12-15-22
							(pattern (id 95)))
						(e-int @15-23-15-26 (num-var 139) (sign-needed "false") (bits-needed "7") (value "123"))
						(e-string @15-28-15-35
							(e-literal @15-29-15-34 (string "Alice")))
						(e-int @15-37-15-39 (num-var 144) (sign-needed "false") (bits-needed "7") (value "25"))))
=======
					(p-assign @15-5-15-9 (ident "user") (id 129))
					(e-call @15-12-15-40 (id 137)
						(e-lookup-local @15-12-15-22
							(pattern (id 95)))
						(e-int @15-23-15-26 (num-var 132) (value "123"))
						(e-string @15-28-15-35
							(e-literal @15-29-15-34 (string "Alice")))
						(e-int @15-37-15-39 (num-var 136) (value "25"))))
>>>>>>> 1c9cd6c5
				(e-call @16-5-16-22
					(e-lookup-local @16-5-16-16
						(pattern (id 122)))
					(e-lookup-local @16-17-16-21
						(pattern (id 135)))))))
	(s-type-decl @3-1-4-9 (id 74)
		(ty-header @3-1-3-7 (name "UserId"))
		(ty @3-10-3-13 (name "U64")))
	(s-type-decl @4-1-5-8 (id 77)
		(ty-header @4-1-4-9 (name "UserName"))
		(ty @4-12-4-15 (name "Str")))
	(s-type-decl @5-1-6-5 (id 80)
		(ty-header @5-1-5-8 (name "UserAge"))
		(ty @5-11-5-13 (name "U8")))
	(s-type-decl @6-1-8-11 (id 89)
		(ty-header @6-1-6-5 (name "User"))
		(ty-record @6-8-6-52
			(field (field "id")
				(ty @6-14-6-20 (name "UserId")))
			(field (field "name")
				(ty @6-28-6-36 (name "UserName")))
			(field (field "age")
				(ty @6-43-6-50 (name "UserAge"))))))
~~~
# TYPES
~~~clojure
(inferred-types
	(defs
		(def (name "createUser") (type "*"))
		(def (name "getUserName") (type "*"))
		(def (name "main!") (type "*")))
	(expressions
		(expr @9-14-9-47 (type "*"))
		(expr @12-15-14-6 (type "*"))
		(expr @14-9-17-2 (type "*"))))
~~~<|MERGE_RESOLUTION|>--- conflicted
+++ resolved
@@ -191,38 +191,21 @@
 				(ty-fn @11-15-11-31 (effectful false)
 					(ty @11-15-11-19 (name "User"))
 					(ty @11-23-11-31 (name "UserName"))))))
-<<<<<<< HEAD
-	(d-let (id 152)
+	(d-let (id 150)
 		(p-assign @14-1-14-6 (ident "main!") (id 133))
-		(e-lambda @14-9-17-2 (id 151)
-=======
-	(d-let (id 144)
-		(p-assign @14-1-14-6 (ident "main!") (id 127))
-		(e-lambda @14-9-17-2 (id 143)
->>>>>>> 1c9cd6c5
+		(e-lambda @14-9-17-2 (id 149)
 			(args
 				(p-underscore @14-10-14-11 (id 134)))
 			(e-block @14-13-17-2
 				(s-let @15-5-15-40
-<<<<<<< HEAD
 					(p-assign @15-5-15-9 (ident "user") (id 135))
-					(e-call @15-12-15-40 (id 145)
+					(e-call @15-12-15-40 (id 143)
 						(e-lookup-local @15-12-15-22
 							(pattern (id 95)))
-						(e-int @15-23-15-26 (num-var 139) (sign-needed "false") (bits-needed "7") (value "123"))
+						(e-int @15-23-15-26 (num-var 138) (value "123"))
 						(e-string @15-28-15-35
 							(e-literal @15-29-15-34 (string "Alice")))
-						(e-int @15-37-15-39 (num-var 144) (sign-needed "false") (bits-needed "7") (value "25"))))
-=======
-					(p-assign @15-5-15-9 (ident "user") (id 129))
-					(e-call @15-12-15-40 (id 137)
-						(e-lookup-local @15-12-15-22
-							(pattern (id 95)))
-						(e-int @15-23-15-26 (num-var 132) (value "123"))
-						(e-string @15-28-15-35
-							(e-literal @15-29-15-34 (string "Alice")))
-						(e-int @15-37-15-39 (num-var 136) (value "25"))))
->>>>>>> 1c9cd6c5
+						(e-int @15-37-15-39 (num-var 142) (value "25"))))
 				(e-call @16-5-16-22
 					(e-lookup-local @16-5-16-16
 						(pattern (id 122)))
