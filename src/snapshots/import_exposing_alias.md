--- conflicted
+++ resolved
@@ -73,15 +73,9 @@
 # CANONICALIZE
 ~~~clojure
 (can-ir
-<<<<<<< HEAD
-	(d-let (id 104)
+	(d-let (id 103)
 		(p-assign @5-1-5-5 (ident "main") (id 75))
-		(e-block @5-8-10-2 (id 103)
-=======
-	(d-let (id 101)
-		(p-assign @5-1-5-5 (ident "main") (id 75))
-		(e-block @5-8-10-2 (id 100)
->>>>>>> b7e8594f
+		(e-block @5-8-10-2 (id 102)
 			(s-let @6-2-6-33
 				(p-assign @6-2-6-6 (ident "data") (id 76))
 				(e-record @6-9-6-33 (ext-var 82) (id 83)
@@ -92,39 +86,22 @@
 						(field (name "age")
 							(e-int @6-29-6-31 (value "25"))))))
 			(s-let @7-2-7-24
-<<<<<<< HEAD
-				(p-assign @7-2-7-9 (ident "encoded") (id 88))
-				(e-call @7-12-7-24 (id 93)
-=======
 				(p-assign @7-2-7-9 (ident "encoded") (id 87))
-				(e-call @7-12-7-24 (id 91)
->>>>>>> b7e8594f
+				(e-call @7-12-7-24 (id 92)
 					(e-lookup-external
 						(ext-decl @7-12-7-18 (qualified "json.Json.encode") (module "json.Json") (local "toJson") (kind "value") (type-var 88)))
 					(e-lookup-local @7-19-7-23
 						(pattern (id 76)))))
 			(s-let @8-2-8-29
-<<<<<<< HEAD
-				(p-assign @8-2-8-9 (ident "decoded") (id 95))
-				(e-call @8-12-8-29 (id 100)
+				(p-assign @8-2-8-9 (ident "decoded") (id 94))
+				(e-call @8-12-8-29 (id 99)
 					(e-lookup-external
-						(ext-decl @8-12-8-20 (qualified "json.Json.decode") (module "json.Json") (local "fromJson") (kind "value") (type-var 96)))
-=======
-				(p-assign @8-2-8-9 (ident "decoded") (id 93))
-				(e-call @8-12-8-29 (id 97)
-					(e-lookup-external
-						(ext-decl @8-12-8-20 (qualified "json.Json.decode") (module "json.Json") (local "fromJson") (kind "value") (type-var 94)))
->>>>>>> b7e8594f
+						(ext-decl @8-12-8-20 (qualified "json.Json.decode") (module "json.Json") (local "fromJson") (kind "value") (type-var 95)))
 					(e-lookup-local @8-21-8-28
 						(pattern (id 87)))))
 			(e-lookup-local @9-2-9-9
-<<<<<<< HEAD
-				(pattern (id 95)))))
+				(pattern (id 94)))))
 	(s-import @3-1-3-65 (module "json.Json") (qualifier "json") (id 74)
-=======
-				(pattern (id 93)))))
-	(s-import @3-1-3-65 (module "json.Json") (id 74)
->>>>>>> b7e8594f
 		(exposes
 			(exposed (name "decode") (alias "fromJson") (wildcard false))
 			(exposed (name "encode") (alias "toJson") (wildcard false)))))
@@ -133,7 +110,7 @@
 ~~~clojure
 (inferred-types
 	(defs
-		(d_assign (name "main") (def_var 104) (type "*")))
+		(d_assign (name "main") (def_var 103) (type "*")))
 	(expressions
 		(expr @5-8-10-2 (type "*"))))
 ~~~