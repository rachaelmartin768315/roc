--- conflicted
+++ resolved
@@ -30,24 +30,11 @@
 ~~~clojure
 (e-lambda @1-1-1-10 (id 78)
 	(args
-<<<<<<< HEAD
-		(p_assign (1:2-1:3)
-			(pid 12)
-			(ident "x")))
-	(e_binop (1:5-1:10)
-		"add"
-		(e_lookup (1:5-1:6) (pid 12))
-		(e_int (1:9-1:10)
-			(int_var 16)
-			(requirements (sign_needed "false") (bits_needed "types.types.Num.Int.BitsNeeded.7"))
-			(value "1"))))
-=======
 		(p-assign @1-2-1-3 (ident "x") (id 72)))
 	(e-binop @1-5-1-10 (op "add")
 		(e-lookup-local @1-5-1-6
 			(pattern (id 72)))
-		(e-int @1-9-1-10 (int-var 75) (precision-var 74) (literal "1") (value "TODO") (bound "u8"))))
->>>>>>> ba1656b3
+		(e-int @1-9-1-10 (num-var 76) (sign-needed "false") (bits-needed "7") (value "1"))))
 ~~~
 # TYPES
 ~~~clojure
