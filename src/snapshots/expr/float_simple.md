--- conflicted
+++ resolved
@@ -15,11 +15,7 @@
 ~~~
 # PARSE
 ~~~clojure
-<<<<<<< HEAD
-(frac (1:1-1:5) "3.14")
-=======
-(e-float @1-1-1-5 (raw "3.14"))
->>>>>>> ba1656b3
+(e-frac @1-1-1-5 (raw "3.14"))
 ~~~
 # FORMATTED
 ~~~roc
@@ -27,15 +23,7 @@
 ~~~
 # CANONICALIZE
 ~~~clojure
-<<<<<<< HEAD
-(e_dec_small (1:1-1:5)
-	(num_var 14)
-	(requirements (fits_in_f32 "true") (fits_in_dec "true"))
-	(numerator "314")
-	(power_of_ten "2"))
-=======
-(e-float @1-1-1-5 (frac_var 73) (precision-var 72) (literal "3.14") (value "0") (bound "f32") (id 74))
->>>>>>> ba1656b3
+(e-dec-small @1-1-1-5 (num-var 74) (id 74))
 ~~~
 # TYPES
 ~~~clojure
