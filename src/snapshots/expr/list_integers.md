--- conflicted
+++ resolved
@@ -26,11 +26,7 @@
 ~~~
 # CANONICALIZE
 ~~~clojure
-<<<<<<< HEAD
-(e-list @1-1-1-10 (elem-var 72) (id 75)
-=======
-(e-list @1.1-1.10 (elem-var 76) (id 77)
->>>>>>> 1a794e6a
+(e-list @1.1-1.10 (elem-var 73) (id 76)
 	(elems
 		(e-int @1.2-1.3 (value "1"))
 		(e-int @1.5-1.6 (value "2"))
@@ -38,9 +34,5 @@
 ~~~
 # TYPES
 ~~~clojure
-<<<<<<< HEAD
-(expr (id 75) (type "List(Num(*))"))
-=======
-(expr (id 77) (type "List(Num(*))"))
->>>>>>> 1a794e6a
+(expr (id 76) (type "List(Num(*))"))
 ~~~