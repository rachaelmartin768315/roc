--- conflicted
+++ resolved
@@ -23,20 +23,9 @@
 ~~~
 # CANONICALIZE
 ~~~clojure
-<<<<<<< HEAD
-(e_int (1:1-1:5)
-	(int_var 14)
-	(requirements (sign_needed "false") (bits_needed "types.types.Num.Int.BitsNeeded.8"))
-	(value "255"))
+(e-int @1-1-1-5 (num-var 74) (sign-needed "false") (bits-needed "8") (value "255") (id 74))
 ~~~
 # TYPES
 ~~~clojure
-(expr 14 (type "Num(Int(*))"))
-=======
-(e-runtime-error (tag "invalid_num_literal") (id 73))
-~~~
-# TYPES
-~~~clojure
-(expr (id 73) (type "Error"))
->>>>>>> ba1656b3
+(expr (id 74) (type "Num(Int(*))"))
 ~~~