# META
~~~ini
description=Unknown operator, should produce an error
type=expr
~~~
# SOURCE
~~~roc
1 ++ 2
~~~
# PROBLEMS
**UNEXPECTED TOKEN IN EXPRESSION**
The token **+ 2** is not expected in an expression.
Expressions can be identifiers, literals, function calls, or operators.

Here is the problematic code:
**unknown_operator.md:1:4:1:7:**
```roc
1 ++ 2
```


**UNKNOWN OPERATOR**
This looks like an operator, but it's not one I recognize!
Check the spelling and make sure you're using a valid Roc operator.

# TOKENS
~~~zig
Int(1:1-1:2),OpPlus(1:3-1:4),OpPlus(1:4-1:5),Int(1:6-1:7),EndOfFile(1:7-1:7),
~~~
# PARSE
~~~clojure
(e-binop @1-1-1-7 (op "+")
	(e-int @1-1-1-2 (raw "1"))
	(e-malformed @1-4-1-7 (reason "expr_unexpected_token")))
~~~
# FORMATTED
~~~roc
1 + 
~~~
# CANONICALIZE
~~~clojure
<<<<<<< HEAD
(e_binop (1:1-1:7)
	"add"
	(e_int (1:1-1:2)
		(int_var 14)
		(requirements (sign_needed "false") (bits_needed "types.types.Num.Int.BitsNeeded.7"))
		(value "1"))
	(e_runtime_error (1:1-1:7) "expr_not_canonicalized"))
=======
(e-binop @1-1-1-7 (op "add") (id 77)
	(e-int @1-1-1-2 (int-var 73) (precision-var 72) (literal "1") (value "TODO") (bound "u8"))
	(e-runtime-error (tag "expr_not_canonicalized")))
>>>>>>> ba1656b3
~~~
# TYPES
~~~clojure
(expr (id 77) (type "*"))
~~~<|MERGE_RESOLUTION|>--- conflicted
+++ resolved
@@ -39,19 +39,9 @@
 ~~~
 # CANONICALIZE
 ~~~clojure
-<<<<<<< HEAD
-(e_binop (1:1-1:7)
-	"add"
-	(e_int (1:1-1:2)
-		(int_var 14)
-		(requirements (sign_needed "false") (bits_needed "types.types.Num.Int.BitsNeeded.7"))
-		(value "1"))
-	(e_runtime_error (1:1-1:7) "expr_not_canonicalized"))
-=======
 (e-binop @1-1-1-7 (op "add") (id 77)
-	(e-int @1-1-1-2 (int-var 73) (precision-var 72) (literal "1") (value "TODO") (bound "u8"))
+	(e-int @1-1-1-2 (num-var 74) (sign-needed "false") (bits-needed "7") (value "1"))
 	(e-runtime-error (tag "expr_not_canonicalized")))
->>>>>>> ba1656b3
 ~~~
 # TYPES
 ~~~clojure
