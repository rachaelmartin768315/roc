--- conflicted
+++ resolved
@@ -23,14 +23,7 @@
 ~~~
 # CANONICALIZE
 ~~~clojure
-<<<<<<< HEAD
-(e_int (1:1-1:10)
-	(int_var 14)
-	(requirements (sign_needed "false") (bits_needed "types.types.Num.Int.BitsNeeded.17_to_31"))
-	(value "1000000"))
-=======
-(e-int @1-1-1-10 (int-var 73) (precision-var 72) (literal "1_000_000") (value "TODO") (bound "u8") (id 74))
->>>>>>> ba1656b3
+(e-int @1-1-1-10 (num-var 74) (sign-needed "false") (bits-needed "17_to_31") (value "1000000") (id 74))
 ~~~
 # TYPES
 ~~~clojure
