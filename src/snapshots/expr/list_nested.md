# META
~~~ini
description=Nested list literals
type=expr
~~~
# SOURCE
~~~roc
[[1, 2], [3, 4], [5]]
~~~
# PROBLEMS
NIL
# TOKENS
~~~zig
OpenSquare(1:1-1:2),OpenSquare(1:2-1:3),Int(1:3-1:4),Comma(1:4-1:5),Int(1:6-1:7),CloseSquare(1:7-1:8),Comma(1:8-1:9),OpenSquare(1:10-1:11),Int(1:11-1:12),Comma(1:12-1:13),Int(1:14-1:15),CloseSquare(1:15-1:16),Comma(1:16-1:17),OpenSquare(1:18-1:19),Int(1:19-1:20),CloseSquare(1:20-1:21),CloseSquare(1:21-1:22),EndOfFile(1:22-1:22),
~~~
# PARSE
~~~clojure
(e-list @1-1-1-22
	(e-list @1-2-1-8
		(e-int @1-3-1-4 (raw "1"))
		(e-int @1-6-1-7 (raw "2")))
	(e-list @1-10-1-16
		(e-int @1-11-1-12 (raw "3"))
		(e-int @1-14-1-15 (raw "4")))
	(e-list @1-18-1-21
		(e-int @1-19-1-20 (raw "5"))))
~~~
# FORMATTED
~~~roc
NO CHANGE
~~~
# CANONICALIZE
~~~clojure
(e-list @1-1-1-22 (elem-var 93) (id 94)
	(elems
		(e-list @1-2-1-8 (elem-var 78)
			(elems
<<<<<<< HEAD
				(e_int (1:3-1:4)
					(int_var 14)
					(requirements (sign_needed "false") (bits_needed "types.types.Num.Int.BitsNeeded.7"))
					(value "1"))
				(e_int (1:6-1:7)
					(int_var 17)
					(requirements (sign_needed "false") (bits_needed "types.types.Num.Int.BitsNeeded.7"))
					(value "2"))))
		(e_list (1:10-1:16)
			(elem_var 26)
			(elems
				(e_int (1:11-1:12)
					(int_var 22)
					(requirements (sign_needed "false") (bits_needed "types.types.Num.Int.BitsNeeded.7"))
					(value "3"))
				(e_int (1:14-1:15)
					(int_var 25)
					(requirements (sign_needed "false") (bits_needed "types.types.Num.Int.BitsNeeded.7"))
					(value "4"))))
		(e_list (1:18-1:21)
			(elem_var 31)
			(elems
				(e_int (1:19-1:20)
					(int_var 30)
					(requirements (sign_needed "false") (bits_needed "types.types.Num.Int.BitsNeeded.7"))
					(value "5"))))))
=======
				(e-int @1-3-1-4 (int-var 73) (precision-var 72) (literal "1") (value "TODO") (bound "u8"))
				(e-int @1-6-1-7 (int-var 76) (precision-var 75) (literal "2") (value "TODO") (bound "u8"))))
		(e-list @1-10-1-16 (elem-var 86)
			(elems
				(e-int @1-11-1-12 (int-var 81) (precision-var 80) (literal "3") (value "TODO") (bound "u8"))
				(e-int @1-14-1-15 (int-var 84) (precision-var 83) (literal "4") (value "TODO") (bound "u8"))))
		(e-list @1-18-1-21 (elem-var 91)
			(elems
				(e-int @1-19-1-20 (int-var 89) (precision-var 88) (literal "5") (value "TODO") (bound "u8"))))))
>>>>>>> ba1656b3
~~~
# TYPES
~~~clojure
(expr (id 94) (type "List(List(Num(Int(*))))"))
~~~<|MERGE_RESOLUTION|>--- conflicted
+++ resolved
@@ -35,44 +35,15 @@
 	(elems
 		(e-list @1-2-1-8 (elem-var 78)
 			(elems
-<<<<<<< HEAD
-				(e_int (1:3-1:4)
-					(int_var 14)
-					(requirements (sign_needed "false") (bits_needed "types.types.Num.Int.BitsNeeded.7"))
-					(value "1"))
-				(e_int (1:6-1:7)
-					(int_var 17)
-					(requirements (sign_needed "false") (bits_needed "types.types.Num.Int.BitsNeeded.7"))
-					(value "2"))))
-		(e_list (1:10-1:16)
-			(elem_var 26)
-			(elems
-				(e_int (1:11-1:12)
-					(int_var 22)
-					(requirements (sign_needed "false") (bits_needed "types.types.Num.Int.BitsNeeded.7"))
-					(value "3"))
-				(e_int (1:14-1:15)
-					(int_var 25)
-					(requirements (sign_needed "false") (bits_needed "types.types.Num.Int.BitsNeeded.7"))
-					(value "4"))))
-		(e_list (1:18-1:21)
-			(elem_var 31)
-			(elems
-				(e_int (1:19-1:20)
-					(int_var 30)
-					(requirements (sign_needed "false") (bits_needed "types.types.Num.Int.BitsNeeded.7"))
-					(value "5"))))))
-=======
-				(e-int @1-3-1-4 (int-var 73) (precision-var 72) (literal "1") (value "TODO") (bound "u8"))
-				(e-int @1-6-1-7 (int-var 76) (precision-var 75) (literal "2") (value "TODO") (bound "u8"))))
+				(e-int @1-3-1-4 (num-var 74) (sign-needed "false") (bits-needed "7") (value "1"))
+				(e-int @1-6-1-7 (num-var 77) (sign-needed "false") (bits-needed "7") (value "2"))))
 		(e-list @1-10-1-16 (elem-var 86)
 			(elems
-				(e-int @1-11-1-12 (int-var 81) (precision-var 80) (literal "3") (value "TODO") (bound "u8"))
-				(e-int @1-14-1-15 (int-var 84) (precision-var 83) (literal "4") (value "TODO") (bound "u8"))))
+				(e-int @1-11-1-12 (num-var 82) (sign-needed "false") (bits-needed "7") (value "3"))
+				(e-int @1-14-1-15 (num-var 85) (sign-needed "false") (bits-needed "7") (value "4"))))
 		(e-list @1-18-1-21 (elem-var 91)
 			(elems
-				(e-int @1-19-1-20 (int-var 89) (precision-var 88) (literal "5") (value "TODO") (bound "u8"))))))
->>>>>>> ba1656b3
+				(e-int @1-19-1-20 (num-var 90) (sign-needed "false") (bits-needed "7") (value "5"))))))
 ~~~
 # TYPES
 ~~~clojure
