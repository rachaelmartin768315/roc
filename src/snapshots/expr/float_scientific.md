--- conflicted
+++ resolved
@@ -15,11 +15,7 @@
 ~~~
 # PARSE
 ~~~clojure
-<<<<<<< HEAD
-(frac (1:1-1:8) "1.23e-4")
-=======
-(e-float @1-1-1-8 (raw "1.23e-4"))
->>>>>>> ba1656b3
+(e-frac @1-1-1-8 (raw "1.23e-4"))
 ~~~
 # FORMATTED
 ~~~roc
@@ -27,14 +23,7 @@
 ~~~
 # CANONICALIZE
 ~~~clojure
-<<<<<<< HEAD
-(e_frac_f64 (1:1-1:8)
-	(frac_var 14)
-	(requirements (fits_in_f32 "true") (fits_in_dec "false"))
-	(value "0.000123"))
-=======
-(e-float @1-1-1-8 (frac_var 73) (precision-var 72) (literal "1.23e-4") (value "0") (bound "f32") (id 74))
->>>>>>> ba1656b3
+(e-frac-f64 @1-1-1-8 (frac-var 74) (id 74))
 ~~~
 # TYPES
 ~~~clojure
