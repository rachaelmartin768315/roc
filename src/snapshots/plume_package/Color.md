# META
~~~ini
description=Color module from package
type=package
~~~
# SOURCE
~~~roc
module [
    Color,
    to_str,
    rgb,
    rgba,
    hex,
    named,
]

Color := [
    RGB(U8, U8, U8),
    RGBA(U8, U8, U8, Dec),
    Named(Str),
    Hex(Str),
]

rgb : U8, U8, U8 -> Color
rgb = |r, g, b| Color.RGB(r, g, b)

rgba : U8, U8, U8, U8 -> Color
rgba = |r, g, b, a| {
    rounded = a.to_frac() / 255.0
    Color.RGBA(r, g, b, rounded)
}

hex : Str -> Result(Color, [InvalidHex(Str)])
hex = |str| {

    bytes = str.to_utf8()
    is_char_in_hex_range = |b| (b >= '0' and b <= '9') or (b >= 'a' and b <= 'f') or (b >= 'A' and b <= 'F')

    match bytes {
        ['#', a, b, c, d, e, f] => {
            is_valid =
                a.is_char_in_hex_range()
                and b.is_char_in_hex_range()
                and c.is_char_in_hex_range()
                and d.is_char_in_hex_range()
                and e.is_char_in_hex_range()
                and f.is_char_in_hex_range()

            if is_valid Ok(Color.Hex(str)) else Err(InvalidHex("Expected Hex to be in the range 0-9, a-f, A-F, got ${str}"))
        }
        _ => Err(InvalidHex("Expected Hex must start with # and be 7 characters long, got ${str}"))
    }
}

to_str : Color -> Str
to_str = |color| match color {
    Color.RGB(r, g, b) => "rgb(${Num.to_str(r)}, ${Num.to_str(g)}, ${Num.to_str(b)})"
    Color.RGBA(r, g, b, a) => "rgba(${Num.to_str(r)}, ${Num.to_str(g)}, ${Num.to_str(b)}, ${Num.to_str(a)})"
    Color.Named(inner) => inner
    Color.Hex(inner) => inner
}

expect rgb(124, 56, 245).to_str() == "rgb(124, 56, 245)"
expect rgba(124, 56, 245, 255).to_str() == "rgba(124, 56, 245, 1.0)"
expect hex("#ff00ff").map_ok(to_str) == Ok("#ff00ff")

named : Str -> Result(Color, [UnknownColor(Str)])
named = |str|
    if str.is_named_color()
        Ok(Color.Named(str))
    else
        Err(UnknownColor("Unknown color ${str}"))

is_named_color = |str|{
    colors = Set.from_list(["AliceBlue", "AntiqueWhite", "Aqua"])

    colors.contains(str)
}
~~~
# EXPECTED
UNUSED VARIABLE - Color.md:30:5:30:25
<<<<<<< HEAD
INVALID LAMBDA - :0:0:0:0
UNUSED VARIABLE - Color.md:61:10:61:13
UNDEFINED VARIABLE - Color.md:63:24:63:27
INVALID STATEMENT - Color.md:64:5:64:9
INVALID STATEMENT - Color.md:65:27:65:41
INVALID STATEMENT - Color.md:65:41:65:43
INVALID STATEMENT - Color.md:65:43:65:46
INVALID STATEMENT - Color.md:65:46:65:47
INVALID STATEMENT - Color.md:65:47:65:47
INVALID STATEMENT - Color.md:65:47:65:48
INVALID STATEMENT - Color.md:65:48:65:49
INVALID STATEMENT - Color.md:65:49:65:50
=======
>>>>>>> 9494a081
UNDEFINED VARIABLE - Color.md:68:14:68:27
TYPE MISMATCH - Color.md:20:20:20:22
TYPE MISMATCH - Color.md:26:7:26:10
TYPE MISMATCH - Color.md:48:10:48:15
# PROBLEMS
**UNUSED VARIABLE**
Variable `is_char_in_hex_range` is not used anywhere in your code.

If you don't need this variable, prefix it with an underscore like _is_char_in_hex_range to suppress this warning.
The unused variable is declared here:
**Color.md:30:5:30:25:**
```roc
    is_char_in_hex_range = |b| (b >= '0' and b <= '9') or (b >= 'a' and b <= 'f') or (b >= 'A' and b <= 'F')
```
    ^^^^^^^^^^^^^^^^^^^^


**UNDEFINED VARIABLE**
Nothing is named `from_list` in this scope.
Is there an `import` or `exposing` missing up-top?

**Color.md:68:14:68:27:**
```roc
    colors = Set.from_list(["AliceBlue", "AntiqueWhite", "Aqua"])
```
             ^^^^^^^^^^^^^


**TYPE MISMATCH**
This expression is used in an unexpected way:
**Color.md:20:20:20:22:**
```roc
rgba : U8, U8, U8, U8 -> Color
```
                   ^^

It is of type:
    _U8_

But you are trying to use it as:
    _{ to_frac: _field }_

**TYPE MISMATCH**
This expression is used in an unexpected way:
**Color.md:26:7:26:10:**
```roc
hex : Str -> Result(Color, [InvalidHex(Str)])
```
      ^^^

It is of type:
    _Str_

But you are trying to use it as:
    _{ to_utf8: List(Num(_size)) }_

**TYPE MISMATCH**
This expression is used in an unexpected way:
**Color.md:48:10:48:15:**
```roc
to_str : Color -> Str
```
         ^^^^^

It is of type:
    _Color_

But you are trying to use it as:
    _[Named(Str), RGB(_h, _i, _j), RGBA(_k, _l, _m, _n), Hex(Str)]_others_

# TOKENS
~~~zig
KwModule(1:1-1:7),OpenSquare(1:8-1:9),
UpperIdent(2:5-2:10),Comma(2:10-2:11),
LowerIdent(3:5-3:11),Comma(3:11-3:12),
LowerIdent(4:5-4:8),Comma(4:8-4:9),
LowerIdent(5:5-5:9),Comma(5:9-5:10),
LowerIdent(6:5-6:8),Comma(6:8-6:9),
LowerIdent(7:5-7:10),Comma(7:10-7:11),
CloseSquare(8:1-8:2),
UpperIdent(10:1-10:6),OpColonEqual(10:7-10:9),OpenSquare(10:10-10:11),
UpperIdent(11:5-11:8),NoSpaceOpenRound(11:8-11:9),UpperIdent(11:9-11:11),Comma(11:11-11:12),UpperIdent(11:13-11:15),Comma(11:15-11:16),UpperIdent(11:17-11:19),CloseRound(11:19-11:20),Comma(11:20-11:21),
UpperIdent(12:5-12:9),NoSpaceOpenRound(12:9-12:10),UpperIdent(12:10-12:12),Comma(12:12-12:13),UpperIdent(12:14-12:16),Comma(12:16-12:17),UpperIdent(12:18-12:20),Comma(12:20-12:21),UpperIdent(12:22-12:25),CloseRound(12:25-12:26),Comma(12:26-12:27),
UpperIdent(13:5-13:10),NoSpaceOpenRound(13:10-13:11),UpperIdent(13:11-13:14),CloseRound(13:14-13:15),Comma(13:15-13:16),
UpperIdent(14:5-14:8),NoSpaceOpenRound(14:8-14:9),UpperIdent(14:9-14:12),CloseRound(14:12-14:13),Comma(14:13-14:14),
CloseSquare(15:1-15:2),
LowerIdent(17:1-17:4),OpColon(17:5-17:6),UpperIdent(17:7-17:9),Comma(17:9-17:10),UpperIdent(17:11-17:13),Comma(17:13-17:14),UpperIdent(17:15-17:17),OpArrow(17:18-17:20),UpperIdent(17:21-17:26),
LowerIdent(18:1-18:4),OpAssign(18:5-18:6),OpBar(18:7-18:8),LowerIdent(18:8-18:9),Comma(18:9-18:10),LowerIdent(18:11-18:12),Comma(18:12-18:13),LowerIdent(18:14-18:15),OpBar(18:15-18:16),UpperIdent(18:17-18:22),NoSpaceDotUpperIdent(18:22-18:26),NoSpaceOpenRound(18:26-18:27),LowerIdent(18:27-18:28),Comma(18:28-18:29),LowerIdent(18:30-18:31),Comma(18:31-18:32),LowerIdent(18:33-18:34),CloseRound(18:34-18:35),
LowerIdent(20:1-20:5),OpColon(20:6-20:7),UpperIdent(20:8-20:10),Comma(20:10-20:11),UpperIdent(20:12-20:14),Comma(20:14-20:15),UpperIdent(20:16-20:18),Comma(20:18-20:19),UpperIdent(20:20-20:22),OpArrow(20:23-20:25),UpperIdent(20:26-20:31),
LowerIdent(21:1-21:5),OpAssign(21:6-21:7),OpBar(21:8-21:9),LowerIdent(21:9-21:10),Comma(21:10-21:11),LowerIdent(21:12-21:13),Comma(21:13-21:14),LowerIdent(21:15-21:16),Comma(21:16-21:17),LowerIdent(21:18-21:19),OpBar(21:19-21:20),OpenCurly(21:21-21:22),
LowerIdent(22:5-22:12),OpAssign(22:13-22:14),LowerIdent(22:15-22:16),NoSpaceDotLowerIdent(22:16-22:24),NoSpaceOpenRound(22:24-22:25),CloseRound(22:25-22:26),OpSlash(22:27-22:28),Float(22:29-22:34),
UpperIdent(23:5-23:10),NoSpaceDotUpperIdent(23:10-23:15),NoSpaceOpenRound(23:15-23:16),LowerIdent(23:16-23:17),Comma(23:17-23:18),LowerIdent(23:19-23:20),Comma(23:20-23:21),LowerIdent(23:22-23:23),Comma(23:23-23:24),LowerIdent(23:25-23:32),CloseRound(23:32-23:33),
CloseCurly(24:1-24:2),
LowerIdent(26:1-26:4),OpColon(26:5-26:6),UpperIdent(26:7-26:10),OpArrow(26:11-26:13),UpperIdent(26:14-26:20),NoSpaceOpenRound(26:20-26:21),UpperIdent(26:21-26:26),Comma(26:26-26:27),OpenSquare(26:28-26:29),UpperIdent(26:29-26:39),NoSpaceOpenRound(26:39-26:40),UpperIdent(26:40-26:43),CloseRound(26:43-26:44),CloseSquare(26:44-26:45),CloseRound(26:45-26:46),
LowerIdent(27:1-27:4),OpAssign(27:5-27:6),OpBar(27:7-27:8),LowerIdent(27:8-27:11),OpBar(27:11-27:12),OpenCurly(27:13-27:14),
LowerIdent(29:5-29:10),OpAssign(29:11-29:12),LowerIdent(29:13-29:16),NoSpaceDotLowerIdent(29:16-29:24),NoSpaceOpenRound(29:24-29:25),CloseRound(29:25-29:26),
LowerIdent(30:5-30:25),OpAssign(30:26-30:27),OpBar(30:28-30:29),LowerIdent(30:29-30:30),OpBar(30:30-30:31),OpenRound(30:32-30:33),LowerIdent(30:33-30:34),OpGreaterThanOrEq(30:35-30:37),SingleQuote(30:38-30:41),OpAnd(30:42-30:45),LowerIdent(30:46-30:47),OpLessThanOrEq(30:48-30:50),SingleQuote(30:51-30:54),CloseRound(30:54-30:55),OpOr(30:56-30:58),OpenRound(30:59-30:60),LowerIdent(30:60-30:61),OpGreaterThanOrEq(30:62-30:64),SingleQuote(30:65-30:68),OpAnd(30:69-30:72),LowerIdent(30:73-30:74),OpLessThanOrEq(30:75-30:77),SingleQuote(30:78-30:81),CloseRound(30:81-30:82),OpOr(30:83-30:85),OpenRound(30:86-30:87),LowerIdent(30:87-30:88),OpGreaterThanOrEq(30:89-30:91),SingleQuote(30:92-30:95),OpAnd(30:96-30:99),LowerIdent(30:100-30:101),OpLessThanOrEq(30:102-30:104),SingleQuote(30:105-30:108),CloseRound(30:108-30:109),
KwMatch(32:5-32:10),LowerIdent(32:11-32:16),OpenCurly(32:17-32:18),
OpenSquare(33:9-33:10),SingleQuote(33:10-33:13),Comma(33:13-33:14),LowerIdent(33:15-33:16),Comma(33:16-33:17),LowerIdent(33:18-33:19),Comma(33:19-33:20),LowerIdent(33:21-33:22),Comma(33:22-33:23),LowerIdent(33:24-33:25),Comma(33:25-33:26),LowerIdent(33:27-33:28),Comma(33:28-33:29),LowerIdent(33:30-33:31),CloseSquare(33:31-33:32),OpFatArrow(33:33-33:35),OpenCurly(33:36-33:37),
LowerIdent(34:13-34:21),OpAssign(34:22-34:23),
LowerIdent(35:17-35:18),NoSpaceDotLowerIdent(35:18-35:39),NoSpaceOpenRound(35:39-35:40),CloseRound(35:40-35:41),
OpAnd(36:17-36:20),LowerIdent(36:21-36:22),NoSpaceDotLowerIdent(36:22-36:43),NoSpaceOpenRound(36:43-36:44),CloseRound(36:44-36:45),
OpAnd(37:17-37:20),LowerIdent(37:21-37:22),NoSpaceDotLowerIdent(37:22-37:43),NoSpaceOpenRound(37:43-37:44),CloseRound(37:44-37:45),
OpAnd(38:17-38:20),LowerIdent(38:21-38:22),NoSpaceDotLowerIdent(38:22-38:43),NoSpaceOpenRound(38:43-38:44),CloseRound(38:44-38:45),
OpAnd(39:17-39:20),LowerIdent(39:21-39:22),NoSpaceDotLowerIdent(39:22-39:43),NoSpaceOpenRound(39:43-39:44),CloseRound(39:44-39:45),
OpAnd(40:17-40:20),LowerIdent(40:21-40:22),NoSpaceDotLowerIdent(40:22-40:43),NoSpaceOpenRound(40:43-40:44),CloseRound(40:44-40:45),
KwIf(42:13-42:15),LowerIdent(42:16-42:24),UpperIdent(42:25-42:27),NoSpaceOpenRound(42:27-42:28),UpperIdent(42:28-42:33),NoSpaceDotUpperIdent(42:33-42:37),NoSpaceOpenRound(42:37-42:38),LowerIdent(42:38-42:41),CloseRound(42:41-42:42),CloseRound(42:42-42:43),KwElse(42:44-42:48),UpperIdent(42:49-42:52),NoSpaceOpenRound(42:52-42:53),UpperIdent(42:53-42:63),NoSpaceOpenRound(42:63-42:64),StringStart(42:64-42:65),StringPart(42:65-42:116),OpenStringInterpolation(42:116-42:118),LowerIdent(42:118-42:121),CloseStringInterpolation(42:121-42:122),StringPart(42:122-42:122),StringEnd(42:122-42:123),CloseRound(42:123-42:124),CloseRound(42:124-42:125),
CloseCurly(43:9-43:10),
Underscore(44:9-44:10),OpFatArrow(44:11-44:13),UpperIdent(44:14-44:17),NoSpaceOpenRound(44:17-44:18),UpperIdent(44:18-44:28),NoSpaceOpenRound(44:28-44:29),StringStart(44:29-44:30),StringPart(44:30-44:91),OpenStringInterpolation(44:91-44:93),LowerIdent(44:93-44:96),CloseStringInterpolation(44:96-44:97),StringPart(44:97-44:97),StringEnd(44:97-44:98),CloseRound(44:98-44:99),CloseRound(44:99-44:100),
CloseCurly(45:5-45:6),
CloseCurly(46:1-46:2),
LowerIdent(48:1-48:7),OpColon(48:8-48:9),UpperIdent(48:10-48:15),OpArrow(48:16-48:18),UpperIdent(48:19-48:22),
LowerIdent(49:1-49:7),OpAssign(49:8-49:9),OpBar(49:10-49:11),LowerIdent(49:11-49:16),OpBar(49:16-49:17),KwMatch(49:18-49:23),LowerIdent(49:24-49:29),OpenCurly(49:30-49:31),
UpperIdent(50:5-50:10),NoSpaceDotUpperIdent(50:10-50:14),NoSpaceOpenRound(50:14-50:15),LowerIdent(50:15-50:16),Comma(50:16-50:17),LowerIdent(50:18-50:19),Comma(50:19-50:20),LowerIdent(50:21-50:22),CloseRound(50:22-50:23),OpFatArrow(50:24-50:26),StringStart(50:27-50:28),StringPart(50:28-50:32),OpenStringInterpolation(50:32-50:34),UpperIdent(50:34-50:37),NoSpaceDotLowerIdent(50:37-50:44),NoSpaceOpenRound(50:44-50:45),LowerIdent(50:45-50:46),CloseRound(50:46-50:47),CloseStringInterpolation(50:47-50:48),StringPart(50:48-50:50),OpenStringInterpolation(50:50-50:52),UpperIdent(50:52-50:55),NoSpaceDotLowerIdent(50:55-50:62),NoSpaceOpenRound(50:62-50:63),LowerIdent(50:63-50:64),CloseRound(50:64-50:65),CloseStringInterpolation(50:65-50:66),StringPart(50:66-50:68),OpenStringInterpolation(50:68-50:70),UpperIdent(50:70-50:73),NoSpaceDotLowerIdent(50:73-50:80),NoSpaceOpenRound(50:80-50:81),LowerIdent(50:81-50:82),CloseRound(50:82-50:83),CloseStringInterpolation(50:83-50:84),StringPart(50:84-50:85),StringEnd(50:85-50:86),
UpperIdent(51:5-51:10),NoSpaceDotUpperIdent(51:10-51:15),NoSpaceOpenRound(51:15-51:16),LowerIdent(51:16-51:17),Comma(51:17-51:18),LowerIdent(51:19-51:20),Comma(51:20-51:21),LowerIdent(51:22-51:23),Comma(51:23-51:24),LowerIdent(51:25-51:26),CloseRound(51:26-51:27),OpFatArrow(51:28-51:30),StringStart(51:31-51:32),StringPart(51:32-51:37),OpenStringInterpolation(51:37-51:39),UpperIdent(51:39-51:42),NoSpaceDotLowerIdent(51:42-51:49),NoSpaceOpenRound(51:49-51:50),LowerIdent(51:50-51:51),CloseRound(51:51-51:52),CloseStringInterpolation(51:52-51:53),StringPart(51:53-51:55),OpenStringInterpolation(51:55-51:57),UpperIdent(51:57-51:60),NoSpaceDotLowerIdent(51:60-51:67),NoSpaceOpenRound(51:67-51:68),LowerIdent(51:68-51:69),CloseRound(51:69-51:70),CloseStringInterpolation(51:70-51:71),StringPart(51:71-51:73),OpenStringInterpolation(51:73-51:75),UpperIdent(51:75-51:78),NoSpaceDotLowerIdent(51:78-51:85),NoSpaceOpenRound(51:85-51:86),LowerIdent(51:86-51:87),CloseRound(51:87-51:88),CloseStringInterpolation(51:88-51:89),StringPart(51:89-51:91),OpenStringInterpolation(51:91-51:93),UpperIdent(51:93-51:96),NoSpaceDotLowerIdent(51:96-51:103),NoSpaceOpenRound(51:103-51:104),LowerIdent(51:104-51:105),CloseRound(51:105-51:106),CloseStringInterpolation(51:106-51:107),StringPart(51:107-51:108),StringEnd(51:108-51:109),
UpperIdent(52:5-52:10),NoSpaceDotUpperIdent(52:10-52:16),NoSpaceOpenRound(52:16-52:17),LowerIdent(52:17-52:22),CloseRound(52:22-52:23),OpFatArrow(52:24-52:26),LowerIdent(52:27-52:32),
UpperIdent(53:5-53:10),NoSpaceDotUpperIdent(53:10-53:14),NoSpaceOpenRound(53:14-53:15),LowerIdent(53:15-53:20),CloseRound(53:20-53:21),OpFatArrow(53:22-53:24),LowerIdent(53:25-53:30),
CloseCurly(54:1-54:2),
KwExpect(56:1-56:7),LowerIdent(56:8-56:11),NoSpaceOpenRound(56:11-56:12),Int(56:12-56:15),Comma(56:15-56:16),Int(56:17-56:19),Comma(56:19-56:20),Int(56:21-56:24),CloseRound(56:24-56:25),NoSpaceDotLowerIdent(56:25-56:32),NoSpaceOpenRound(56:32-56:33),CloseRound(56:33-56:34),OpEquals(56:35-56:37),StringStart(56:38-56:39),StringPart(56:39-56:56),StringEnd(56:56-56:57),
KwExpect(57:1-57:7),LowerIdent(57:8-57:12),NoSpaceOpenRound(57:12-57:13),Int(57:13-57:16),Comma(57:16-57:17),Int(57:18-57:20),Comma(57:20-57:21),Int(57:22-57:25),Comma(57:25-57:26),Int(57:27-57:30),CloseRound(57:30-57:31),NoSpaceDotLowerIdent(57:31-57:38),NoSpaceOpenRound(57:38-57:39),CloseRound(57:39-57:40),OpEquals(57:41-57:43),StringStart(57:44-57:45),StringPart(57:45-57:68),StringEnd(57:68-57:69),
KwExpect(58:1-58:7),LowerIdent(58:8-58:11),NoSpaceOpenRound(58:11-58:12),StringStart(58:12-58:13),StringPart(58:13-58:20),StringEnd(58:20-58:21),CloseRound(58:21-58:22),NoSpaceDotLowerIdent(58:22-58:29),NoSpaceOpenRound(58:29-58:30),LowerIdent(58:30-58:36),CloseRound(58:36-58:37),OpEquals(58:38-58:40),UpperIdent(58:41-58:43),NoSpaceOpenRound(58:43-58:44),StringStart(58:44-58:45),StringPart(58:45-58:52),StringEnd(58:52-58:53),CloseRound(58:53-58:54),
LowerIdent(60:1-60:6),OpColon(60:7-60:8),UpperIdent(60:9-60:12),OpArrow(60:13-60:15),UpperIdent(60:16-60:22),NoSpaceOpenRound(60:22-60:23),UpperIdent(60:23-60:28),Comma(60:28-60:29),OpenSquare(60:30-60:31),UpperIdent(60:31-60:43),NoSpaceOpenRound(60:43-60:44),UpperIdent(60:44-60:47),CloseRound(60:47-60:48),CloseSquare(60:48-60:49),CloseRound(60:49-60:50),
LowerIdent(61:1-61:6),OpAssign(61:7-61:8),OpBar(61:9-61:10),LowerIdent(61:10-61:13),OpBar(61:13-61:14),
KwIf(62:5-62:7),LowerIdent(62:8-62:11),NoSpaceDotLowerIdent(62:11-62:26),NoSpaceOpenRound(62:26-62:27),CloseRound(62:27-62:28),
UpperIdent(63:9-63:11),NoSpaceOpenRound(63:11-63:12),UpperIdent(63:12-63:17),NoSpaceDotUpperIdent(63:17-63:23),NoSpaceOpenRound(63:23-63:24),LowerIdent(63:24-63:27),CloseRound(63:27-63:28),CloseRound(63:28-63:29),
KwElse(64:5-64:9),
UpperIdent(65:9-65:12),NoSpaceOpenRound(65:12-65:13),UpperIdent(65:13-65:25),NoSpaceOpenRound(65:25-65:26),StringStart(65:26-65:27),StringPart(65:27-65:41),OpenStringInterpolation(65:41-65:43),LowerIdent(65:43-65:46),CloseStringInterpolation(65:46-65:47),StringPart(65:47-65:47),StringEnd(65:47-65:48),CloseRound(65:48-65:49),CloseRound(65:49-65:50),
LowerIdent(67:1-67:15),OpAssign(67:16-67:17),OpBar(67:18-67:19),LowerIdent(67:19-67:22),OpBar(67:22-67:23),OpenCurly(67:23-67:24),
LowerIdent(68:5-68:11),OpAssign(68:12-68:13),UpperIdent(68:14-68:17),NoSpaceDotLowerIdent(68:17-68:27),NoSpaceOpenRound(68:27-68:28),OpenSquare(68:28-68:29),StringStart(68:29-68:30),StringPart(68:30-68:39),StringEnd(68:39-68:40),Comma(68:40-68:41),StringStart(68:42-68:43),StringPart(68:43-68:55),StringEnd(68:55-68:56),Comma(68:56-68:57),StringStart(68:58-68:59),StringPart(68:59-68:63),StringEnd(68:63-68:64),CloseSquare(68:64-68:65),CloseRound(68:65-68:66),
LowerIdent(70:5-70:11),NoSpaceDotLowerIdent(70:11-70:20),NoSpaceOpenRound(70:20-70:21),LowerIdent(70:21-70:24),CloseRound(70:24-70:25),
CloseCurly(71:1-71:2),
EndOfFile(72:1-72:1),
~~~
# PARSE
~~~clojure
(file @1.1-71.2
	(module @1.1-8.2
		(exposes @1.8-8.2
			(exposed-upper-ident @2.5-2.10 (text "Color"))
			(exposed-lower-ident @3.5-3.11
				(text "to_str"))
			(exposed-lower-ident @4.5-4.8
				(text "rgb"))
			(exposed-lower-ident @5.5-5.9
				(text "rgba"))
			(exposed-lower-ident @6.5-6.8
				(text "hex"))
			(exposed-lower-ident @7.5-7.10
				(text "named"))))
	(statements
		(s-type-decl @10.1-15.2
			(header @10.1-10.6 (name "Color")
				(args))
			(ty-tag-union @10.10-15.2
				(tags
					(ty-apply @11.5-11.20
						(ty @11.5-11.8 (name "RGB"))
						(ty @11.9-11.11 (name "U8"))
						(ty @11.13-11.15 (name "U8"))
						(ty @11.17-11.19 (name "U8")))
					(ty-apply @12.5-12.26
						(ty @12.5-12.9 (name "RGBA"))
						(ty @12.10-12.12 (name "U8"))
						(ty @12.14-12.16 (name "U8"))
						(ty @12.18-12.20 (name "U8"))
						(ty @12.22-12.25 (name "Dec")))
					(ty-apply @13.5-13.15
						(ty @13.5-13.10 (name "Named"))
						(ty @13.11-13.14 (name "Str")))
					(ty-apply @14.5-14.13
						(ty @14.5-14.8 (name "Hex"))
						(ty @14.9-14.12 (name "Str"))))))
		(s-type-anno @17.1-17.26 (name "rgb")
			(ty-fn @17.7-17.26
				(ty @17.7-17.9 (name "U8"))
				(ty @17.11-17.13 (name "U8"))
				(ty @17.15-17.17 (name "U8"))
				(ty @17.21-17.26 (name "Color"))))
		(s-decl @18.1-18.35
			(p-ident @18.1-18.4 (raw "rgb"))
			(e-lambda @18.7-18.35
				(args
					(p-ident @18.8-18.9 (raw "r"))
					(p-ident @18.11-18.12 (raw "g"))
					(p-ident @18.14-18.15 (raw "b")))
				(e-apply @18.17-18.35
					(e-tag @18.17-18.26 (raw "Color.RGB"))
					(e-ident @18.27-18.28 (raw "r"))
					(e-ident @18.30-18.31 (raw "g"))
					(e-ident @18.33-18.34 (raw "b")))))
		(s-type-anno @20.1-20.31 (name "rgba")
			(ty-fn @20.8-20.31
				(ty @20.8-20.10 (name "U8"))
				(ty @20.12-20.14 (name "U8"))
				(ty @20.16-20.18 (name "U8"))
				(ty @20.20-20.22 (name "U8"))
				(ty @20.26-20.31 (name "Color"))))
		(s-decl @21.1-24.2
			(p-ident @21.1-21.5 (raw "rgba"))
			(e-lambda @21.8-24.2
				(args
					(p-ident @21.9-21.10 (raw "r"))
					(p-ident @21.12-21.13 (raw "g"))
					(p-ident @21.15-21.16 (raw "b"))
					(p-ident @21.18-21.19 (raw "a")))
				(e-block @21.21-24.2
					(statements
						(s-decl @22.5-22.34
							(p-ident @22.5-22.12 (raw "rounded"))
							(e-binop @22.15-22.34 (op "/")
								(e-field-access @22.15-22.26
									(e-ident @22.15-22.16 (raw "a"))
									(e-apply @22.16-22.26
										(e-ident @22.16-22.24 (raw "to_frac"))))
								(e-frac @22.29-22.34 (raw "255.0"))))
						(e-apply @23.5-23.33
							(e-tag @23.5-23.15 (raw "Color.RGBA"))
							(e-ident @23.16-23.17 (raw "r"))
							(e-ident @23.19-23.20 (raw "g"))
							(e-ident @23.22-23.23 (raw "b"))
							(e-ident @23.25-23.32 (raw "rounded")))))))
		(s-type-anno @26.1-26.46 (name "hex")
			(ty-fn @26.7-26.46
				(ty @26.7-26.10 (name "Str"))
				(ty-apply @26.14-26.46
					(ty @26.14-26.20 (name "Result"))
					(ty @26.21-26.26 (name "Color"))
					(ty-tag-union @26.28-26.45
						(tags
							(ty-apply @26.29-26.44
								(ty @26.29-26.39 (name "InvalidHex"))
								(ty @26.40-26.43 (name "Str"))))))))
		(s-decl @27.1-46.2
			(p-ident @27.1-27.4 (raw "hex"))
			(e-lambda @27.7-46.2
				(args
					(p-ident @27.8-27.11 (raw "str")))
				(e-block @27.13-46.2
					(statements
						(s-decl @29.5-29.26
							(p-ident @29.5-29.10 (raw "bytes"))
							(e-field-access @29.13-29.26
								(e-ident @29.13-29.16 (raw "str"))
								(e-apply @29.16-29.26
									(e-ident @29.16-29.24 (raw "to_utf8")))))
						(s-decl @30.5-30.109
							(p-ident @30.5-30.25 (raw "is_char_in_hex_range"))
							(e-lambda @30.28-30.109
								(args
									(p-ident @30.29-30.30 (raw "b")))
								(e-binop @30.32-30.109 (op "or")
									(e-binop @30.32-30.82 (op "or")
										(e-tuple @30.32-30.55
											(e-binop @30.33-30.54 (op "and")
												(e-binop @30.33-30.41 (op ">=")
													(e-ident @30.33-30.34 (raw "b"))
													(e-single-quote @30.38-30.41 (raw "'0'")))
												(e-binop @30.46-30.54 (op "<=")
													(e-ident @30.46-30.47 (raw "b"))
													(e-single-quote @30.51-30.54 (raw "'9'")))))
										(e-tuple @30.59-30.82
											(e-binop @30.60-30.81 (op "and")
												(e-binop @30.60-30.68 (op ">=")
													(e-ident @30.60-30.61 (raw "b"))
													(e-single-quote @30.65-30.68 (raw "'a'")))
												(e-binop @30.73-30.81 (op "<=")
													(e-ident @30.73-30.74 (raw "b"))
													(e-single-quote @30.78-30.81 (raw "'f'"))))))
									(e-tuple @30.86-30.109
										(e-binop @30.87-30.108 (op "and")
											(e-binop @30.87-30.95 (op ">=")
												(e-ident @30.87-30.88 (raw "b"))
												(e-single-quote @30.92-30.95 (raw "'A'")))
											(e-binop @30.100-30.108 (op "<=")
												(e-ident @30.100-30.101 (raw "b"))
												(e-single-quote @30.105-30.108 (raw "'F'"))))))))
						(e-match
							(e-ident @32.11-32.16 (raw "bytes"))
							(branches
								(branch @33.9-43.10
									(p-list @33.9-33.32
										(p-single-quote @33.10-33.13 (raw "'#'"))
										(p-ident @33.15-33.16 (raw "a"))
										(p-ident @33.18-33.19 (raw "b"))
										(p-ident @33.21-33.22 (raw "c"))
										(p-ident @33.24-33.25 (raw "d"))
										(p-ident @33.27-33.28 (raw "e"))
										(p-ident @33.30-33.31 (raw "f")))
									(e-block @33.36-43.10
										(statements
											(s-decl @34.13-40.45
												(p-ident @34.13-34.21 (raw "is_valid"))
												(e-binop @35.17-40.45 (op "and")
													(e-binop @35.17-39.45 (op "and")
														(e-binop @35.17-38.45 (op "and")
															(e-binop @35.17-37.45 (op "and")
																(e-binop @35.17-36.45 (op "and")
																	(e-field-access @35.17-35.41
																		(e-ident @35.17-35.18 (raw "a"))
																		(e-apply @35.18-35.41
																			(e-ident @35.18-35.39 (raw "is_char_in_hex_range"))))
																	(e-field-access @36.21-36.45
																		(e-ident @36.21-36.22 (raw "b"))
																		(e-apply @36.22-36.45
																			(e-ident @36.22-36.43 (raw "is_char_in_hex_range")))))
																(e-field-access @37.21-37.45
																	(e-ident @37.21-37.22 (raw "c"))
																	(e-apply @37.22-37.45
																		(e-ident @37.22-37.43 (raw "is_char_in_hex_range")))))
															(e-field-access @38.21-38.45
																(e-ident @38.21-38.22 (raw "d"))
																(e-apply @38.22-38.45
																	(e-ident @38.22-38.43 (raw "is_char_in_hex_range")))))
														(e-field-access @39.21-39.45
															(e-ident @39.21-39.22 (raw "e"))
															(e-apply @39.22-39.45
																(e-ident @39.22-39.43 (raw "is_char_in_hex_range")))))
													(e-field-access @40.21-40.45
														(e-ident @40.21-40.22 (raw "f"))
														(e-apply @40.22-40.45
															(e-ident @40.22-40.43 (raw "is_char_in_hex_range"))))))
											(e-if-then-else @42.13-42.125
												(e-ident @42.16-42.24 (raw "is_valid"))
												(e-apply @42.25-42.43
													(e-tag @42.25-42.27 (raw "Ok"))
													(e-apply @42.28-42.42
														(e-tag @42.28-42.37 (raw "Color.Hex"))
														(e-ident @42.38-42.41 (raw "str"))))
												(e-apply @42.49-42.125
													(e-tag @42.49-42.52 (raw "Err"))
													(e-apply @42.53-42.124
														(e-tag @42.53-42.63 (raw "InvalidHex"))
														(e-string @42.64-42.123
															(e-string-part @42.65-42.116 (raw "Expected Hex to be in the range 0-9, a-f, A-F, got "))
															(e-ident @42.118-42.121 (raw "str"))
															(e-string-part @42.122-42.122 (raw "")))))))))
								(branch @44.9-44.100
									(p-underscore)
									(e-apply @44.14-44.100
										(e-tag @44.14-44.17 (raw "Err"))
										(e-apply @44.18-44.99
											(e-tag @44.18-44.28 (raw "InvalidHex"))
											(e-string @44.29-44.98
												(e-string-part @44.30-44.91 (raw "Expected Hex must start with # and be 7 characters long, got "))
												(e-ident @44.93-44.96 (raw "str"))
												(e-string-part @44.97-44.97 (raw ""))))))))))))
		(s-type-anno @48.1-48.22 (name "to_str")
			(ty-fn @48.10-48.22
				(ty @48.10-48.15 (name "Color"))
				(ty @48.19-48.22 (name "Str"))))
		(s-decl @49.1-54.2
			(p-ident @49.1-49.7 (raw "to_str"))
			(e-lambda @49.10-54.2
				(args
					(p-ident @49.11-49.16 (raw "color")))
				(e-match
					(e-ident @49.24-49.29 (raw "color"))
					(branches
						(branch @50.5-50.86
							(p-tag @50.5-50.23 (raw ".RGB")
								(p-ident @50.15-50.16 (raw "r"))
								(p-ident @50.18-50.19 (raw "g"))
								(p-ident @50.21-50.22 (raw "b")))
							(e-string @50.27-50.86
								(e-string-part @50.28-50.32 (raw "rgb("))
								(e-apply @50.34-50.47
									(e-ident @50.34-50.44 (raw "Num.to_str"))
									(e-ident @50.45-50.46 (raw "r")))
								(e-string-part @50.48-50.50 (raw ", "))
								(e-apply @50.52-50.65
									(e-ident @50.52-50.62 (raw "Num.to_str"))
									(e-ident @50.63-50.64 (raw "g")))
								(e-string-part @50.66-50.68 (raw ", "))
								(e-apply @50.70-50.83
									(e-ident @50.70-50.80 (raw "Num.to_str"))
									(e-ident @50.81-50.82 (raw "b")))
								(e-string-part @50.84-50.85 (raw ")"))))
						(branch @51.5-51.109
							(p-tag @51.5-51.27 (raw ".RGBA")
								(p-ident @51.16-51.17 (raw "r"))
								(p-ident @51.19-51.20 (raw "g"))
								(p-ident @51.22-51.23 (raw "b"))
								(p-ident @51.25-51.26 (raw "a")))
							(e-string @51.31-51.109
								(e-string-part @51.32-51.37 (raw "rgba("))
								(e-apply @51.39-51.52
									(e-ident @51.39-51.49 (raw "Num.to_str"))
									(e-ident @51.50-51.51 (raw "r")))
								(e-string-part @51.53-51.55 (raw ", "))
								(e-apply @51.57-51.70
									(e-ident @51.57-51.67 (raw "Num.to_str"))
									(e-ident @51.68-51.69 (raw "g")))
								(e-string-part @51.71-51.73 (raw ", "))
								(e-apply @51.75-51.88
									(e-ident @51.75-51.85 (raw "Num.to_str"))
									(e-ident @51.86-51.87 (raw "b")))
								(e-string-part @51.89-51.91 (raw ", "))
								(e-apply @51.93-51.106
									(e-ident @51.93-51.103 (raw "Num.to_str"))
									(e-ident @51.104-51.105 (raw "a")))
								(e-string-part @51.107-51.108 (raw ")"))))
						(branch @52.5-52.32
							(p-tag @52.5-52.23 (raw ".Named")
								(p-ident @52.17-52.22 (raw "inner")))
							(e-ident @52.27-52.32 (raw "inner")))
						(branch @53.5-53.30
							(p-tag @53.5-53.21 (raw ".Hex")
								(p-ident @53.15-53.20 (raw "inner")))
							(e-ident @53.25-53.30 (raw "inner")))))))
		(s-expect @56.1-56.57
			(e-binop @56.8-56.57 (op "==")
				(e-field-access @56.8-56.34
					(e-apply @56.8-56.25
						(e-ident @56.8-56.11 (raw "rgb"))
						(e-int @56.12-56.15 (raw "124"))
						(e-int @56.17-56.19 (raw "56"))
						(e-int @56.21-56.24 (raw "245")))
					(e-apply @56.25-56.34
						(e-ident @56.25-56.32 (raw "to_str"))))
				(e-string @56.38-56.57
					(e-string-part @56.39-56.56 (raw "rgb(124, 56, 245)")))))
		(s-expect @57.1-57.69
			(e-binop @57.8-57.69 (op "==")
				(e-field-access @57.8-57.40
					(e-apply @57.8-57.31
						(e-ident @57.8-57.12 (raw "rgba"))
						(e-int @57.13-57.16 (raw "124"))
						(e-int @57.18-57.20 (raw "56"))
						(e-int @57.22-57.25 (raw "245"))
						(e-int @57.27-57.30 (raw "255")))
					(e-apply @57.31-57.40
						(e-ident @57.31-57.38 (raw "to_str"))))
				(e-string @57.44-57.69
					(e-string-part @57.45-57.68 (raw "rgba(124, 56, 245, 1.0)")))))
		(s-expect @58.1-58.54
			(e-binop @58.8-58.54 (op "==")
				(e-field-access @58.8-58.37
					(e-apply @58.8-58.22
						(e-ident @58.8-58.11 (raw "hex"))
						(e-string @58.12-58.21
							(e-string-part @58.13-58.20 (raw "#ff00ff"))))
					(e-apply @58.22-58.37
						(e-ident @58.22-58.29 (raw "map_ok"))
						(e-ident @58.30-58.36 (raw "to_str"))))
				(e-apply @58.41-58.54
					(e-tag @58.41-58.43 (raw "Ok"))
					(e-string @58.44-58.53
						(e-string-part @58.45-58.52 (raw "#ff00ff"))))))
		(s-type-anno @60.1-60.50 (name "named")
			(ty-fn @60.9-60.50
				(ty @60.9-60.12 (name "Str"))
				(ty-apply @60.16-60.50
					(ty @60.16-60.22 (name "Result"))
					(ty @60.23-60.28 (name "Color"))
					(ty-tag-union @60.30-60.49
						(tags
							(ty-apply @60.31-60.48
								(ty @60.31-60.43 (name "UnknownColor"))
								(ty @60.44-60.47 (name "Str"))))))))
		(s-decl @61.1-65.50
			(p-ident @61.1-61.6 (raw "named"))
			(e-lambda @61.9-65.50
				(args
					(p-ident @61.10-61.13 (raw "str")))
				(e-if-then-else @62.5-65.50
					(e-field-access @62.8-62.28
						(e-ident @62.8-62.11 (raw "str"))
						(e-apply @62.11-62.28
							(e-ident @62.11-62.26 (raw "is_named_color"))))
					(e-apply @63.9-63.29
						(e-tag @63.9-63.11 (raw "Ok"))
						(e-apply @63.12-63.28
							(e-tag @63.12-63.23 (raw "Color.Named"))
							(e-ident @63.24-63.27 (raw "str"))))
					(e-apply @65.9-65.50
						(e-tag @65.9-65.12 (raw "Err"))
						(e-apply @65.13-65.49
							(e-tag @65.13-65.25 (raw "UnknownColor"))
							(e-string @65.26-65.48
								(e-string-part @65.27-65.41 (raw "Unknown color "))
								(e-ident @65.43-65.46 (raw "str"))
								(e-string-part @65.47-65.47 (raw ""))))))))
		(s-decl @67.1-71.2
			(p-ident @67.1-67.15 (raw "is_named_color"))
			(e-lambda @67.18-71.2
				(args
					(p-ident @67.19-67.22 (raw "str")))
				(e-block @67.23-71.2
					(statements
						(s-decl @68.5-68.66
							(p-ident @68.5-68.11 (raw "colors"))
							(e-apply @68.14-68.66
								(e-ident @68.14-68.27 (raw "Set.from_list"))
								(e-list @68.28-68.65
									(e-string @68.29-68.40
										(e-string-part @68.30-68.39 (raw "AliceBlue")))
									(e-string @68.42-68.56
										(e-string-part @68.43-68.55 (raw "AntiqueWhite")))
									(e-string @68.58-68.64
										(e-string-part @68.59-68.63 (raw "Aqua"))))))
						(e-field-access @70.5-70.25
							(e-ident @70.5-70.11 (raw "colors"))
							(e-apply @70.11-70.25
								(e-ident @70.11-70.20 (raw "contains"))
								(e-ident @70.21-70.24 (raw "str"))))))))))
~~~
# FORMATTED
~~~roc
module [
	Color,
	to_str,
	rgb,
	rgba,
	hex,
	named,
]

Color := [
	RGB(U8, U8, U8),
	RGBA(U8, U8, U8, Dec),
	Named(Str),
	Hex(Str),
]

rgb : U8, U8, U8 -> Color
rgb = |r, g, b| Color.RGB(r, g, b)

rgba : U8, U8, U8, U8 -> Color
rgba = |r, g, b, a| {
	rounded = a.to_frac() / 255.0
	Color.RGBA(r, g, b, rounded)
}

hex : Str -> Result(Color, [InvalidHex(Str)])
hex = |str| {

	bytes = str.to_utf8()
	is_char_in_hex_range = |b| (b >= '0' and b <= '9') or (b >= 'a' and b <= 'f') or (b >= 'A' and b <= 'F')

	match bytes {
		['#', a, b, c, d, e, f] => {
			is_valid = 
				a.is_char_in_hex_range()
					and b.is_char_in_hex_range()
					and c.is_char_in_hex_range()
					and d.is_char_in_hex_range()
					and e.is_char_in_hex_range()
					and f.is_char_in_hex_range()

			if is_valid Ok(Color.Hex(str)) else Err(InvalidHex("Expected Hex to be in the range 0-9, a-f, A-F, got ${str}"))
		}
		_ => Err(InvalidHex("Expected Hex must start with # and be 7 characters long, got ${str}"))
	}
}

to_str : Color -> Str
to_str = |color| match color {
	RGB(r, g, b) => "rgb(${Num.to_str(r)}, ${Num.to_str(g)}, ${Num.to_str(b)})"
	RGBA(r, g, b, a) => "rgba(${Num.to_str(r)}, ${Num.to_str(g)}, ${Num.to_str(b)}, ${Num.to_str(a)})"
	Named(inner) => inner
	Hex(inner) => inner
}

expect rgb(124, 56, 245).to_str() == "rgb(124, 56, 245)"
expect rgba(124, 56, 245, 255).to_str() == "rgba(124, 56, 245, 1.0)"
expect hex("#ff00ff").map_ok(to_str) == Ok("#ff00ff")

named : Str -> Result(Color, [UnknownColor(Str)])
named = |str|
	if str.is_named_color()
		Ok(Color.Named(str))
			else
				Err(UnknownColor("Unknown color ${str}"))

is_named_color = |str| {
	colors = Set.from_list(["AliceBlue", "AntiqueWhite", "Aqua"])

	colors.contains(str)
}
~~~
# CANONICALIZE
~~~clojure
(can-ir
	(d-let
		(p-assign @18.1-18.4 (ident "rgb"))
		(e-lambda @18.7-18.35
			(args
				(p-assign @18.8-18.9 (ident "r"))
				(p-assign @18.11-18.12 (ident "g"))
				(p-assign @18.14-18.15 (ident "b")))
			(e-nominal @18.17-18.22 (nominal "Color")
				(e-tag @18.17-18.26 (name "RGB")
					(args
						(e-lookup-local @18.27-18.28
							(p-assign @18.8-18.9 (ident "r")))
						(e-lookup-local @18.30-18.31
							(p-assign @18.11-18.12 (ident "g")))
						(e-lookup-local @18.33-18.34
							(p-assign @18.14-18.15 (ident "b")))))))
		(annotation @18.1-18.4
			(declared-type
				(ty-fn @17.7-17.26 (effectful false)
					(ty @17.7-17.9 (name "U8"))
					(ty @17.11-17.13 (name "U8"))
					(ty @17.15-17.17 (name "U8"))
					(ty @17.21-17.26 (name "Color"))))))
	(d-let
		(p-assign @21.1-21.5 (ident "rgba"))
		(e-lambda @21.8-24.2
			(args
				(p-assign @21.9-21.10 (ident "r"))
				(p-assign @21.12-21.13 (ident "g"))
				(p-assign @21.15-21.16 (ident "b"))
				(p-assign @21.18-21.19 (ident "a")))
			(e-block @21.21-24.2
				(s-let @22.5-22.34
					(p-assign @22.5-22.12 (ident "rounded"))
					(e-binop @22.15-22.34 (op "div")
						(e-dot-access @22.15-22.26 (field "to_frac")
							(receiver
								(e-lookup-local @22.15-22.16
									(p-assign @21.18-21.19 (ident "a"))))
							(args))
						(e-dec-small @22.29-22.34 (numerator "2550") (denominator-power-of-ten "1") (value "255"))))
				(e-nominal @23.5-23.10 (nominal "Color")
					(e-tag @23.5-23.15 (name "RGBA")
						(args
							(e-lookup-local @23.16-23.17
								(p-assign @21.9-21.10 (ident "r")))
							(e-lookup-local @23.19-23.20
								(p-assign @21.12-21.13 (ident "g")))
							(e-lookup-local @23.22-23.23
								(p-assign @21.15-21.16 (ident "b")))
							(e-lookup-local @23.25-23.32
								(p-assign @22.5-22.12 (ident "rounded"))))))))
		(annotation @21.1-21.5
			(declared-type
				(ty-fn @20.8-20.31 (effectful false)
					(ty @20.8-20.10 (name "U8"))
					(ty @20.12-20.14 (name "U8"))
					(ty @20.16-20.18 (name "U8"))
					(ty @20.20-20.22 (name "U8"))
					(ty @20.26-20.31 (name "Color"))))))
	(d-let
		(p-assign @27.1-27.4 (ident "hex"))
		(e-lambda @27.7-46.2
			(args
				(p-assign @27.8-27.11 (ident "str")))
			(e-block @27.13-46.2
				(s-let @29.5-29.26
					(p-assign @29.5-29.10 (ident "bytes"))
					(e-dot-access @29.13-29.26 (field "to_utf8")
						(receiver
							(e-lookup-local @29.13-29.16
								(p-assign @27.8-27.11 (ident "str"))))
						(args)))
				(s-let @30.5-30.109
					(p-assign @30.5-30.25 (ident "is_char_in_hex_range"))
					(e-lambda @30.28-30.109
						(args
							(p-assign @30.29-30.30 (ident "b")))
						(e-binop @30.32-30.109 (op "or")
							(e-binop @30.32-30.82 (op "or")
								(e-binop @30.33-30.54 (op "and")
									(e-binop @30.33-30.41 (op "ge")
										(e-lookup-local @30.33-30.34
											(p-assign @30.29-30.30 (ident "b")))
										(e-int @30.38-30.41 (value "48")))
									(e-binop @30.46-30.54 (op "le")
										(e-lookup-local @30.46-30.47
											(p-assign @30.29-30.30 (ident "b")))
										(e-int @30.51-30.54 (value "57"))))
								(e-binop @30.60-30.81 (op "and")
									(e-binop @30.60-30.68 (op "ge")
										(e-lookup-local @30.60-30.61
											(p-assign @30.29-30.30 (ident "b")))
										(e-int @30.65-30.68 (value "97")))
									(e-binop @30.73-30.81 (op "le")
										(e-lookup-local @30.73-30.74
											(p-assign @30.29-30.30 (ident "b")))
										(e-int @30.78-30.81 (value "102")))))
							(e-binop @30.87-30.108 (op "and")
								(e-binop @30.87-30.95 (op "ge")
									(e-lookup-local @30.87-30.88
										(p-assign @30.29-30.30 (ident "b")))
									(e-int @30.92-30.95 (value "65")))
								(e-binop @30.100-30.108 (op "le")
									(e-lookup-local @30.100-30.101
										(p-assign @30.29-30.30 (ident "b")))
									(e-int @30.105-30.108 (value "70")))))))
				(e-match @32.5-45.6
					(match @32.5-45.6
						(cond
							(e-lookup-local @32.11-32.16
								(p-assign @29.5-29.10 (ident "bytes"))))
						(branches
							(branch
								(patterns
									(pattern (degenerate false)
										(p-list @33.9-33.32
											(patterns
												(p-int @33.10-33.13 (value "35"))
												(p-assign @33.15-33.16 (ident "a"))
												(p-assign @33.18-33.19 (ident "b"))
												(p-assign @33.21-33.22 (ident "c"))
												(p-assign @33.24-33.25 (ident "d"))
												(p-assign @33.27-33.28 (ident "e"))
												(p-assign @33.30-33.31 (ident "f"))))))
								(value
									(e-block @33.36-43.10
										(s-let @34.13-40.45
											(p-assign @34.13-34.21 (ident "is_valid"))
											(e-binop @35.17-40.45 (op "and")
												(e-binop @35.17-39.45 (op "and")
													(e-binop @35.17-38.45 (op "and")
														(e-binop @35.17-37.45 (op "and")
															(e-binop @35.17-36.45 (op "and")
																(e-dot-access @35.17-35.41 (field "is_char_in_hex_range")
																	(receiver
																		(e-lookup-local @35.17-35.18
																			(p-assign @33.15-33.16 (ident "a"))))
																	(args))
																(e-dot-access @36.21-36.45 (field "is_char_in_hex_range")
																	(receiver
																		(e-lookup-local @36.21-36.22
																			(p-assign @33.18-33.19 (ident "b"))))
																	(args)))
															(e-dot-access @37.21-37.45 (field "is_char_in_hex_range")
																(receiver
																	(e-lookup-local @37.21-37.22
																		(p-assign @33.21-33.22 (ident "c"))))
																(args)))
														(e-dot-access @38.21-38.45 (field "is_char_in_hex_range")
															(receiver
																(e-lookup-local @38.21-38.22
																	(p-assign @33.24-33.25 (ident "d"))))
															(args)))
													(e-dot-access @39.21-39.45 (field "is_char_in_hex_range")
														(receiver
															(e-lookup-local @39.21-39.22
																(p-assign @33.27-33.28 (ident "e"))))
														(args)))
												(e-dot-access @40.21-40.45 (field "is_char_in_hex_range")
													(receiver
														(e-lookup-local @40.21-40.22
															(p-assign @33.30-33.31 (ident "f"))))
													(args))))
										(e-if @42.13-42.125
											(if-branches
												(if-branch
													(e-lookup-local @42.16-42.24
														(p-assign @34.13-34.21 (ident "is_valid")))
													(e-tag @42.25-42.27 (name "Ok")
														(args
															(e-nominal @42.28-42.33 (nominal "Color")
																(e-tag @42.28-42.37 (name "Hex")
																	(args
																		(e-lookup-local @42.38-42.41
																			(p-assign @27.8-27.11 (ident "str"))))))))))
											(if-else
												(e-tag @42.49-42.52 (name "Err")
													(args
														(e-tag @42.53-42.63 (name "InvalidHex")
															(args
																(e-string @42.64-42.123
																	(e-literal @42.65-42.116 (string "Expected Hex to be in the range 0-9, a-f, A-F, got "))
																	(e-lookup-local @42.118-42.121
																		(p-assign @27.8-27.11 (ident "str")))
																	(e-literal @42.122-42.122 (string ""))))))))))))
							(branch
								(patterns
									(pattern (degenerate false)
										(p-underscore @44.9-44.10)))
								(value
									(e-tag @44.14-44.17 (name "Err")
										(args
											(e-tag @44.18-44.28 (name "InvalidHex")
												(args
													(e-string @44.29-44.98
														(e-literal @44.30-44.91 (string "Expected Hex must start with # and be 7 characters long, got "))
														(e-lookup-local @44.93-44.96
															(p-assign @27.8-27.11 (ident "str")))
														(e-literal @44.97-44.97 (string ""))))))))))))))
		(annotation @27.1-27.4
			(declared-type
				(ty-fn @26.7-26.46 (effectful false)
					(ty @26.7-26.10 (name "Str"))
					(ty-apply @26.14-26.46 (symbol "Result")
						(ty @26.21-26.26 (name "Color"))
						(ty-tag-union @26.28-26.45
							(ty-apply @26.29-26.44 (symbol "InvalidHex")
								(ty @26.40-26.43 (name "Str")))))))))
	(d-let
		(p-assign @49.1-49.7 (ident "to_str"))
		(e-lambda @49.10-54.2
			(args
				(p-assign @49.11-49.16 (ident "color")))
			(e-match @49.18-54.2
				(match @49.18-54.2
					(cond
						(e-lookup-local @49.24-49.29
							(p-assign @49.11-49.16 (ident "color"))))
					(branches
						(branch
							(patterns
								(pattern (degenerate false)
									(p-applied-tag @50.5-50.23)))
							(value
								(e-string @50.27-50.86
									(e-literal @50.28-50.32 (string "rgb("))
									(e-call @50.34-50.47
										(e-lookup-local @50.34-50.44
											(p-assign @49.1-49.7 (ident "to_str")))
										(e-lookup-local @50.45-50.46
											(p-assign @50.15-50.16 (ident "r"))))
									(e-literal @50.48-50.50 (string ", "))
									(e-call @50.52-50.65
										(e-lookup-local @50.52-50.62
											(p-assign @49.1-49.7 (ident "to_str")))
										(e-lookup-local @50.63-50.64
											(p-assign @50.18-50.19 (ident "g"))))
									(e-literal @50.66-50.68 (string ", "))
									(e-call @50.70-50.83
										(e-lookup-local @50.70-50.80
											(p-assign @49.1-49.7 (ident "to_str")))
										(e-lookup-local @50.81-50.82
											(p-assign @50.21-50.22 (ident "b"))))
									(e-literal @50.84-50.85 (string ")")))))
						(branch
							(patterns
								(pattern (degenerate false)
									(p-applied-tag @51.5-51.27)))
							(value
								(e-string @51.31-51.109
									(e-literal @51.32-51.37 (string "rgba("))
									(e-call @51.39-51.52
										(e-lookup-local @51.39-51.49
											(p-assign @49.1-49.7 (ident "to_str")))
										(e-lookup-local @51.50-51.51
											(p-assign @51.16-51.17 (ident "r"))))
									(e-literal @51.53-51.55 (string ", "))
									(e-call @51.57-51.70
										(e-lookup-local @51.57-51.67
											(p-assign @49.1-49.7 (ident "to_str")))
										(e-lookup-local @51.68-51.69
											(p-assign @51.19-51.20 (ident "g"))))
									(e-literal @51.71-51.73 (string ", "))
									(e-call @51.75-51.88
										(e-lookup-local @51.75-51.85
											(p-assign @49.1-49.7 (ident "to_str")))
										(e-lookup-local @51.86-51.87
											(p-assign @51.22-51.23 (ident "b"))))
									(e-literal @51.89-51.91 (string ", "))
									(e-call @51.93-51.106
										(e-lookup-local @51.93-51.103
											(p-assign @49.1-49.7 (ident "to_str")))
										(e-lookup-local @51.104-51.105
											(p-assign @51.25-51.26 (ident "a"))))
									(e-literal @51.107-51.108 (string ")")))))
						(branch
							(patterns
								(pattern (degenerate false)
									(p-applied-tag @52.5-52.23)))
							(value
								(e-lookup-local @52.27-52.32
									(p-assign @52.17-52.22 (ident "inner")))))
						(branch
							(patterns
								(pattern (degenerate false)
									(p-applied-tag @53.5-53.21)))
							(value
								(e-lookup-local @53.25-53.30
									(p-assign @53.15-53.20 (ident "inner")))))))))
		(annotation @49.1-49.7
			(declared-type
				(ty-fn @48.10-48.22 (effectful false)
					(ty @48.10-48.15 (name "Color"))
					(ty @48.19-48.22 (name "Str"))))))
	(d-let
		(p-assign @61.1-61.6 (ident "named"))
		(e-lambda @61.9-65.50
			(args
				(p-assign @61.10-61.13 (ident "str")))
			(e-if @62.5-65.50
				(if-branches
					(if-branch
						(e-dot-access @62.8-62.28 (field "is_named_color")
							(receiver
								(e-lookup-local @62.8-62.11
									(p-assign @61.10-61.13 (ident "str"))))
							(args))
						(e-tag @63.9-63.11 (name "Ok")
							(args
								(e-nominal @63.12-63.17 (nominal "Color")
									(e-tag @63.12-63.23 (name "Named")
										(args
											(e-lookup-local @63.24-63.27
												(p-assign @61.10-61.13 (ident "str"))))))))))
				(if-else
					(e-tag @65.9-65.12 (name "Err")
						(args
							(e-tag @65.13-65.25 (name "UnknownColor")
								(args
									(e-string @65.26-65.48
										(e-literal @65.27-65.41 (string "Unknown color "))
										(e-lookup-local @65.43-65.46
											(p-assign @61.10-61.13 (ident "str")))
										(e-literal @65.47-65.47 (string ""))))))))))
		(annotation @61.1-61.6
			(declared-type
				(ty-fn @60.9-60.50 (effectful false)
					(ty @60.9-60.12 (name "Str"))
					(ty-apply @60.16-60.50 (symbol "Result")
						(ty @60.23-60.28 (name "Color"))
						(ty-tag-union @60.30-60.49
							(ty-apply @60.31-60.48 (symbol "UnknownColor")
								(ty @60.44-60.47 (name "Str")))))))))
	(d-let
		(p-assign @67.1-67.15 (ident "is_named_color"))
		(e-lambda @67.18-71.2
			(args
				(p-assign @67.19-67.22 (ident "str")))
			(e-block @67.23-71.2
				(s-let @68.5-68.66
					(p-assign @68.5-68.11 (ident "colors"))
					(e-call @68.14-68.66
						(e-runtime-error (tag "ident_not_in_scope"))
						(e-list @68.28-68.65
							(elems
								(e-string @68.29-68.40
									(e-literal @68.30-68.39 (string "AliceBlue")))
								(e-string @68.42-68.56
									(e-literal @68.43-68.55 (string "AntiqueWhite")))
								(e-string @68.58-68.64
									(e-literal @68.59-68.63 (string "Aqua")))))))
				(e-dot-access @70.5-70.25 (field "contains")
					(receiver
						(e-lookup-local @70.5-70.11
							(p-assign @68.5-68.11 (ident "colors"))))
					(args
						(e-lookup-local @70.21-70.24
							(p-assign @67.19-67.22 (ident "str"))))))))
	(s-nominal-decl @10.1-15.2
		(ty-header @10.1-10.6 (name "Color"))
		(ty-tag-union @10.10-15.2
			(ty-apply @11.5-11.20 (symbol "RGB")
				(ty @11.9-11.11 (name "U8"))
				(ty @11.13-11.15 (name "U8"))
				(ty @11.17-11.19 (name "U8")))
			(ty-apply @12.5-12.26 (symbol "RGBA")
				(ty @12.10-12.12 (name "U8"))
				(ty @12.14-12.16 (name "U8"))
				(ty @12.18-12.20 (name "U8"))
				(ty @12.22-12.25 (name "Dec")))
			(ty-apply @13.5-13.15 (symbol "Named")
				(ty @13.11-13.14 (name "Str")))
			(ty-apply @14.5-14.13 (symbol "Hex")
				(ty @14.9-14.12 (name "Str")))))
	(s-expect @56.1-56.57
		(e-binop @56.8-56.57 (op "eq")
			(e-dot-access @56.8-56.34 (field "to_str")
				(receiver
					(e-call @56.8-56.25
						(e-lookup-local @56.8-56.11
							(p-assign @18.1-18.4 (ident "rgb")))
						(e-int @56.12-56.15 (value "124"))
						(e-int @56.17-56.19 (value "56"))
						(e-int @56.21-56.24 (value "245"))))
				(args))
			(e-string @56.38-56.57
				(e-literal @56.39-56.56 (string "rgb(124, 56, 245)")))))
	(s-expect @57.1-57.69
		(e-binop @57.8-57.69 (op "eq")
			(e-dot-access @57.8-57.40 (field "to_str")
				(receiver
					(e-call @57.8-57.31
						(e-lookup-local @57.8-57.12
							(p-assign @21.1-21.5 (ident "rgba")))
						(e-int @57.13-57.16 (value "124"))
						(e-int @57.18-57.20 (value "56"))
						(e-int @57.22-57.25 (value "245"))
						(e-int @57.27-57.30 (value "255"))))
				(args))
			(e-string @57.44-57.69
				(e-literal @57.45-57.68 (string "rgba(124, 56, 245, 1.0)")))))
	(s-expect @58.1-58.54
		(e-binop @58.8-58.54 (op "eq")
			(e-dot-access @58.8-58.37 (field "map_ok")
				(receiver
					(e-call @58.8-58.22
						(e-lookup-local @58.8-58.11
							(p-assign @27.1-27.4 (ident "hex")))
						(e-string @58.12-58.21
							(e-literal @58.13-58.20 (string "#ff00ff")))))
				(args
					(e-lookup-local @58.30-58.36
						(p-assign @49.1-49.7 (ident "to_str")))))
			(e-tag @58.41-58.43 (name "Ok")
				(args
					(e-string @58.44-58.53
						(e-literal @58.45-58.52 (string "#ff00ff"))))))))
~~~
# TYPES
~~~clojure
(inferred-types
	(defs
		(patt @18.1-18.4 (type "Error, Error, Error -> Error"))
		(patt @21.1-21.5 (type "Error, Error, Error, Error -> Error"))
		(patt @27.1-27.4 (type "Error -> Error"))
		(patt @49.1-49.7 (type "Error -> Error"))
		(patt @61.1-61.6 (type "Error -> Error"))
		(patt @67.1-67.15 (type "_arg -> _ret")))
	(type_decls
		(nominal @10.1-15.2 (type "Error")
			(ty-header @10.1-10.6 (name "Color"))))
	(expressions
		(expr @18.7-18.35 (type "Error, Error, Error -> Error"))
		(expr @21.8-24.2 (type "Error, Error, Error, Error -> Error"))
		(expr @27.7-46.2 (type "Error -> Error"))
		(expr @49.10-54.2 (type "Error -> Error"))
		(expr @61.9-65.50 (type "Error -> Error"))
		(expr @67.18-71.2 (type "_arg -> _ret"))))
~~~<|MERGE_RESOLUTION|>--- conflicted
+++ resolved
@@ -79,21 +79,6 @@
 ~~~
 # EXPECTED
 UNUSED VARIABLE - Color.md:30:5:30:25
-<<<<<<< HEAD
-INVALID LAMBDA - :0:0:0:0
-UNUSED VARIABLE - Color.md:61:10:61:13
-UNDEFINED VARIABLE - Color.md:63:24:63:27
-INVALID STATEMENT - Color.md:64:5:64:9
-INVALID STATEMENT - Color.md:65:27:65:41
-INVALID STATEMENT - Color.md:65:41:65:43
-INVALID STATEMENT - Color.md:65:43:65:46
-INVALID STATEMENT - Color.md:65:46:65:47
-INVALID STATEMENT - Color.md:65:47:65:47
-INVALID STATEMENT - Color.md:65:47:65:48
-INVALID STATEMENT - Color.md:65:48:65:49
-INVALID STATEMENT - Color.md:65:49:65:50
-=======
->>>>>>> 9494a081
 UNDEFINED VARIABLE - Color.md:68:14:68:27
 TYPE MISMATCH - Color.md:20:20:20:22
 TYPE MISMATCH - Color.md:26:7:26:10
