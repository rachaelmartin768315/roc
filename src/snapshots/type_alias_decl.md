--- conflicted
+++ resolved
@@ -291,27 +291,6 @@
 		(e-lambda @27-9-39-2 (id 162)
 			(args
 				(p-underscore @27-10-27-11 (id 129)))
-<<<<<<< HEAD
-			(e-runtime-error (tag "lambda_body_not_canonicalized"))))
-	(d-let (id 150)
-		(p-assign @33-5-33-11 (ident "person") (id 137))
-		(e-record @33-14-33-40 (ext-var 143) (id 144)
-			(fields
-				(field (name "name")
-					(e-string @33-22-33-29
-						(e-literal @33-23-33-28 (string "Alice"))))
-				(field (name "age")
-					(e-int @33-36-33-38 (value "30")))))
-		(annotation @33-5-33-11 (signature 148) (id 149)
-			(declared-type
-				(ty @32-14-32-20 (name "Person")))))
-	(d-let (id 158)
-		(p-assign @36-5-36-10 (ident "color") (id 152))
-		(e-tag @36-13-36-16 (ext-var 0) (name "Red") (args "TODO") (id 154))
-		(annotation @36-5-36-10 (signature 156) (id 157)
-			(declared-type
-				(ty @35-13-35-18 (name "Color")))))
-=======
 			(e-block @27-13-39-2
 				(s-type-anno @29-5-30-11 (name "userId")
 					(ty @29-14-29-20 (name "UserId")))
@@ -336,7 +315,6 @@
 					(e-tag @36-13-36-16 (ext-var 0) (name "Red") (args "TODO") (id 155)))
 				(e-lookup-local @38-5-38-11
 					(pattern (id 133))))))
->>>>>>> f12a68dc
 	(s-type-decl @4-1-7-7 (id 74)
 		(ty-header @4-1-4-7 (name "UserId"))
 		(ty @4-10-4-13 (name "U64")))
