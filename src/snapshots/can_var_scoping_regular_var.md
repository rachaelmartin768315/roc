--- conflicted
+++ resolved
@@ -134,82 +134,6 @@
 ~~~
 # CANONICALIZE
 ~~~clojure
-<<<<<<< HEAD
-(can_ir
-	(d_let
-		(def_pattern
-			(p_assign (4:1-4:13)
-				(pid 12)
-				(ident "processItems")))
-		(def_expr
-			(e_lambda (4:16-21:2)
-				(args
-					(p_assign (4:17-4:22)
-						(pid 13)
-						(ident "items")))
-				(e_block (4:24-21:2)
-					(s_var (5:2-6:5)
-						(pid 17)
-						(p_assign (5:2-6:5)
-							(pid 17)
-							(ident "count_"))
-						(e_int (5:15-5:16)
-							(int_var 16)
-							(requirements (sign_needed "false") (bits_needed "types.types.Num.Int.BitsNeeded.7"))
-							(value "0")))
-					(s_var (6:2-9:8)
-						(pid 22)
-						(p_assign (6:2-9:8)
-							(pid 22)
-							(ident "total_"))
-						(e_int (6:15-6:16)
-							(int_var 21)
-							(requirements (sign_needed "false") (bits_needed "types.types.Num.Int.BitsNeeded.7"))
-							(value "0")))
-					(s_reassign (9:2-9:8)
-						(pid 17)
-						(e_binop (9:11-10:8)
-							"add"
-							(e_lookup (9:11-9:17) (pid 17))
-							(e_int (9:20-9:21)
-								(int_var 27)
-								(requirements (sign_needed "false") (bits_needed "types.types.Num.Int.BitsNeeded.7"))
-								(value "1"))))
-					(s_reassign (10:2-10:8)
-						(pid 22)
-						(e_binop (10:11-13:12)
-							"add"
-							(e_lookup (10:11-10:17) (pid 22))
-							(e_int (10:20-10:22)
-								(int_var 33)
-								(requirements (sign_needed "false") (bits_needed "types.types.Num.Int.BitsNeeded.7"))
-								(value "10"))))
-					(s_let (13:2-17:3)
-						(p_assign (13:2-13:12)
-							(pid 36)
-							(ident "nestedFunc"))
-						(e_lambda (13:15-17:3)
-							(args (p_underscore (13:16-13:17) (pid 37)))
-							(e_block (13:19-17:3)
-								(s_reassign (14:3-14:9)
-									(pid 17)
-									(e_runtime_error (14:3-14:9) "var_across_function_boundary"))
-								(s_reassign (15:3-15:9)
-									(pid 22)
-									(e_runtime_error (15:3-15:9) "var_across_function_boundary"))
-								(e_lookup (16:3-16:9) (pid 17)))))
-					(s_let (19:2-19:25)
-						(p_assign (19:2-19:8)
-							(pid 48)
-							(ident "result"))
-						(e_call (19:11-19:25)
-							(e_lookup (19:11-19:21) (pid 36))
-							(e_runtime_error (1:1-1:1) "not_implemented")))
-					(e_binop (20:2-21:2)
-						"add"
-						(e_lookup (20:2-20:8) (pid 22))
-						(e_lookup (20:11-20:17) (pid 48))))))))
-=======
 (can-ir
 	(d-let (id 120)
 		(p-assign @4-1-4-13 (ident "processItems") (id 72))
@@ -219,22 +143,22 @@
 			(e-block @4-24-21-2
 				(s-var @5-2-6-5
 					(p-assign @5-2-6-5 (ident "count_") (id 77))
-					(e-int @5-15-5-16 (int-var 75) (precision-var 74) (literal "0") (value "TODO") (bound "u8") (id 76)))
+					(e-int @5-15-5-16 (num-var 76) (sign-needed "false") (bits-needed "7") (value "0") (id 76)))
 				(s-var @6-2-9-8
 					(p-assign @6-2-9-8 (ident "total_") (id 82))
-					(e-int @6-15-6-16 (int-var 80) (precision-var 79) (literal "0") (value "TODO") (bound "u8") (id 81)))
+					(e-int @6-15-6-16 (num-var 81) (sign-needed "false") (bits-needed "7") (value "0") (id 81)))
 				(s-reassign @9-2-9-8
 					(p-assign @5-2-6-5 (ident "count_") (id 77))
 					(e-binop @9-11-10-8 (op "add") (id 88)
 						(e-lookup-local @9-11-9-17
 							(pattern (id 77)))
-						(e-int @9-20-9-21 (int-var 86) (precision-var 85) (literal "1") (value "TODO") (bound "u8"))))
+						(e-int @9-20-9-21 (num-var 87) (sign-needed "false") (bits-needed "7") (value "1"))))
 				(s-reassign @10-2-10-8
 					(p-assign @6-2-9-8 (ident "total_") (id 82))
 					(e-binop @10-11-13-12 (op "add") (id 94)
 						(e-lookup-local @10-11-10-17
 							(pattern (id 82)))
-						(e-int @10-20-10-22 (int-var 92) (precision-var 91) (literal "10") (value "TODO") (bound "u8"))))
+						(e-int @10-20-10-22 (num-var 93) (sign-needed "false") (bits-needed "7") (value "10"))))
 				(s-let @13-2-17-3
 					(p-assign @13-2-13-12 (ident "nestedFunc") (id 96))
 					(e-lambda @13-15-17-3 (id 106)
@@ -260,7 +184,6 @@
 						(pattern (id 82)))
 					(e-lookup-local @20-11-20-17
 						(pattern (id 108))))))))
->>>>>>> ba1656b3
 ~~~
 # TYPES
 ~~~clojure
