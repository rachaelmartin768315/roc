# META
~~~ini
description=Match expression with guard conditions using if clauses
type=expr
~~~
# SOURCE
~~~roc
match value {
    [first, .. as rest] if List.len(rest) > 5 => "long list starting with ${Num.toStr first}"
    [x, y] if x == y => "pair of equal values: ${Num.toStr x}"
    _ => "other"
}
~~~
# EXPECTED
UNEXPECTED TOKEN IN EXPRESSION - guards_2.md:2:47:2:51
PARSE ERROR - guards_2.md:2:50:2:75
UNEXPECTED TOKEN IN PATTERN - guards_2.md:2:51:2:77
UNEXPECTED TOKEN IN EXPRESSION - guards_2.md:2:75:2:80
UNEXPECTED TOKEN IN PATTERN - guards_2.md:2:92:2:93
UNEXPECTED TOKEN IN EXPRESSION - guards_2.md:2:93:2:94
UNEXPECTED TOKEN IN PATTERN - guards_2.md:2:93:3:6
UNEXPECTED TOKEN IN PATTERN - guards_2.md:3:12:3:16
UNEXPECTED TOKEN IN PATTERN - guards_2.md:3:22:3:26
PARSE ERROR - guards_2.md:3:25:3:48
UNEXPECTED TOKEN IN PATTERN - guards_2.md:3:61:3:62
UNEXPECTED TOKEN IN EXPRESSION - guards_2.md:3:62:3:63
UNEXPECTED TOKEN IN PATTERN - guards_2.md:3:62:4:6
UNEXPECTED TOKEN IN EXPRESSION - guards_2.md:4:5:4:9
UNEXPECTED TOKEN IN PATTERN - guards_2.md:4:7:4:11
UNDEFINED VARIABLE - guards_2.md:1:7:1:12
UNUSED VARIABLE - guards_2.md:2:6:2:11
UNUSED VARIABLE - guards_2.md:2:19:2:23
UNDEFINED VARIABLE - guards_2.md:2:87:2:92
UNUSED VARIABLE - guards_2.md:2:77:2:86
UNDEFINED VARIABLE - guards_2.md:3:6:3:7
UNDEFINED VARIABLE - guards_2.md:3:9:3:10
UNDEFINED VARIABLE - guards_2.md:3:15:3:16
UNDEFINED VARIABLE - guards_2.md:3:20:3:21
# PROBLEMS
**UNEXPECTED TOKEN IN EXPRESSION**
The token **=> "** is not expected in an expression.
Expressions can be identifiers, literals, function calls, or operators.

Here is the problematic code:
**guards_2.md:2:47:2:51:**
```roc
    [first, .. as rest] if List.len(rest) > 5 => "long list starting with ${Num.toStr first}"
```
                                              ^^^^


**PARSE ERROR**
A parsing error occurred: `no_else`
This is an unexpected parsing error. Please check your syntax.

Here is the problematic code:
**guards_2.md:2:50:2:75:**
```roc
    [first, .. as rest] if List.len(rest) > 5 => "long list starting with ${Num.toStr first}"
```
                                                 ^^^^^^^^^^^^^^^^^^^^^^^^^


**UNEXPECTED TOKEN IN PATTERN**
The token **long list starting with ${** is not expected in a pattern.
Patterns can contain identifiers, literals, lists, records, or tags.

Here is the problematic code:
**guards_2.md:2:51:2:77:**
```roc
    [first, .. as rest] if List.len(rest) > 5 => "long list starting with ${Num.toStr first}"
```
                                                  ^^^^^^^^^^^^^^^^^^^^^^^^^^


**UNEXPECTED TOKEN IN EXPRESSION**
The token **${Num** is not expected in an expression.
Expressions can be identifiers, literals, function calls, or operators.

Here is the problematic code:
**guards_2.md:2:75:2:80:**
```roc
    [first, .. as rest] if List.len(rest) > 5 => "long list starting with ${Num.toStr first}"
```
                                                                          ^^^^^


**UNEXPECTED TOKEN IN PATTERN**
The token **}** is not expected in a pattern.
Patterns can contain identifiers, literals, lists, records, or tags.

Here is the problematic code:
**guards_2.md:2:92:2:93:**
```roc
    [first, .. as rest] if List.len(rest) > 5 => "long list starting with ${Num.toStr first}"
```
                                                                                           ^


**UNEXPECTED TOKEN IN EXPRESSION**
The token **"** is not expected in an expression.
Expressions can be identifiers, literals, function calls, or operators.

Here is the problematic code:
**guards_2.md:2:93:2:94:**
```roc
    [first, .. as rest] if List.len(rest) > 5 => "long list starting with ${Num.toStr first}"
```
                                                                                            ^


**UNEXPECTED TOKEN IN PATTERN**
The token **"
    [** is not expected in a pattern.
Patterns can contain identifiers, literals, lists, records, or tags.

Here is the problematic code:
**guards_2.md:2:93:3:6:**
```roc
    [first, .. as rest] if List.len(rest) > 5 => "long list starting with ${Num.toStr first}"
    [x, y] if x == y => "pair of equal values: ${Num.toStr x}"
```


**UNEXPECTED TOKEN IN PATTERN**
The token **if x** is not expected in a pattern.
Patterns can contain identifiers, literals, lists, records, or tags.

Here is the problematic code:
**guards_2.md:3:12:3:16:**
```roc
    [x, y] if x == y => "pair of equal values: ${Num.toStr x}"
```
           ^^^^


**UNEXPECTED TOKEN IN PATTERN**
The token **=> "** is not expected in a pattern.
Patterns can contain identifiers, literals, lists, records, or tags.

Here is the problematic code:
**guards_2.md:3:22:3:26:**
```roc
    [x, y] if x == y => "pair of equal values: ${Num.toStr x}"
```
                     ^^^^


**PARSE ERROR**
A parsing error occurred: `string_expected_close_interpolation`
This is an unexpected parsing error. Please check your syntax.

Here is the problematic code:
**guards_2.md:3:25:3:48:**
```roc
    [x, y] if x == y => "pair of equal values: ${Num.toStr x}"
```
                        ^^^^^^^^^^^^^^^^^^^^^^^


**UNEXPECTED TOKEN IN PATTERN**
The token **}** is not expected in a pattern.
Patterns can contain identifiers, literals, lists, records, or tags.

Here is the problematic code:
**guards_2.md:3:61:3:62:**
```roc
    [x, y] if x == y => "pair of equal values: ${Num.toStr x}"
```
                                                            ^


**UNEXPECTED TOKEN IN EXPRESSION**
The token **"** is not expected in an expression.
Expressions can be identifiers, literals, function calls, or operators.

Here is the problematic code:
**guards_2.md:3:62:3:63:**
```roc
    [x, y] if x == y => "pair of equal values: ${Num.toStr x}"
```
                                                             ^


**UNEXPECTED TOKEN IN PATTERN**
The token **"
    _** is not expected in a pattern.
Patterns can contain identifiers, literals, lists, records, or tags.

Here is the problematic code:
**guards_2.md:3:62:4:6:**
```roc
    [x, y] if x == y => "pair of equal values: ${Num.toStr x}"
    _ => "other"
```


**UNEXPECTED TOKEN IN EXPRESSION**
The token **_ =>** is not expected in an expression.
Expressions can be identifiers, literals, function calls, or operators.

Here is the problematic code:
**guards_2.md:4:5:4:9:**
```roc
    _ => "other"
```
    ^^^^


**UNEXPECTED TOKEN IN PATTERN**
The token **=> "** is not expected in a pattern.
Patterns can contain identifiers, literals, lists, records, or tags.

Here is the problematic code:
**guards_2.md:4:7:4:11:**
```roc
    _ => "other"
```
      ^^^^


**UNDEFINED VARIABLE**
Nothing is named `value` in this scope.
Is there an `import` or `exposing` missing up-top?

**guards_2.md:1:7:1:12:**
```roc
match value {
```
      ^^^^^


**UNKNOWN OPERATOR**
This looks like an operator, but it's not one I recognize!
Check the spelling and make sure you're using a valid Roc operator.

**UNUSED VARIABLE**
Variable ``first`` is not used anywhere in your code.

If you don't need this variable, prefix it with an underscore like `_first` to suppress this warning.

**guards_2.md:2:6:2:11:**
```roc
    [first, .. as rest] if List.len(rest) > 5 => "long list starting with ${Num.toStr first}"
```
     ^^^^^


**UNUSED VARIABLE**
Variable ``rest`` is not used anywhere in your code.

If you don't need this variable, prefix it with an underscore like `_rest` to suppress this warning.

**guards_2.md:2:19:2:23:**
```roc
    [first, .. as rest] if List.len(rest) > 5 => "long list starting with ${Num.toStr first}"
```
                  ^^^^


**INVALID PATTERN**
This pattern contains invalid syntax or uses unsupported features.

**UNKNOWN OPERATOR**
This looks like an operator, but it's not one I recognize!
Check the spelling and make sure you're using a valid Roc operator.

**UNDEFINED VARIABLE**
Nothing is named `first` in this scope.
Is there an `import` or `exposing` missing up-top?

**guards_2.md:2:87:2:92:**
```roc
    [first, .. as rest] if List.len(rest) > 5 => "long list starting with ${Num.toStr first}"
```
                                                                                      ^^^^^


**UNUSED VARIABLE**
Variable ``toStr`` is not used anywhere in your code.

If you don't need this variable, prefix it with an underscore like `_toStr` to suppress this warning.

**guards_2.md:2:77:2:86:**
```roc
    [first, .. as rest] if List.len(rest) > 5 => "long list starting with ${Num.toStr first}"
```
                                                                            ^^^^^^^^^


**INVALID PATTERN**
This pattern contains invalid syntax or uses unsupported features.

**UNKNOWN OPERATOR**
This looks like an operator, but it's not one I recognize!
Check the spelling and make sure you're using a valid Roc operator.

**INVALID PATTERN**
This pattern contains invalid syntax or uses unsupported features.

**UNDEFINED VARIABLE**
Nothing is named `x` in this scope.
Is there an `import` or `exposing` missing up-top?

<<<<<<< HEAD
If you don't need this variable, prefix it with an underscore like `_x` to suppress this warning.

=======
>>>>>>> 69e3f601
**guards_2.md:3:6:3:7:**
```roc
    [x, y] if x == y => "pair of equal values: ${Num.toStr x}"
```
     ^


**UNDEFINED VARIABLE**
Nothing is named `y` in this scope.
Is there an `import` or `exposing` missing up-top?

<<<<<<< HEAD
If you don't need this variable, prefix it with an underscore like `_y` to suppress this warning.

=======
>>>>>>> 69e3f601
**guards_2.md:3:9:3:10:**
```roc
    [x, y] if x == y => "pair of equal values: ${Num.toStr x}"
```
        ^


**INVALID PATTERN**
This pattern contains invalid syntax or uses unsupported features.

**UNDEFINED VARIABLE**
Nothing is named `x` in this scope.
Is there an `import` or `exposing` missing up-top?

**guards_2.md:3:15:3:16:**
```roc
    [x, y] if x == y => "pair of equal values: ${Num.toStr x}"
```
              ^


**UNDEFINED VARIABLE**
Nothing is named `y` in this scope.
Is there an `import` or `exposing` missing up-top?

<<<<<<< HEAD
If you don't need this variable, prefix it with an underscore like `_toStr` to suppress this warning.

**guards_2.md:3:50:3:59:**
=======
**guards_2.md:3:20:3:21:**
>>>>>>> 69e3f601
```roc
    [x, y] if x == y => "pair of equal values: ${Num.toStr x}"
```
                   ^


**INVALID PATTERN**
This pattern contains invalid syntax or uses unsupported features.

**UNKNOWN OPERATOR**
This looks like an operator, but it's not one I recognize!
Check the spelling and make sure you're using a valid Roc operator.

**INVALID PATTERN**
This pattern contains invalid syntax or uses unsupported features.

**UNKNOWN OPERATOR**
This looks like an operator, but it's not one I recognize!
Check the spelling and make sure you're using a valid Roc operator.

**INVALID PATTERN**
This pattern contains invalid syntax or uses unsupported features.

**UNKNOWN OPERATOR**
This looks like an operator, but it's not one I recognize!
Check the spelling and make sure you're using a valid Roc operator.

**INVALID PATTERN**
This pattern contains invalid syntax or uses unsupported features.

# TOKENS
~~~zig
KwMatch(1:1-1:6),LowerIdent(1:7-1:12),OpenCurly(1:13-1:14),
OpenSquare(2:5-2:6),LowerIdent(2:6-2:11),Comma(2:11-2:12),DoubleDot(2:13-2:15),KwAs(2:16-2:18),LowerIdent(2:19-2:23),CloseSquare(2:23-2:24),KwIf(2:25-2:27),UpperIdent(2:28-2:32),NoSpaceDotLowerIdent(2:32-2:36),NoSpaceOpenRound(2:36-2:37),LowerIdent(2:37-2:41),CloseRound(2:41-2:42),OpGreaterThan(2:43-2:44),Int(2:45-2:46),OpFatArrow(2:47-2:49),StringStart(2:50-2:51),StringPart(2:51-2:75),OpenStringInterpolation(2:75-2:77),UpperIdent(2:77-2:80),NoSpaceDotLowerIdent(2:80-2:86),LowerIdent(2:87-2:92),CloseStringInterpolation(2:92-2:93),StringPart(2:93-2:93),StringEnd(2:93-2:94),
OpenSquare(3:5-3:6),LowerIdent(3:6-3:7),Comma(3:7-3:8),LowerIdent(3:9-3:10),CloseSquare(3:10-3:11),KwIf(3:12-3:14),LowerIdent(3:15-3:16),OpEquals(3:17-3:19),LowerIdent(3:20-3:21),OpFatArrow(3:22-3:24),StringStart(3:25-3:26),StringPart(3:26-3:48),OpenStringInterpolation(3:48-3:50),UpperIdent(3:50-3:53),NoSpaceDotLowerIdent(3:53-3:59),LowerIdent(3:60-3:61),CloseStringInterpolation(3:61-3:62),StringPart(3:62-3:62),StringEnd(3:62-3:63),
Underscore(4:5-4:6),OpFatArrow(4:7-4:9),StringStart(4:10-4:11),StringPart(4:11-4:16),StringEnd(4:16-4:17),
CloseCurly(5:1-5:2),EndOfFile(5:2-5:2),
~~~
# PARSE
~~~clojure
(e-match
	(e-ident @1.7-1.12 (raw "value"))
	(branches
		(branch @2.5-2.75
			(p-list @2.5-2.24
				(p-ident @2.6-2.11 (raw "first"))
				(p-list-rest @2.13-2.24 (name "rest")))
			(e-malformed @2.50-2.75 (reason "no_else")))
		(branch @2.51-2.80
			(p-malformed @2.51-2.77 (tag "pattern_unexpected_token"))
			(e-malformed @2.75-2.80 (reason "expr_unexpected_token")))
		(branch @2.77-2.93
			(p-ident @2.77-2.86 (raw ".toStr"))
			(e-ident @2.87-2.92 (raw "first")))
		(branch @2.92-2.94
			(p-malformed @2.92-2.93 (tag "pattern_unexpected_token"))
			(e-malformed @2.93-2.94 (reason "expr_unexpected_token")))
		(branch @2.93-3.14
			(p-malformed @2.93-3.6 (tag "pattern_unexpected_token"))
			(e-list @3.5-3.11
				(e-ident @3.6-3.7 (raw "x"))
				(e-ident @3.9-3.10 (raw "y"))))
		(branch @3.12-3.24
			(p-malformed @3.12-3.16 (tag "pattern_unexpected_token"))
			(e-binop @3.15-3.24 (op "==")
				(e-ident @3.15-3.16 (raw "x"))
				(e-ident @3.20-3.21 (raw "y"))))
		(branch @3.22-3.62
			(p-malformed @3.22-3.26 (tag "pattern_unexpected_token"))
			(e-malformed @3.25-3.62 (reason "string_expected_close_interpolation")))
		(branch @3.61-3.63
			(p-malformed @3.61-3.62 (tag "pattern_unexpected_token"))
			(e-malformed @3.62-3.63 (reason "expr_unexpected_token")))
		(branch @3.62-4.9
			(p-malformed @3.62-4.6 (tag "pattern_unexpected_token"))
			(e-malformed @4.5-4.9 (reason "expr_unexpected_token")))
		(branch @4.7-5.2
			(p-malformed @4.7-4.11 (tag "pattern_unexpected_token"))
			(e-string @4.10-4.17
				(e-string-part @4.11-4.16 (raw "other"))))))
~~~
# FORMATTED
~~~roc
match value {
	[first, .. as rest] => 	 => 	toStr => first	 => 	 =>
		[x, y]	 => x == y	 => 	 => 	 =>
			 => "other"
}
~~~
# CANONICALIZE
~~~clojure
(e-match @1.1-5.2
	(match @1.1-5.2
		(cond
			(e-runtime-error (tag "ident_not_in_scope")))
		(branches
			(branch
				(patterns
					(pattern (degenerate false)
						(p-list @2.5-2.24
							(patterns
								(p-assign @2.6-2.11 (ident "first")))
							(rest-at (index 1)
								(p-assign @2.19-2.23 (ident "rest"))))))
				(value
					(e-runtime-error (tag "expr_not_canonicalized"))))
			(branch
				(patterns
					(pattern (degenerate false)
						(p-runtime-error @2.51-2.77 (tag "pattern_not_canonicalized"))))
				(value
					(e-runtime-error (tag "expr_not_canonicalized"))))
			(branch
				(patterns
					(pattern (degenerate false)
						(p-assign @2.77-2.86 (ident "toStr"))))
				(value
					(e-runtime-error (tag "ident_not_in_scope"))))
			(branch
				(patterns
					(pattern (degenerate false)
						(p-runtime-error @2.92-2.93 (tag "pattern_not_canonicalized"))))
				(value
					(e-runtime-error (tag "expr_not_canonicalized"))))
			(branch
				(patterns
					(pattern (degenerate false)
						(p-runtime-error @2.93-3.6 (tag "pattern_not_canonicalized"))))
				(value
					(e-list @3.5-3.11
						(elems
							(e-runtime-error (tag "ident_not_in_scope"))
							(e-runtime-error (tag "ident_not_in_scope"))))))
			(branch
				(patterns
					(pattern (degenerate false)
						(p-runtime-error @3.12-3.16 (tag "pattern_not_canonicalized"))))
				(value
					(e-binop @3.15-3.24 (op "eq")
						(e-runtime-error (tag "ident_not_in_scope"))
						(e-runtime-error (tag "ident_not_in_scope")))))
			(branch
				(patterns
					(pattern (degenerate false)
						(p-runtime-error @3.22-3.26 (tag "pattern_not_canonicalized"))))
				(value
					(e-runtime-error (tag "expr_not_canonicalized"))))
			(branch
				(patterns
					(pattern (degenerate false)
						(p-runtime-error @3.61-3.62 (tag "pattern_not_canonicalized"))))
				(value
					(e-runtime-error (tag "expr_not_canonicalized"))))
			(branch
				(patterns
					(pattern (degenerate false)
						(p-runtime-error @3.62-4.6 (tag "pattern_not_canonicalized"))))
				(value
					(e-runtime-error (tag "expr_not_canonicalized"))))
			(branch
				(patterns
					(pattern (degenerate false)
						(p-runtime-error @4.7-4.11 (tag "pattern_not_canonicalized"))))
				(value
					(e-string @4.10-4.17
						(e-literal @4.11-4.16 (string "other"))))))))
~~~
# TYPES
~~~clojure
(expr @1.1-5.2 (type "Error"))
~~~<|MERGE_RESOLUTION|>--- conflicted
+++ resolved
@@ -302,11 +302,6 @@
 Nothing is named `x` in this scope.
 Is there an `import` or `exposing` missing up-top?
 
-<<<<<<< HEAD
-If you don't need this variable, prefix it with an underscore like `_x` to suppress this warning.
-
-=======
->>>>>>> 69e3f601
 **guards_2.md:3:6:3:7:**
 ```roc
     [x, y] if x == y => "pair of equal values: ${Num.toStr x}"
@@ -318,11 +313,6 @@
 Nothing is named `y` in this scope.
 Is there an `import` or `exposing` missing up-top?
 
-<<<<<<< HEAD
-If you don't need this variable, prefix it with an underscore like `_y` to suppress this warning.
-
-=======
->>>>>>> 69e3f601
 **guards_2.md:3:9:3:10:**
 ```roc
     [x, y] if x == y => "pair of equal values: ${Num.toStr x}"
@@ -348,13 +338,7 @@
 Nothing is named `y` in this scope.
 Is there an `import` or `exposing` missing up-top?
 
-<<<<<<< HEAD
-If you don't need this variable, prefix it with an underscore like `_toStr` to suppress this warning.
-
-**guards_2.md:3:50:3:59:**
-=======
 **guards_2.md:3:20:3:21:**
->>>>>>> 69e3f601
 ```roc
     [x, y] if x == y => "pair of equal values: ${Num.toStr x}"
 ```
