--- conflicted
+++ resolved
@@ -36,24 +36,9 @@
 ~~~clojure
 (e-list @1-1-5-2 (elem-var 81) (id 82)
 	(elems
-<<<<<<< HEAD
-		(e_int (2:2-2:3)
-			(int_var 14)
-			(requirements (sign_needed "false") (bits_needed "types.types.Num.Int.BitsNeeded.7"))
-			(value "1"))
-		(e_int (3:2-3:3)
-			(int_var 17)
-			(requirements (sign_needed "false") (bits_needed "types.types.Num.Int.BitsNeeded.7"))
-			(value "2"))
-		(e_int (4:2-4:3)
-			(int_var 20)
-			(requirements (sign_needed "false") (bits_needed "types.types.Num.Int.BitsNeeded.7"))
-			(value "3"))))
-=======
-		(e-int @2-2-2-3 (int-var 73) (precision-var 72) (literal "1") (value "TODO") (bound "u8"))
-		(e-int @3-2-3-3 (int-var 76) (precision-var 75) (literal "2") (value "TODO") (bound "u8"))
-		(e-int @4-2-4-3 (int-var 79) (precision-var 78) (literal "3") (value "TODO") (bound "u8"))))
->>>>>>> ba1656b3
+		(e-int @2-2-2-3 (num-var 74) (sign-needed "false") (bits-needed "7") (value "1"))
+		(e-int @3-2-3-3 (num-var 77) (sign-needed "false") (bits-needed "7") (value "2"))
+		(e-int @4-2-4-3 (num-var 80) (sign-needed "false") (bits-needed "7") (value "3"))))
 ~~~
 # TYPES
 ~~~clojure
