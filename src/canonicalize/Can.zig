//! Transforms Abstract Syntax Tree (AST) into Canonical Intermediate Representation (CIR) through desugaring and scope resolution.
//!
//! This module performs semantic analysis, resolves scoping, and transforms high-level language
//! constructs into a simplified, normalized form suitable for type inference.

const std = @import("std");
const testing = std.testing;
const base = @import("base");
const parse = @import("parse");
const collections = @import("collections");
const types = @import("types");
const builtins = @import("builtins");
const tracy = @import("tracy");

const CIR = @import("CIR.zig");
const Scope = @import("Scope.zig");

const tokenize = parse.tokenize;
const RocDec = builtins.dec.RocDec;
const CompileNodeStore = @import("NodeStore.zig");
const AST = parse.AST;
const Token = tokenize.Token;
const DataSpan = base.DataSpan;
const ModuleEnv = @import("ModuleEnv.zig");
const Node = @import("Node.zig");

/// Both the canonicalized expression and any free variables
///
/// We keep track of the free variables as we go so we can union these
/// in our Lambda's in a single forward pass during canonicalization.
pub const CanonicalizedExpr = struct {
    idx: Expr.Idx,
    free_vars: ?[]Pattern.Idx,

    pub fn get_idx(self: @This()) Expr.Idx {
        return self.idx;
    }

    pub fn maybe_expr_get_idx(self: ?@This()) ?Expr.Idx {
        if (self != null) {
            return self.?.idx;
        } else {
            return null;
        }
    }
};

const TypeVarProblemKind = enum {
    unused_type_var,
    type_var_marked_unused,
    type_var_ending_in_underscore,
};

const TypeVarProblem = struct {
    ident: Ident.Idx,
    problem: TypeVarProblemKind,
    ast_anno: AST.TypeAnno.Idx,
};

env: *ModuleEnv,
parse_ir: *AST,
scopes: std.ArrayListUnmanaged(Scope) = .{},
/// Special scope for rigid type variables in annotations
type_vars_scope: base.Scratch(TypeVarScope),
/// Special scope for tracking exposed items from module header
exposed_scope: Scope = undefined,
/// Track exposed identifiers by text to handle changing indices
exposed_ident_texts: std.StringHashMapUnmanaged(Region) = .{},
/// Track exposed types by text to handle changing indices
exposed_type_texts: std.StringHashMapUnmanaged(Region) = .{},
/// Special scope for unqualified nominal tags (e.g., True, False)
unqualified_nominal_tags: std.StringHashMapUnmanaged(Statement.Idx) = .{},
/// Stack of function regions for tracking var reassignment across function boundaries
function_regions: std.ArrayListUnmanaged(Region),
/// Maps var patterns to the function region they were declared in
var_function_regions: std.AutoHashMapUnmanaged(Pattern.Idx, Region),
/// Set of pattern indices that are vars
var_patterns: std.AutoHashMapUnmanaged(Pattern.Idx, void),
/// Tracks which pattern indices have been used/referenced
used_patterns: std.AutoHashMapUnmanaged(Pattern.Idx, void),
/// Map of module name strings to their ModuleEnv pointers for import validation
module_envs: ?*const std.StringHashMap(*const ModuleEnv),
/// Map from module name string to Import.Idx for tracking unique imports
import_indices: std.StringHashMapUnmanaged(Import.Idx),
/// Scratch type variables
scratch_vars: base.Scratch(TypeVar),
/// Scratch ident
scratch_idents: base.Scratch(Ident.Idx),
/// Scratch type variable identifiers for underscore validation
scratch_type_var_validation: base.Scratch(Ident.Idx),
/// Scratch type variable problems
scratch_type_var_problems: base.Scratch(TypeVarProblem),
/// Scratch ident
scratch_record_fields: base.Scratch(types.RecordField),
/// Scratch ident
scratch_seen_record_fields: base.Scratch(SeenRecordField),
/// Scratch tags
scratch_tags: base.Scratch(types.Tag),
/// Scratch free variables
scratch_free_vars: base.Scratch(Pattern.Idx),

const Ident = base.Ident;
const Region = base.Region;
const TagName = base.TagName;
// ModuleEnv is already imported at the top
const CalledVia = base.CalledVia;

const TypeVar = types.Var;
const Content = types.Content;
const Flex = types.Flex;

const FlatType = types.FlatType;
const Num = types.Num;
const TagUnion = types.TagUnion;
const Tag = types.Tag;

// Type aliases for ModuleEnv types
const Pattern = CIR.Pattern;
const Statement = CIR.Statement;
const Expression = CIR.Expression;
const Expr = CIR.Expr;
const Import = CIR.Import;
const Type = CIR.Type;
const TypeAnno = CIR.TypeAnno;
const Annotation = CIR.Annotation;
const WhereClause = CIR.WhereClause;
const Diagnostic = CIR.Diagnostic;
const Closure = CIR.Closure;
const Ability = CIR.Ability;
const RecordField = CIR.RecordField;

/// Struct to track fields that have been seen before during canonicalization
const SeenRecordField = struct { ident: base.Ident.Idx, region: base.Region };

/// The idx of the builtin Bool
pub const BUILTIN_BOOL: Statement.Idx = @enumFromInt(4);
/// The idx of the builtin Result
pub const BUILTIN_RESULT: Statement.Idx = @enumFromInt(13);

/// Deinitialize canonicalizer resources
pub fn deinit(
    self: *Self,
) void {
    const gpa = self.env.gpa;

    self.type_vars_scope.deinit(gpa);
    self.exposed_scope.deinit(gpa);
    self.exposed_ident_texts.deinit(gpa);
    self.exposed_type_texts.deinit(gpa);
    self.unqualified_nominal_tags.deinit(gpa);

    for (0..self.scopes.items.len) |i| {
        var scope = &self.scopes.items[i];
        scope.deinit(gpa);
    }

    self.scopes.deinit(gpa);
    self.function_regions.deinit(gpa);

    self.var_function_regions.deinit(gpa);
    self.var_patterns.deinit(gpa);
    self.used_patterns.deinit(gpa);
    self.scratch_vars.deinit(gpa);
    self.scratch_idents.deinit(gpa);
    self.scratch_type_var_validation.deinit(gpa);
    self.scratch_type_var_problems.deinit(gpa);
    self.scratch_record_fields.deinit(gpa);
    self.scratch_seen_record_fields.deinit(gpa);
    self.import_indices.deinit(gpa);
    self.scratch_tags.deinit(gpa);
    self.scratch_free_vars.deinit(gpa);
}

pub fn init(
    env: *ModuleEnv,
    parse_ir: *AST,
    module_envs: ?*const std.StringHashMap(*const ModuleEnv),
) std.mem.Allocator.Error!Self {
    const gpa = env.gpa;

    // Create the canonicalizer with scopes
    var result = Self{
        .env = env,
        .parse_ir = parse_ir,
        .scopes = .{},
        .function_regions = std.ArrayListUnmanaged(Region){},
        .var_function_regions = std.AutoHashMapUnmanaged(Pattern.Idx, Region){},
        .var_patterns = std.AutoHashMapUnmanaged(Pattern.Idx, void){},
        .used_patterns = std.AutoHashMapUnmanaged(Pattern.Idx, void){},
        .module_envs = module_envs,
        .import_indices = std.StringHashMapUnmanaged(Import.Idx){},
        .scratch_vars = try base.Scratch(TypeVar).init(gpa),
        .scratch_idents = try base.Scratch(Ident.Idx).init(gpa),
        .scratch_type_var_validation = try base.Scratch(Ident.Idx).init(gpa),
        .scratch_type_var_problems = try base.Scratch(TypeVarProblem).init(gpa),
        .scratch_record_fields = try base.Scratch(types.RecordField).init(gpa),
        .scratch_seen_record_fields = try base.Scratch(SeenRecordField).init(gpa),
        .type_vars_scope = try base.Scratch(TypeVarScope).init(gpa),
        .exposed_scope = Scope.init(false),
        .scratch_tags = try base.Scratch(types.Tag).init(gpa),
        .unqualified_nominal_tags = std.StringHashMapUnmanaged(Statement.Idx){},
        .scratch_free_vars = try base.Scratch(Pattern.Idx).init(gpa),
    };

    // Top-level scope is not a function boundary
    try result.scopeEnter(gpa, false);

    const scratch_statements_start = result.env.store.scratch_statements.top();

    // Simulate the builtins by add type declarations
    // TODO: These should ultimately come from the platform/builtin files rather than being hardcoded
    try result.addBuiltinTypeBool(env);
    try result.addBuiltinTypeResult(env);

    // Add builtins to builtin stmts
    try result.env.store.addScratchStatement(BUILTIN_BOOL);
    try result.env.store.addScratchStatement(BUILTIN_RESULT);
    result.env.builtin_statements = try result.env.store.statementSpanFrom(scratch_statements_start);

    // Assert that the node store is completely empty
    env.debugAssertArraysInSync();

    return result;
}

// builtins //

/// Creates `Bool := [True, False]`
fn addBuiltinTypeBool(self: *Self, ir: *ModuleEnv) std.mem.Allocator.Error!void {
    const gpa = ir.gpa;
    const type_ident = try ir.insertIdent(base.Ident.for_text("Bool"));
    const true_ident = try ir.insertIdent(base.Ident.for_text("True"));
    const false_ident = try ir.insertIdent(base.Ident.for_text("False"));

    // Create a type header (lhs) => Bool //

    const header_idx = try ir.addTypeHeaderAndTypeVar(.{
        .name = type_ident,
        .args = .{ .span = DataSpan.empty() },
    }, .err, Region.zero());

    // Create the type body (rhs) => [True, False] //

    const scratch_top = self.env.store.scratchTypeAnnoTop();

    const true_tag_anno_idx = try ir.addTypeAnnoAndTypeVar(
        .{ .tag = .{ .name = true_ident, .args = .{ .span = DataSpan.empty() } } },
        .err,
        Region.zero(),
    );
    try self.env.store.addScratchTypeAnno(true_tag_anno_idx);

    const false_tag_anno_idx = try ir.addTypeAnnoAndTypeVar(
        .{ .tag = .{ .name = false_ident, .args = .{ .span = DataSpan.empty() } } },
        .err,
        Region.zero(),
    );
    try self.env.store.addScratchTypeAnno(false_tag_anno_idx);

    const tag_union_anno_idx = try ir.addTypeAnnoAndTypeVar(.{ .tag_union = .{
        .tags = try self.env.store.typeAnnoSpanFrom(scratch_top),
        .ext = null,
    } }, .err, Region.zero());

    // Create the type declaration statement //

    const type_decl_idx = try ir.addStatementAndTypeVar(Statement{
        .s_nominal_decl = .{ .header = header_idx, .anno = tag_union_anno_idx },
    }, .err, Region.zero());

    // Assert that this is the first stmt in the file
    std.debug.assert(type_decl_idx == BUILTIN_BOOL);

    // Introduce to scope
    const current_scope = &self.scopes.items[self.scopes.items.len - 1];
    try current_scope.put(gpa, .type_decl, type_ident, type_decl_idx);

    // Add True and False to unqualified_nominal_tags
    // TODO: in the future, we should have hardcoded constants for these.
    try self.unqualified_nominal_tags.put(gpa, "True", type_decl_idx);
    try self.unqualified_nominal_tags.put(gpa, "False", type_decl_idx);
}

/// Creates `Result(ok, err) := [Ok(ok), Err(err)]`
fn addBuiltinTypeResult(self: *Self, ir: *ModuleEnv) std.mem.Allocator.Error!void {
    const gpa = ir.gpa;
    const type_ident = try ir.insertIdent(base.Ident.for_text("Result"));
    const ok_tag_ident = try ir.insertIdent(base.Ident.for_text("Ok"));
    const err_tag_ident = try ir.insertIdent(base.Ident.for_text("Err"));
    const ok_var_ident = try ir.insertIdent(base.Ident.for_text("ok"));
    const err_var_ident = try ir.insertIdent(base.Ident.for_text("err"));

    // Create a type header (lhs) => Result(ok, err) //

    const header_scratch_top = self.env.store.scratchTypeAnnoTop();

    const ok_rigid_var = try ir.addTypeAnnoAndTypeVar(.{ .rigid_var = .{ .name = ok_var_ident } }, .err, Region.zero());
    try self.env.store.addScratchTypeAnno(ok_rigid_var);

    const err_rigid_var = try ir.addTypeAnnoAndTypeVar(.{ .rigid_var = .{ .name = err_var_ident } }, .err, Region.zero());
    try self.env.store.addScratchTypeAnno(err_rigid_var);

    const header_idx = try ir.addTypeHeaderAndTypeVar(.{
        .name = type_ident,
        .args = try self.env.store.typeAnnoSpanFrom(header_scratch_top),
    }, .err, Region.zero());

    // Create the type body (rhs) => [Ok(ok), Err(err)] //

    // Create Ok(ok)
    const ok_tag_scratch_top = self.env.store.scratchTypeAnnoTop();

    const ok_rigid_var_arg = try ir.addTypeAnnoAndTypeVar(.{ .rigid_var_lookup = .{ .ref = ok_rigid_var } }, .err, Region.zero());
    try self.env.store.addScratchTypeAnno(ok_rigid_var_arg);

    const ok_tag_anno_idx = try ir.addTypeAnnoAndTypeVar(
        .{ .tag = .{
            .name = ok_tag_ident,
            .args = try self.env.store.typeAnnoSpanFrom(ok_tag_scratch_top),
        } },
        .err,
        Region.zero(),
    );

    // Create Err(err)
    const err_tag_scratch_top = self.env.store.scratchTypeAnnoTop();

    const err_rigid_var_arg = try ir.addTypeAnnoAndTypeVar(.{ .rigid_var_lookup = .{ .ref = err_rigid_var } }, .err, Region.zero());
    try self.env.store.addScratchTypeAnno(err_rigid_var_arg);

    const err_tag_anno_idx = try ir.addTypeAnnoAndTypeVar(
        .{ .tag = .{
            .name = err_tag_ident,
            .args = try self.env.store.typeAnnoSpanFrom(err_tag_scratch_top),
        } },
        .err,
        Region.zero(),
    );

    // Create tag union
    const tag_scratch_top = self.env.store.scratchTypeAnnoTop();
    try self.env.store.addScratchTypeAnno(ok_tag_anno_idx);
    try self.env.store.addScratchTypeAnno(err_tag_anno_idx);

    const tag_union_anno_idx = try ir.addTypeAnnoAndTypeVar(.{ .tag_union = .{
        .tags = try self.env.store.typeAnnoSpanFrom(tag_scratch_top),
        .ext = null,
    } }, .err, Region.zero());

    // Create the type declaration statement //

    const type_decl_idx = try ir.addStatementAndTypeVar(
        Statement{
            .s_nominal_decl = .{ .header = header_idx, .anno = tag_union_anno_idx },
        },
        .err,
        Region.zero(),
    );

    // Assert that this is the first stmt in the file
    std.debug.assert(type_decl_idx == BUILTIN_RESULT);

    // Add to scope
    const current_scope = &self.scopes.items[self.scopes.items.len - 1];
    try current_scope.put(gpa, .type_decl, type_ident, type_decl_idx);

    // Add True and False to unqualified_nominal_tags
    // TODO: in the future, we should have hardcoded constants for these.
    try self.unqualified_nominal_tags.put(gpa, "Ok", type_decl_idx);
    try self.unqualified_nominal_tags.put(gpa, "Err", type_decl_idx);
}

// canonicalize //

const Self = @This();

/// The intermediate representation of a canonicalized Roc program.
/// After parsing a Roc program, the [ParseIR](src/parse/AST.zig) is transformed into a [canonical
/// form](src/check/canonicalize/ir.zig) called CanIR.
///
/// Canonicalization performs analysis to catch user errors, and sets up the state necessary to solve the types in a
/// program. Among other things, canonicalization;
/// - Uniquely identifies names (think variable and function names). Along the way,
///     canonicalization builds a graph of all variables' references, and catches
///     unused definitions, undefined definitions, and shadowed definitions.
/// - Resolves type signatures, including aliases, into a form suitable for type
///     solving.
/// - Determines the order definitions are used in, if they are defined
///     out-of-order.
/// - Eliminates syntax sugar (for example, renaming `+` to the function call `add`).
///
/// The canonicalization occurs on a single module (file) in isolation. This allows for this work to be easily parallelized and also cached. So where the source code for a module has not changed, the CanIR can simply be loaded from disk and used immediately.
/// First pass helper: Process a type declaration and introduce it into scope
/// If parent_name is provided, creates a qualified name (e.g., "Foo.Bar")
fn processTypeDeclFirstPass(
    self: *Self,
    type_decl: anytype,
    parent_name: ?Ident.Idx,
) std.mem.Allocator.Error!void {
    // Canonicalize the type declaration header first
    const header_idx = try self.canonicalizeTypeHeader(type_decl.header);
    const region = self.parse_ir.tokenizedRegionToRegion(type_decl.region);

    // Extract the type name from the header
    const type_header = self.env.store.getTypeHeader(header_idx);

    // Build qualified name and header if we have a parent
    const qualified_name_idx = if (parent_name) |parent_idx| blk: {
        const parent_text = self.env.getIdent(parent_idx);
        const type_text = self.env.getIdent(type_header.name);
        const qualified_name_str = try std.fmt.allocPrint(
            self.env.gpa,
            "{s}.{s}",
            .{ parent_text, type_text },
        );
        defer self.env.gpa.free(qualified_name_str);

        const qualified_ident = base.Ident.for_text(qualified_name_str);
        break :blk try self.env.insertIdent(qualified_ident);
    } else type_header.name;

    // Create a new header with the qualified name if needed
    const final_header_idx = if (parent_name != null and qualified_name_idx.idx != type_header.name.idx) blk: {
        const qualified_header = CIR.TypeHeader{
            .name = qualified_name_idx,
            .args = type_header.args,
        };
<<<<<<< HEAD
        break :blk try self.env.addTypeHeaderAndTypeVar(qualified_header, Content{ .flex = types.Flex.init() }, region);
=======
        break :blk try self.env.addTypeHeaderAndTypeVar(qualified_header, Content{ .flex = Flex.init() }, region);
>>>>>>> a9487887
    } else header_idx;

    // Create a placeholder type declaration statement to introduce the type name into scope
    // This allows recursive type references to work during annotation canonicalization
    const placeholder_cir_type_decl = switch (type_decl.kind) {
        .alias => Statement{
            .s_alias_decl = .{
                .header = final_header_idx,
                .anno = @enumFromInt(0), // placeholder - will be replaced
            },
        },
        .nominal => Statement{
            .s_nominal_decl = .{
                .header = final_header_idx,
                .anno = @enumFromInt(0), // placeholder - will be replaced
            },
        },
    };

    const type_decl_stmt_idx = try self.env.addStatementAndTypeVar(placeholder_cir_type_decl, .err, region);

    // Introduce the type name into scope early to support recursive references
    try self.scopeIntroduceTypeDecl(qualified_name_idx, type_decl_stmt_idx, region);

    // Process type parameters and annotation in a separate scope
    const anno_idx = blk: {
        // Enter a new scope for type parameters
        const type_var_scope = self.scopeEnterTypeVar();
        defer self.scopeExitTypeVar(type_var_scope);

        // Introduce type parameters from the header into the scope
        try self.introduceTypeParametersFromHeader(final_header_idx);

        // Now canonicalize the type annotation with type parameters and type name in scope
        break :blk try self.canonicalizeTypeAnno(type_decl.anno, .type_decl_anno);
    };

    // Canonicalize where clauses if present
    if (type_decl.where) |_| {
        try self.env.pushDiagnostic(Diagnostic{ .where_clause_not_allowed_in_type_decl = .{
            .region = region,
        } });
    }

    // Create the real CIR type declaration statement with the canonicalized annotation
    const type_decl_stmt = blk: {
        switch (type_decl.kind) {
            .alias => {
                break :blk Statement{
                    .s_alias_decl = .{
                        .header = final_header_idx,
                        .anno = anno_idx,
                    },
                };
            },
            .nominal => {
                break :blk Statement{
                    .s_nominal_decl = .{
                        .header = final_header_idx,
                        .anno = anno_idx,
                    },
                };
            },
        }
    };

    // Create the real statement and add it to scratch statements
    try self.env.store.setStatementNode(type_decl_stmt_idx, type_decl_stmt);
    try self.env.store.addScratchStatement(type_decl_stmt_idx);

    // Remove from exposed_type_texts since the type is now fully defined
    const type_text = self.env.getIdent(type_header.name);
    _ = self.exposed_type_texts.remove(type_text);

    // Process associated items recursively in the first pass to introduce names
    // Aliases are introduced in the current scope (not a nested scope) during first pass
    // They will be available when we process the associated block in the second pass
    if (type_decl.associated) |assoc| {
        try self.processAssociatedItemsFirstPass(qualified_name_idx, assoc.statements);
    }
}

/// Canonicalize an associated item declaration with a qualified name
fn canonicalizeAssociatedDecl(
    self: *Self,
    decl: AST.Statement.Decl,
    qualified_ident: Ident.Idx,
) std.mem.Allocator.Error!CIR.Def.Idx {
    const trace = tracy.trace(@src());
    defer trace.end();

    const pattern_region = self.parse_ir.tokenizedRegionToRegion(self.parse_ir.store.getPattern(decl.pattern).to_tokenized_region());

    // Look up the placeholder pattern that was created in the first pass
    const pattern_idx = blk: {
        const lookup_result = self.scopeLookup(.ident, qualified_ident);
        switch (lookup_result) {
            .found => |pattern| break :blk pattern,
            .not_found => unreachable, // Pattern should have been created in first pass
        }
    };

    // Canonicalize the body expression
    const can_expr = try self.canonicalizeExprOrMalformed(decl.body);

    // Create the def with no annotation (type annotations are handled via canonicalizeAssociatedDeclWithAnno)
    const def = CIR.Def{
        .pattern = pattern_idx,
        .expr = can_expr.idx,
        .annotation = null,
        .kind = .{ .let = {} },
    };

<<<<<<< HEAD
    const def_idx = try self.env.addDefAndTypeVar(def, Content{ .flex = types.Flex.init() }, pattern_region);
=======
    const def_idx = try self.env.addDefAndTypeVar(def, Content{ .flex = Flex.init() }, pattern_region);
>>>>>>> a9487887
    return def_idx;
}

/// Canonicalize an associated item declaration with a type annotation
fn canonicalizeAssociatedDeclWithAnno(
    self: *Self,
    decl: AST.Statement.Decl,
    qualified_ident: Ident.Idx,
    type_anno_idx: CIR.TypeAnno.Idx,
) std.mem.Allocator.Error!CIR.Def.Idx {
    const trace = tracy.trace(@src());
    defer trace.end();

    const pattern_region = self.parse_ir.tokenizedRegionToRegion(self.parse_ir.store.getPattern(decl.pattern).to_tokenized_region());

    // Look up the placeholder pattern that was created in the first pass
    const pattern_idx = blk: {
        const lookup_result = self.scopeLookup(.ident, qualified_ident);
        switch (lookup_result) {
            .found => |pattern| break :blk pattern,
            .not_found => unreachable, // Pattern should have been created in first pass
        }
    };

    // Canonicalize the body expression
    const can_expr = try self.canonicalizeExprOrMalformed(decl.body);

    // Create the annotation structure
    const annotation = CIR.Annotation{
        .type_anno = type_anno_idx,
        .signature = try self.env.addTypeSlotAndTypeVar(@enumFromInt(0), .err, pattern_region, TypeVar),
    };
    const annotation_idx = try self.env.addAnnotationAndTypeVarRedirect(annotation, ModuleEnv.varFrom(type_anno_idx), pattern_region);

    // Create the def with the type annotation
    const def = CIR.Def{
        .pattern = pattern_idx,
        .expr = can_expr.idx,
        .annotation = annotation_idx,
        .kind = .{ .let = {} },
    };

<<<<<<< HEAD
    const def_idx = try self.env.addDefAndTypeVar(def, Content{ .flex = types.Flex.init() }, pattern_region);
=======
    const def_idx = try self.env.addDefAndTypeVar(def, Content{ .flex = Flex.init() }, pattern_region);
>>>>>>> a9487887
    return def_idx;
}

/// Second pass helper: Canonicalize associated item definitions
fn processAssociatedItemsSecondPass(
    self: *Self,
    parent_name: Ident.Idx,
    statements: AST.Statement.Span,
) std.mem.Allocator.Error!void {
    const stmt_idxs = self.parse_ir.store.statementSlice(statements);
    var i: usize = 0;
    while (i < stmt_idxs.len) : (i += 1) {
        const stmt_idx = stmt_idxs[i];
        const stmt = self.parse_ir.store.getStatement(stmt_idx);
        switch (stmt) {
            .type_decl => |type_decl| {
                // Recursively process nested type declarations
                if (type_decl.associated) |assoc| {
                    const type_header = self.parse_ir.store.getTypeHeader(type_decl.header) catch continue;
                    const type_ident = self.parse_ir.tokens.resolveIdentifier(type_header.name) orelse continue;

                    // Build qualified name for nested type
                    const parent_text = self.env.getIdent(parent_name);
                    const type_text = self.env.getIdent(type_ident);
                    const qualified_name_str = try std.fmt.allocPrint(
                        self.env.gpa,
                        "{s}.{s}",
                        .{ parent_text, type_text },
                    );
                    defer self.env.gpa.free(qualified_name_str);
                    const qualified_ident = base.Ident.for_text(qualified_name_str);
                    const qualified_idx = try self.env.insertIdent(qualified_ident);

                    try self.processAssociatedItemsSecondPass(qualified_idx, assoc.statements);
                }
            },
            .type_anno => |ta| {
                const region = self.parse_ir.tokenizedRegionToRegion(ta.region);
                const name_ident = self.parse_ir.tokens.resolveIdentifier(ta.name) orelse {
                    // Malformed identifier - skip this annotation
                    continue;
                };

                // First, make the top of our scratch list
                const type_vars_top: u32 = @intCast(self.scratch_idents.top());

                // Extract type variables from the AST annotation
                try self.extractTypeVarIdentsFromASTAnno(ta.anno, type_vars_top);

                // Enter a new type var scope
                const type_var_scope = self.scopeEnterTypeVar();
                defer self.scopeExitTypeVar(type_var_scope);
                std.debug.assert(type_var_scope.idx == 0);

                // Now canonicalize the annotation with type variables in scope
                const type_anno_idx = try self.canonicalizeTypeAnno(ta.anno, .inline_anno);

                // Canonicalize where clauses if present
                const where_clauses = if (ta.where) |where_coll| blk: {
                    const where_slice = self.parse_ir.store.whereClauseSlice(.{ .span = self.parse_ir.store.getCollection(where_coll).span });
                    const where_start = self.env.store.scratchWhereClauseTop();

                    for (where_slice) |where_idx| {
                        const canonicalized_where = try self.canonicalizeWhereClause(where_idx, .inline_anno);
                        try self.env.store.addScratchWhereClause(canonicalized_where);
                    }

                    break :blk try self.env.store.whereClauseSpanFrom(where_start);
                } else null;

                // If we have where clauses, create a separate s_type_anno statement
                if (where_clauses != null) {
                    // Build qualified name for the annotation
                    const parent_text = self.env.getIdent(parent_name);
                    const name_text = self.env.getIdent(name_ident);
                    const qualified_name_str = try std.fmt.allocPrint(
                        self.env.gpa,
                        "{s}.{s}",
                        .{ parent_text, name_text },
                    );
                    defer self.env.gpa.free(qualified_name_str);
                    const qualified_ident = base.Ident.for_text(qualified_name_str);
                    const qualified_idx = try self.env.insertIdent(qualified_ident);

                    const type_anno_stmt = Statement{
                        .s_type_anno = .{
                            .name = qualified_idx,
                            .anno = type_anno_idx,
                            .where = where_clauses,
                        },
                    };
<<<<<<< HEAD
                    const type_anno_stmt_idx = try self.env.addStatementAndTypeVar(type_anno_stmt, Content{ .flex = types.Flex.init() }, region);
=======
                    const type_anno_stmt_idx = try self.env.addStatementAndTypeVar(type_anno_stmt, Content{ .flex = Flex.init() }, region);
>>>>>>> a9487887
                    try self.env.store.addScratchStatement(type_anno_stmt_idx);
                }

                // Now, check the next stmt to see if it matches this anno
                const next_i = i + 1;
                if (next_i < stmt_idxs.len) {
                    const next_stmt_id = stmt_idxs[next_i];
                    const next_stmt = self.parse_ir.store.getStatement(next_stmt_id);

                    switch (next_stmt) {
                        .decl => |decl| {
                            // Check if the declaration pattern matches the annotation name
                            const pattern = self.parse_ir.store.getPattern(decl.pattern);
                            if (pattern == .ident) {
                                const pattern_ident_tok = pattern.ident.ident_tok;
                                if (self.parse_ir.tokens.resolveIdentifier(pattern_ident_tok)) |decl_ident| {
                                    // Check if names match
                                    if (name_ident.idx == decl_ident.idx) {
                                        // Skip the next statement since we're processing it now
                                        i = next_i;

                                        // Build qualified name (e.g., "Foo.bar")
                                        const parent_text = self.env.getIdent(parent_name);
                                        const decl_text = self.env.getIdent(decl_ident);
                                        const qualified_name_str = try std.fmt.allocPrint(
                                            self.env.gpa,
                                            "{s}.{s}",
                                            .{ parent_text, decl_text },
                                        );
                                        defer self.env.gpa.free(qualified_name_str);
                                        const qualified_ident = base.Ident.for_text(qualified_name_str);
                                        const qualified_idx = try self.env.insertIdent(qualified_ident);

                                        // Canonicalize with the qualified name and type annotation
                                        const def_idx = try self.canonicalizeAssociatedDeclWithAnno(decl, qualified_idx, type_anno_idx);
                                        try self.env.store.addScratchDef(def_idx);
                                    }
                                }
                            }
                        },
                        else => {
                            // Type annotation doesn't match a declaration - continue normally
                        },
                    }
                }
            },
            .decl => |decl| {
                // Canonicalize the declaration with qualified name
                const pattern = self.parse_ir.store.getPattern(decl.pattern);
                if (pattern == .ident) {
                    const pattern_ident_tok = pattern.ident.ident_tok;
                    if (self.parse_ir.tokens.resolveIdentifier(pattern_ident_tok)) |decl_ident| {
                        // Build qualified name (e.g., "Foo.bar")
                        const parent_text = self.env.getIdent(parent_name);
                        const decl_text = self.env.getIdent(decl_ident);
                        const qualified_name_str = try std.fmt.allocPrint(
                            self.env.gpa,
                            "{s}.{s}",
                            .{ parent_text, decl_text },
                        );
                        defer self.env.gpa.free(qualified_name_str);
                        const qualified_ident = base.Ident.for_text(qualified_name_str);
                        const qualified_idx = try self.env.insertIdent(qualified_ident);

                        // Canonicalize with the qualified name
                        const def_idx = try self.canonicalizeAssociatedDecl(decl, qualified_idx);
                        try self.env.store.addScratchDef(def_idx);
                    }
                } else {
                    // Non-identifier patterns are not supported in associated blocks
                    const region = self.parse_ir.tokenizedRegionToRegion(decl.region);
                    const feature = try self.env.insertString("non-identifier patterns in associated blocks");
                    try self.env.pushDiagnostic(Diagnostic{
                        .not_implemented = .{
                            .feature = feature,
                            .region = region,
                        },
                    });
                }
            },
            .import => {
                // Imports are not valid in associated blocks
                const region = self.parse_ir.tokenizedRegionToRegion(stmt.import.region);
                const feature = try self.env.insertString("import statements in associated blocks");
                try self.env.pushDiagnostic(Diagnostic{
                    .not_implemented = .{
                        .feature = feature,
                        .region = region,
                    },
                });
            },
            else => {
                // Other statement types (var, expr, crash, dbg, expect, for, return, malformed)
                // are not valid in associated blocks but are already caught by the parser,
                // so we don't need to emit additional diagnostics here
            },
        }
    }
}

/// First pass helper: Process associated items and introduce them into scope with qualified names
fn processAssociatedItemsFirstPass(
    self: *Self,
    parent_name: Ident.Idx,
    statements: AST.Statement.Span,
) std.mem.Allocator.Error!void {
    for (self.parse_ir.store.statementSlice(statements)) |stmt_idx| {
        const stmt = self.parse_ir.store.getStatement(stmt_idx);
        switch (stmt) {
            .type_decl => |type_decl| {
                // Recursively process nested type declarations (this introduces the qualified name)
                try self.processTypeDeclFirstPass(type_decl, parent_name);
            },
            .decl => |decl| {
                // Introduce declarations with qualified names for recursive references
                const pattern = self.parse_ir.store.getPattern(decl.pattern);
                if (pattern == .ident) {
                    const pattern_ident_tok = pattern.ident.ident_tok;
                    if (self.parse_ir.tokens.resolveIdentifier(pattern_ident_tok)) |decl_ident| {
                        // Build qualified name (e.g., "Foo.Bar.baz")
                        const parent_text = self.env.getIdent(parent_name);
                        const decl_text = self.env.getIdent(decl_ident);
                        const qualified_name_str = try std.fmt.allocPrint(
                            self.env.gpa,
                            "{s}.{s}",
                            .{ parent_text, decl_text },
                        );
                        defer self.env.gpa.free(qualified_name_str);

                        const qualified_ident = base.Ident.for_text(qualified_name_str);
                        const qualified_idx = try self.env.insertIdent(qualified_ident);

                        // Create placeholder pattern with qualified name
                        const region = self.parse_ir.tokenizedRegionToRegion(decl.region);
                        const placeholder_pattern = Pattern{
                            .assign = .{
                                .ident = qualified_idx,
                            },
                        };
                        const placeholder_pattern_idx = try self.env.addPatternAndTypeVar(placeholder_pattern, .err, region);

                        // Introduce the qualified name to scope
                        switch (try self.scopeIntroduceInternal(self.env.gpa, .ident, qualified_idx, placeholder_pattern_idx, false, true)) {
                            .success => {},
                            .shadowing_warning => |shadowed_pattern_idx| {
                                const original_region = self.env.store.getPatternRegion(shadowed_pattern_idx);
                                try self.env.pushDiagnostic(Diagnostic{ .shadowing_warning = .{
                                    .ident = qualified_idx,
                                    .region = region,
                                    .original_region = original_region,
                                } });
                            },
                            .top_level_var_error => {
                                // This shouldn't happen for declarations in associated blocks
                            },
                            .var_across_function_boundary => {
                                // This shouldn't happen for declarations in associated blocks
                            },
                        }
                    }
                }
            },
            else => {
                // Skip other statement types in first pass
            },
        }
    }
}

/// Canonicalizes a full Roc source file, transforming the Abstract Syntax Tree (AST)
/// into Canonical Intermediate Representation (CIR).
///
/// This is the main entry point for file-level canonicalization, handling:
/// - Module headers and exposed items
/// - Type declarations (including nested types in associated blocks)
/// - Value definitions
/// - Import statements
/// - Module validation (type modules, default-app modules, etc.)
pub fn canonicalizeFile(
    self: *Self,
) std.mem.Allocator.Error!void {
    const trace = tracy.trace(@src());
    defer trace.end();

    // Assert that everything is in-sync
    self.env.debugAssertArraysInSync();

    const file = self.parse_ir.store.getFile();

    // canonicalize_header_packages();

    // First, process the header to create exposed_scope and set module_kind
    const header = self.parse_ir.store.getHeader(file.header);
    switch (header) {
        .module => |h| {
            self.env.module_kind = .deprecated_module;
            // Emit deprecation warning
            const header_region = self.parse_ir.tokenizedRegionToRegion(h.region);
            try self.env.pushDiagnostic(.{
                .module_header_deprecated = .{
                    .region = header_region,
                },
            });
            try self.createExposedScope(h.exposes);
        },
        .package => |h| {
            self.env.module_kind = .package;
            try self.createExposedScope(h.exposes);
        },
        .platform => |h| {
            self.env.module_kind = .platform;
            try self.createExposedScope(h.exposes);
        },
        .hosted => |h| {
            self.env.module_kind = .hosted;
            try self.createExposedScope(h.exposes);
        },
        .app => |h| {
            self.env.module_kind = .app;
            // App headers have 'provides' instead of 'exposes'
            // but we need to track the provided functions for export
            try self.createExposedScope(h.provides);
        },
        .type_module => {
            // Set to undefined placeholder - will be properly set during validation
            // when we find the matching type declaration
            self.env.module_kind = .{ .type_module = undefined };
            // Type modules don't have an exposes list
            // We'll validate the type name matches the module name after processing types
        },
        .default_app => {
            self.env.module_kind = .default_app;
            // Default app modules don't have an exposes list
            // They have a main! function that will be validated
        },
        .malformed => {
            self.env.module_kind = .malformed;
            // Skip malformed headers
        },
    }

    // Track the start of scratch defs and statements
    const scratch_defs_start = self.env.store.scratchDefTop();
    const scratch_statements_start = self.env.store.scratch_statements.top();

    // First pass: Process all type declarations to introduce them into scope
    for (self.parse_ir.store.statementSlice(file.statements)) |stmt_id| {
        const stmt = self.parse_ir.store.getStatement(stmt_id);
        switch (stmt) {
            .type_decl => |type_decl| {
                try self.processTypeDeclFirstPass(type_decl, null);
            },
            else => {
                // Skip non-type-declaration statements in first pass
            },
        }
    }

    // For type modules, expose the main type and all associated items before the second pass
    // This ensures unused variable checking in the third pass doesn't flag exposed items
    if (self.env.module_kind == .type_module) {
        const module_name_text = self.env.module_name;
        for (self.parse_ir.store.statementSlice(file.statements)) |stmt_id| {
            const stmt = self.parse_ir.store.getStatement(stmt_id);
            if (stmt == .type_decl) {
                const type_decl = stmt.type_decl;
                const type_header = self.parse_ir.store.getTypeHeader(type_decl.header) catch continue;
                const type_name_ident = self.parse_ir.tokens.resolveIdentifier(type_header.name) orelse continue;
                const type_name_text = self.env.getIdent(type_name_ident);

                if (std.mem.eql(u8, type_name_text, module_name_text)) {
                    // Expose the main type
                    try self.env.addExposedById(type_name_ident);
                    // Expose all associated items recursively
                    try self.exposeAssociatedItems(type_name_ident, type_decl);
                    break;
                }
            }
        }
    }

    // Second pass: Process all other statements
    const ast_stmt_idxs = self.parse_ir.store.statementSlice(file.statements);
    var i: usize = 0;
    while (i < ast_stmt_idxs.len) : (i += 1) {
        const stmt_id = ast_stmt_idxs[i];
        const stmt = self.parse_ir.store.getStatement(stmt_id);
        switch (stmt) {
            .import => |import_stmt| {
                _ = try self.canonicalizeImportStatement(import_stmt);
            },
            .decl => |decl| {
                _ = try self.canonicalizeStmtDecl(decl, null);
            },
            .@"var" => |var_stmt| {
                // Not valid at top-level
                const string_idx = try self.env.insertString("var");
                const region = self.parse_ir.tokenizedRegionToRegion(var_stmt.region);
                try self.env.pushDiagnostic(Diagnostic{ .invalid_top_level_statement = .{
                    .stmt = string_idx,
                    .region = region,
                } });
            },
            .expr => |expr_stmt| {
                // Not valid at top-level
                const string_idx = try self.env.insertString("expression");
                const region = self.parse_ir.tokenizedRegionToRegion(expr_stmt.region);
                try self.env.pushDiagnostic(Diagnostic{ .invalid_top_level_statement = .{
                    .stmt = string_idx,
                    .region = region,
                } });
            },
            .crash => |crash_stmt| {
                // Not valid at top-level
                const string_idx = try self.env.insertString("crash");
                const region = self.parse_ir.tokenizedRegionToRegion(crash_stmt.region);
                try self.env.pushDiagnostic(Diagnostic{ .invalid_top_level_statement = .{
                    .stmt = string_idx,
                    .region = region,
                } });
            },
            .dbg => |dbg_stmt| {
                // Not valid at top-level
                const string_idx = try self.env.insertString("dbg");
                const region = self.parse_ir.tokenizedRegionToRegion(dbg_stmt.region);
                try self.env.pushDiagnostic(Diagnostic{ .invalid_top_level_statement = .{
                    .stmt = string_idx,
                    .region = region,
                } });
            },
            .expect => |e| {
                // Top-level expect statement
                const region = self.parse_ir.tokenizedRegionToRegion(e.region);

                // Canonicalize the expect expression
                const can_expect = try self.canonicalizeExpr(e.body) orelse {
                    // If canonicalization fails, create a malformed expression
                    const malformed = try self.env.pushMalformed(Expr.Idx, Diagnostic{ .expr_not_canonicalized = .{
                        .region = region,
                    } });
                    const expect_stmt = Statement{ .s_expect = .{
                        .body = malformed,
                    } };
                    const expect_stmt_idx = try self.env.addStatementAndTypeVar(expect_stmt, Content{ .flex = types.Flex.init() }, region);
                    try self.env.store.addScratchStatement(expect_stmt_idx);
                    continue;
                };

                // Create expect statement
                const expect_stmt = Statement{ .s_expect = .{
                    .body = can_expect.idx,
                } };
                const expect_stmt_idx = try self.env.addStatementAndTypeVar(expect_stmt, Content{ .flex = types.Flex.init() }, region);
                try self.env.store.addScratchStatement(expect_stmt_idx);
            },
            .@"for" => |for_stmt| {
                // Not valid at top-level
                const string_idx = try self.env.insertString("for");
                const region = self.parse_ir.tokenizedRegionToRegion(for_stmt.region);
                try self.env.pushDiagnostic(Diagnostic{ .invalid_top_level_statement = .{
                    .stmt = string_idx,
                    .region = region,
                } });
            },
            .@"return" => |return_stmt| {
                // Not valid at top-level
                const string_idx = try self.env.insertString("return");
                const region = self.parse_ir.tokenizedRegionToRegion(return_stmt.region);
                try self.env.pushDiagnostic(Diagnostic{ .invalid_top_level_statement = .{
                    .stmt = string_idx,
                    .region = region,
                } });
            },
            .type_decl => {
                // Already processed in first pass, skip
            },
            .type_anno => |ta| {
                const region = self.parse_ir.tokenizedRegionToRegion(ta.region);

                // Top-level type annotation - store for connection to next declaration
                const name_ident = self.parse_ir.tokens.resolveIdentifier(ta.name) orelse {
                    // Malformed identifier - skip this annotation
                    const feature = try self.env.insertString("handle malformed identifier for a type annotation");
                    try self.env.pushDiagnostic(Diagnostic{
                        .not_implemented = .{
                            .feature = feature,
                            .region = region,
                        },
                    });

                    continue;
                };

                // First, make the top of our scratch list
                const type_vars_top: u32 = @intCast(self.scratch_idents.top());

                // Extract type variables from the AST annotation
                try self.extractTypeVarIdentsFromASTAnno(ta.anno, type_vars_top);

                // Enter a new type var scope
                const type_var_scope = self.scopeEnterTypeVar();
                defer self.scopeExitTypeVar(type_var_scope);
                std.debug.assert(type_var_scope.idx == 0);

                // Now canonicalize the annotation with type variables in scope
                const type_anno_idx = try self.canonicalizeTypeAnno(ta.anno, .inline_anno);

                // Canonicalize where clauses if present
                const where_clauses = if (ta.where) |where_coll| blk: {
                    const where_slice = self.parse_ir.store.whereClauseSlice(.{ .span = self.parse_ir.store.getCollection(where_coll).span });
                    const where_start = self.env.store.scratchWhereClauseTop();

                    for (where_slice) |where_idx| {
                        const canonicalized_where = try self.canonicalizeWhereClause(where_idx, .inline_anno);
                        try self.env.store.addScratchWhereClause(canonicalized_where);
                    }

                    break :blk try self.env.store.whereClauseSpanFrom(where_start);
                } else null;

                // If we have where clauses, create a separate s_type_anno statement
                if (where_clauses != null) {
                    const type_anno_stmt = Statement{
                        .s_type_anno = .{
                            .name = name_ident,
                            .anno = type_anno_idx,
                            .where = where_clauses,
                        },
                    };
                    const type_anno_stmt_idx = try self.env.addStatementAndTypeVar(type_anno_stmt, Content{ .flex = types.Flex.init() }, region);
                    try self.env.store.addScratchStatement(type_anno_stmt_idx);
                }

                // Now, check the next stmt to see if it matches this anno
                const next_i = i + 1;
                if (next_i < ast_stmt_idxs.len) {
                    const next_stmt_id = ast_stmt_idxs[next_i];
                    const next_stmt = self.parse_ir.store.getStatement(next_stmt_id);

                    switch (next_stmt) {
                        .decl => |decl| {
                            i = next_i;
                            _ = try self.canonicalizeStmtDecl(decl, TypeAnnoIdent{
                                .name = name_ident,
                                .anno_idx = type_anno_idx,
                            });
                        },
                        else => {
                            // TODO: Issue diagnostic?
                        },
                    }
                }
            },
            .malformed => |malformed| {
                // We won't touch this since it's already a parse error.
                _ = malformed;
            },
        }
    }

    // Third pass: Process associated items in type declarations
    for (self.parse_ir.store.statementSlice(file.statements)) |stmt_id| {
        const stmt = self.parse_ir.store.getStatement(stmt_id);
        switch (stmt) {
            .type_decl => |type_decl| {
                if (type_decl.associated) |assoc| {
                    const type_header = self.parse_ir.store.getTypeHeader(type_decl.header) catch continue;
                    const type_ident = self.parse_ir.tokens.resolveIdentifier(type_header.name) orelse continue;

                    // Enter a new scope for the associated block
                    try self.scopeEnter(self.env.gpa, false); // false = not a function boundary
                    defer self.scopeExit(self.env.gpa) catch unreachable;

                    // Re-introduce the aliases from first pass
                    // (We need to rebuild them since we're in a new scope)
                    for (self.parse_ir.store.statementSlice(assoc.statements)) |assoc_stmt_idx| {
                        const assoc_stmt = self.parse_ir.store.getStatement(assoc_stmt_idx);
                        switch (assoc_stmt) {
                            .type_decl => |nested_type_decl| {
                                const nested_header = self.parse_ir.store.getTypeHeader(nested_type_decl.header) catch continue;
                                const unqualified_ident = self.parse_ir.tokens.resolveIdentifier(nested_header.name) orelse continue;

                                // Build qualified name
                                const parent_text = self.env.getIdent(type_ident);
                                const type_text = self.env.getIdent(unqualified_ident);
                                const qualified_name_str = try std.fmt.allocPrint(
                                    self.env.gpa,
                                    "{s}.{s}",
                                    .{ parent_text, type_text },
                                );
                                defer self.env.gpa.free(qualified_name_str);
                                const qualified_ident_idx = try self.env.insertIdent(base.Ident.for_text(qualified_name_str));

                                // Look up and alias
                                if (self.scopeLookupTypeDecl(qualified_ident_idx)) |qualified_type_decl_idx| {
                                    const current_scope = &self.scopes.items[self.scopes.items.len - 1];
                                    try current_scope.introduceTypeAlias(self.env.gpa, unqualified_ident, qualified_type_decl_idx);
                                }
                            },
                            .decl => |decl| {
                                const pattern = self.parse_ir.store.getPattern(decl.pattern);
                                if (pattern == .ident) {
                                    const pattern_ident_tok = pattern.ident.ident_tok;
                                    if (self.parse_ir.tokens.resolveIdentifier(pattern_ident_tok)) |decl_ident| {
                                        // Build qualified name
                                        const parent_text = self.env.getIdent(type_ident);
                                        const decl_text = self.env.getIdent(decl_ident);
                                        const qualified_name_str = try std.fmt.allocPrint(
                                            self.env.gpa,
                                            "{s}.{s}",
                                            .{ parent_text, decl_text },
                                        );
                                        defer self.env.gpa.free(qualified_name_str);
                                        const qualified_ident_idx = try self.env.insertIdent(base.Ident.for_text(qualified_name_str));

                                        // Look up the qualified pattern
                                        switch (self.scopeLookup(.ident, qualified_ident_idx)) {
                                            .found => |pattern_idx| {
                                                const current_scope = &self.scopes.items[self.scopes.items.len - 1];
                                                try current_scope.idents.put(self.env.gpa, decl_ident, pattern_idx);
                                            },
                                            .not_found => {},
                                        }
                                    }
                                }
                            },
                            else => {},
                        }
                    }

                    try self.processAssociatedItemsSecondPass(type_ident, assoc.statements);
                }
            },
            else => {
                // Skip non-type-declaration statements in third pass
            },
        }
    }

    // Check for exposed but not implemented items
    try self.checkExposedButNotImplemented();

    // Create the span of all top-level defs and statements
    self.env.all_defs = try self.env.store.defSpanFrom(scratch_defs_start);
    self.env.all_statements = try self.env.store.statementSpanFrom(scratch_statements_start);

    // Create the span of exported defs by finding definitions that correspond to exposed items
    try self.populateExports();

    // Assert that everything is in-sync
    self.env.debugAssertArraysInSync();
}

/// Validate a type module for use in checking mode (roc check).
/// This accepts both type modules and default-app modules, providing helpful
/// error messages when neither is valid.
pub fn validateForChecking(self: *Self) std.mem.Allocator.Error!void {
    const trace = tracy.trace(@src());
    defer trace.end();

    switch (self.env.module_kind) {
        .type_module => |*main_type_ident| {
            const main_status = try self.checkMainFunction();
            const matching_type_ident = self.findMatchingTypeIdent();

            // Store the matching type ident in module_kind if found
            if (matching_type_ident) |type_ident| {
                main_type_ident.* = type_ident;
                // The main type and associated items are already exposed in canonicalize()
            }

            // Valid if either we have a valid main! or a matching type declaration
            const is_valid = (main_status == .valid) or (matching_type_ident != null);

            if (!is_valid and main_status == .not_found) {
                // Neither valid main! nor matching type - report helpful error
                try self.reportTypeModuleOrDefaultAppError();
            }
        },
        .default_app, .app, .package, .platform, .hosted, .deprecated_module, .malformed => {
            // No validation needed for these module kinds in checking mode
        },
    }
}

/// Validate a module for use in execution mode (e.g. `roc main.roc` or `roc build`).
/// Requires a valid main! function for type_module headers.
pub fn validateForExecution(self: *Self) std.mem.Allocator.Error!void {
    switch (self.env.module_kind) {
        .type_module => {
            const main_status = try self.checkMainFunction();
            if (main_status == .not_found) {
                try self.reportExecutionRequiresAppOrDefaultApp();
            }
        },
        .default_app, .app, .package, .platform, .hosted, .deprecated_module, .malformed => {
            // No validation needed for these module kinds in execution mode
        },
    }
}

fn canonicalizeStmtDecl(self: *Self, decl: AST.Statement.Decl, mb_last_anno: ?TypeAnnoIdent) std.mem.Allocator.Error!void {
    // Check if this declaration matches the last type annotation
    var mb_validated_anno: ?Annotation.Idx = null;
    if (mb_last_anno) |anno_info| {
        const ast_pattern = self.parse_ir.store.getPattern(decl.pattern);
        if (ast_pattern == .ident) {
            const pattern_ident = ast_pattern.ident;
            if (self.parse_ir.tokens.resolveIdentifier(pattern_ident.ident_tok)) |decl_ident| {
                if (anno_info.name.idx == decl_ident.idx) {
                    // This declaration matches the type annotation
                    const pattern_region = self.parse_ir.tokenizedRegionToRegion(ast_pattern.to_tokenized_region());
                    mb_validated_anno = try self.createAnnotationFromTypeAnno(anno_info.anno_idx, pattern_region);
                }
            } else {
                // TODO: Diagnostic
            }
        }
    }

    // Canonicalize the decl (with the validated anno)
    const def_idx = try self.canonicalizeDeclWithAnnotation(decl, mb_validated_anno);
    try self.env.store.addScratchDef(def_idx);

    // If this declaration successfully defined an exposed value, remove it from exposed_ident_texts
    // and add the node index to exposed_items
    const pattern = self.parse_ir.store.getPattern(decl.pattern);
    if (pattern == .ident) {
        const token_region = self.parse_ir.tokens.resolve(@intCast(pattern.ident.ident_tok));
        const ident_text = self.parse_ir.env.source[token_region.start.offset..token_region.end.offset];

        // If this identifier is exposed, add it to exposed_items
        if (self.exposed_ident_texts.contains(ident_text)) {
            // Get the interned identifier - it should already exist from parsing
            const ident = base.Ident.for_text(ident_text);
            const idx = try self.env.insertIdent(ident);
            // Store the def index as u16 in exposed_items
            const def_idx_u16: u16 = @intCast(@intFromEnum(def_idx));
            try self.env.setExposedNodeIndexById(idx, def_idx_u16);
        }

        _ = self.exposed_ident_texts.remove(ident_text);
    }
}

/// An annotation and it's scope. This struct owns the Scope
const AnnotationAndScope = struct {
    anno_idx: Annotation.Idx,
    scope: *Scope,
};

const TypeAnnoIdent = struct {
    name: base.Ident.Idx,
    anno_idx: TypeAnno.Idx,
};

fn collectBoundVars(self: *Self, pattern_idx: Pattern.Idx, bound_vars: *std.AutoHashMapUnmanaged(Pattern.Idx, void)) !void {
    const pattern = self.env.store.getPattern(pattern_idx);
    switch (pattern) {
        .assign => {
            try bound_vars.put(self.env.gpa, pattern_idx, {});
        },
        .record_destructure => |destructure| {
            for (self.env.store.sliceRecordDestructs(destructure.destructs)) |destruct_idx| {
                const destruct = self.env.store.getRecordDestruct(destruct_idx);
                switch (destruct.kind) {
                    .Required => |sub_pattern_idx| try self.collectBoundVars(sub_pattern_idx, bound_vars),
                    .SubPattern => |sub_pattern_idx| try self.collectBoundVars(sub_pattern_idx, bound_vars),
                }
            }
        },
        .tuple => |tuple| {
            for (self.env.store.slicePatterns(tuple.patterns)) |elem_pattern_idx| {
                try self.collectBoundVars(elem_pattern_idx, bound_vars);
            }
        },
        .applied_tag => |tag| {
            for (self.env.store.slicePatterns(tag.args)) |arg_pattern_idx| {
                try self.collectBoundVars(arg_pattern_idx, bound_vars);
            }
        },
        .as => |as_pat| {
            try bound_vars.put(self.env.gpa, pattern_idx, {});
            try self.collectBoundVars(as_pat.pattern, bound_vars);
        },
        .list => |list| {
            for (self.env.store.slicePatterns(list.patterns)) |elem_idx| {
                try self.collectBoundVars(elem_idx, bound_vars);
            }
            if (list.rest_info) |rest| {
                if (rest.pattern) |rest_pat_idx| {
                    try self.collectBoundVars(rest_pat_idx, bound_vars);
                }
            }
        },
        .num_literal,
        .small_dec_literal,
        .dec_literal,
        .frac_f32_literal,
        .frac_f64_literal,
        .str_literal,
        .underscore,
        .nominal,
        .nominal_external,
        .runtime_error,
        => {},
    }
}

fn createExposedScope(
    self: *Self,
    exposes: AST.Collection.Idx,
) std.mem.Allocator.Error!void {
    const gpa = self.env.gpa;

    // Reset exposed_scope (already initialized in init)
    self.exposed_scope.deinit(gpa);
    self.exposed_scope = Scope.init(false);

    const collection = self.parse_ir.store.getCollection(exposes);
    const exposed_items = self.parse_ir.store.exposedItemSlice(.{ .span = collection.span });

    // Check if we have too many exports (>= maxInt(u16) to reserve 0 as potential sentinel)
    if (exposed_items.len >= std.math.maxInt(u16)) {
        const region = self.parse_ir.tokenizedRegionToRegion(collection.region);
        try self.env.pushDiagnostic(Diagnostic{ .too_many_exports = .{
            .count = @intCast(exposed_items.len),
            .region = region,
        } });
        return;
    }

    for (exposed_items) |exposed_idx| {
        const exposed = self.parse_ir.store.getExposedItem(exposed_idx);
        switch (exposed) {
            .lower_ident => |ident| {
                // Get the text for tracking redundant exposures
                const token_region = self.parse_ir.tokens.resolve(@intCast(ident.ident));
                const ident_text = self.parse_ir.env.source[token_region.start.offset..token_region.end.offset];

                // Get the interned identifier
                if (self.parse_ir.tokens.resolveIdentifier(ident.ident)) |ident_idx| {
                    // Add to exposed_items for permanent storage (unconditionally)
                    try self.env.addExposedById(ident_idx);

                    // Use a dummy pattern index - we just need to track that it's exposed
                    const dummy_idx = @as(Pattern.Idx, @enumFromInt(0));
                    try self.exposed_scope.put(gpa, .ident, ident_idx, dummy_idx);
                }

                // Store by text in a temporary hash map, since indices may change
                const region = self.parse_ir.tokenizedRegionToRegion(ident.region);

                // Check if this identifier was already exposed
                if (self.exposed_ident_texts.get(ident_text)) |original_region| {
                    // Report redundant exposed entry error
                    if (self.parse_ir.tokens.resolveIdentifier(ident.ident)) |ident_idx| {
                        const diag = Diagnostic{ .redundant_exposed = .{
                            .ident = ident_idx,
                            .region = region,
                            .original_region = original_region,
                        } };
                        try self.env.pushDiagnostic(diag);
                    }
                } else {
                    try self.exposed_ident_texts.put(gpa, ident_text, region);
                }
            },
            .upper_ident => |type_name| {
                // Get the text for tracking redundant exposures
                const token_region = self.parse_ir.tokens.resolve(@intCast(type_name.ident));
                const type_text = self.parse_ir.env.source[token_region.start.offset..token_region.end.offset];

                // Get the interned identifier
                if (self.parse_ir.tokens.resolveIdentifier(type_name.ident)) |ident_idx| {
                    // Add to exposed_items for permanent storage (unconditionally)
                    try self.env.addExposedById(ident_idx);

                    // Use a dummy statement index - we just need to track that it's exposed
                    const dummy_idx = @as(Statement.Idx, @enumFromInt(0));
                    try self.exposed_scope.put(gpa, .type_decl, ident_idx, dummy_idx);
                }

                // Store by text in a temporary hash map, since indices may change
                const region = self.parse_ir.tokenizedRegionToRegion(type_name.region);

                // Check if this type was already exposed
                if (self.exposed_type_texts.get(type_text)) |original_region| {
                    // Report redundant exposed entry error
                    if (self.parse_ir.tokens.resolveIdentifier(type_name.ident)) |ident_idx| {
                        const diag = Diagnostic{ .redundant_exposed = .{
                            .ident = ident_idx,
                            .region = region,
                            .original_region = original_region,
                        } };
                        try self.env.pushDiagnostic(diag);
                    }
                } else {
                    try self.exposed_type_texts.put(gpa, type_text, region);
                }
            },
            .upper_ident_star => |type_with_constructors| {
                // Get the text for tracking redundant exposures
                const token_region = self.parse_ir.tokens.resolve(@intCast(type_with_constructors.ident));
                const type_text = self.parse_ir.env.source[token_region.start.offset..token_region.end.offset];

                // Get the interned identifier
                if (self.parse_ir.tokens.resolveIdentifier(type_with_constructors.ident)) |ident_idx| {
                    // Add to exposed_items for permanent storage (unconditionally)
                    try self.env.addExposedById(ident_idx);

                    // Use a dummy statement index - we just need to track that it's exposed
                    const dummy_idx = @as(Statement.Idx, @enumFromInt(0));
                    try self.exposed_scope.put(gpa, .type_decl, ident_idx, dummy_idx);
                }

                // Store by text in a temporary hash map, since indices may change
                const region = self.parse_ir.tokenizedRegionToRegion(type_with_constructors.region);

                // Check if this type was already exposed
                if (self.exposed_type_texts.get(type_text)) |original_region| {
                    // Report redundant exposed entry error
                    if (self.parse_ir.tokens.resolveIdentifier(type_with_constructors.ident)) |ident_idx| {
                        const diag = Diagnostic{ .redundant_exposed = .{
                            .ident = ident_idx,
                            .region = region,
                            .original_region = original_region,
                        } };
                        try self.env.pushDiagnostic(diag);
                    }
                } else {
                    try self.exposed_type_texts.put(gpa, type_text, region);
                }
            },
            .malformed => |malformed| {
                // Malformed exposed items are already captured as diagnostics during parsing
                _ = malformed;
            },
        }
    }
}

fn populateExports(self: *Self) std.mem.Allocator.Error!void {
    // Start a new scratch space for exports
    const scratch_exports_start = self.env.store.scratchDefTop();

    // Use the already-created all_defs span
    const defs_slice = self.env.store.sliceDefs(self.env.all_defs);

    // Check each definition to see if it corresponds to an exposed item
    for (defs_slice) |def_idx| {
        const def = self.env.store.getDef(def_idx);
        const pattern = self.env.store.getPattern(def.pattern);

        if (pattern == .assign) {
            // Check if this definition's identifier is in the exposed items
            if (self.env.common.exposed_items.containsById(self.env.gpa, @bitCast(pattern.assign.ident))) {
                // Add this definition to the exports scratch space
                try self.env.store.addScratchDef(def_idx);
            }
        }
    }

    // Create the exports span from the scratch space
    self.env.exports = try self.env.store.defSpanFrom(scratch_exports_start);
}

fn checkExposedButNotImplemented(self: *Self) std.mem.Allocator.Error!void {
    // Check for remaining exposed identifiers
    var ident_iter = self.exposed_ident_texts.iterator();
    while (ident_iter.next()) |entry| {
        const ident_text = entry.key_ptr.*;
        const region = entry.value_ptr.*;
        // Create an identifier for error reporting
        const ident_idx = try self.env.insertIdent(base.Ident.for_text(ident_text));

        // Report error: exposed identifier but not implemented
        const diag = Diagnostic{ .exposed_but_not_implemented = .{
            .ident = ident_idx,
            .region = region,
        } };
        try self.env.pushDiagnostic(diag);
    }

    // Check for remaining exposed types
    var iter = self.exposed_type_texts.iterator();
    while (iter.next()) |entry| {
        const type_text = entry.key_ptr.*;
        const region = entry.value_ptr.*;
        // Create an identifier for error reporting
        const ident_idx = try self.env.insertIdent(base.Ident.for_text(type_text));

        // Report error: exposed type but not implemented
        try self.env.pushDiagnostic(Diagnostic{ .exposed_but_not_implemented = .{
            .ident = ident_idx,
            .region = region,
        } });
    }
}

fn bringImportIntoScope(
    self: *Self,
    import: *const AST.Statement,
) void {
    // const gpa = self.env.gpa;
    // const import_name: []u8 = &.{}; // import.module_name_tok;
    // const shorthand: []u8 = &.{}; // import.qualifier_tok;
    // const region = Region{
    //     .start = Region.Position.zero(),
    //     .end = Region.Position.zero(),
    // };

    // const res = self.env.imports.getOrInsert(gpa, import_name, shorthand);

    // if (res.was_present) {
    //     _ = self.env.problems.append(gpa, Problem.Canonicalize.make(.{ .DuplicateImport = .{
    //         .duplicate_import_region = region,
    //     } }));
    // }

    const exposesSlice = self.parse_ir.store.exposedItemSlice(import.exposes);
    for (exposesSlice) |exposed_idx| {
        const exposed = self.parse_ir.store.getExposedItem(exposed_idx);
        switch (exposed) {
            .lower_ident => |ident| {

                // TODO handle `as` here using an Alias

                if (self.parse_ir.tokens.resolveIdentifier(ident.ident)) |ident_idx| {
                    _ = ident_idx;

                    // TODO Introduce our import

                    // _ = self.scope.levels.introduce(gpa, &self.env.idents, .ident, .{ .scope_name = ident_idx, .ident = ident_idx });
                }
            },
            .upper_ident => |imported_type| {
                _ = imported_type;
                // const alias = Alias{
                //     .name = imported_type.name,
                //     .region = ir.env.tag_names.getRegion(imported_type.name),
                //     .is_builtin = false,
                //     .kind = .ImportedUnknown,
                // };
                // const alias_idx = ir.aliases.append(alias);
                //
                // _ = scope.levels.introduce(.alias, .{
                //     .scope_name = imported_type.name,
                //     .alias = alias_idx,
                // });
            },
            .upper_ident_star => |ident| {
                _ = ident;
            },
        }
    }
}

fn bringIngestedFileIntoScope(
    self: *Self,
    import: *const parse.AST.Stmt.Import,
) void {
    const res = self.env.modules.getOrInsert(
        import.name,
        import.package_shorthand,
    );

    if (res.was_present) {
        // _ = self.env.problems.append(Problem.Canonicalize.make(.DuplicateImport{
        //     .duplicate_import_region = import.name_region,
        // }));
    }

    // scope.introduce(self: *Scope, comptime item_kind: Level.ItemKind, ident: Ident.Idx)

    for (import.exposing.items.items) |exposed| {
        const exposed_ident = switch (exposed) {
            .Value => |ident| ident,
            .Type => |ident| ident,
            .CustomTagUnion => |custom| custom.name,
        };
        self.env.addExposedIdentForModule(exposed_ident, res.module_idx);
        // TODO: Implement scope introduction for exposed identifiers
    }
}

/// Canonicalize an import statement, handling both top-level file imports and statement imports
fn canonicalizeImportStatement(
    self: *Self,
    import_stmt: @TypeOf(@as(AST.Statement, undefined).import),
) std.mem.Allocator.Error!?Statement.Idx {
    const trace = tracy.trace(@src());
    defer trace.end();

    // 1. Reconstruct the full module name (e.g., "json.Json")
    const module_name = blk: {
        if (self.parse_ir.tokens.resolveIdentifier(import_stmt.module_name_tok) == null) {
            const region = self.parse_ir.tokenizedRegionToRegion(import_stmt.region);
            const feature = try self.env.insertString("resolve import module name token");
            try self.env.pushDiagnostic(Diagnostic{ .not_implemented = .{
                .feature = feature,
                .region = region,
            } });
            return null;
        }

        if (import_stmt.qualifier_tok) |qualifier_tok| {
            if (self.parse_ir.tokens.resolveIdentifier(qualifier_tok) == null) {
                const region = self.parse_ir.tokenizedRegionToRegion(import_stmt.region);
                const feature = try self.env.insertString("resolve import qualifier token");
                try self.env.pushDiagnostic(Diagnostic{ .not_implemented = .{
                    .feature = feature,
                    .region = region,
                } });
                return null;
            }

            // Slice from original source to get "qualifier.ModuleName"
            const qualifier_region = self.parse_ir.tokens.resolve(qualifier_tok);
            const module_region = self.parse_ir.tokens.resolve(import_stmt.module_name_tok);
            const full_name = self.parse_ir.env.source[qualifier_region.start.offset..module_region.end.offset];

            // Validate the full_name using Ident.from_bytes
            if (base.Ident.from_bytes(full_name)) |valid_ident| {
                break :blk try self.env.insertIdent(valid_ident);
            } else |err| {
                // Invalid identifier - create diagnostic and use placeholder
                const region = self.parse_ir.tokenizedRegionToRegion(import_stmt.region);
                const error_msg = switch (err) {
                    base.Ident.Error.EmptyText => "malformed import module name is empty",
                    base.Ident.Error.ContainsNullByte => "malformed import module name contains null bytes",
                    base.Ident.Error.ContainsControlCharacters => "malformed import module name contains invalid control characters",
                };
                const feature = try self.env.insertString(error_msg);
                try self.env.pushDiagnostic(Diagnostic{ .not_implemented = .{
                    .feature = feature,
                    .region = region,
                } });

                // Use a placeholder identifier instead
                const placeholder_text = "MALFORMED_IMPORT";
                break :blk try self.env.insertIdent(base.Ident.for_text(placeholder_text));
            }
        } else {
            // No qualifier, just use the module name directly
            break :blk self.parse_ir.tokens.resolveIdentifier(import_stmt.module_name_tok).?;
        }
    };

    // 2. Determine the alias (either explicit or default to last part)
    const alias = try self.resolveModuleAlias(import_stmt.alias_tok, module_name) orelse return null;

    // 3. Get or create Import.Idx for this module
    const module_name_text = self.env.getIdent(module_name);
    const module_import_idx = try self.env.imports.getOrPut(
        self.env.gpa,
        self.env.common.getStringStore(),
        module_name_text,
    );

    // 4. Add to scope: alias -> module_name mapping
    try self.scopeIntroduceModuleAlias(alias, module_name);

    // Process type imports from this module
    try self.processTypeImports(module_name, alias);

    // 5. Convert exposed items to CIR
    const scratch_start = self.env.store.scratchExposedItemTop();
    try self.convertASTExposesToCIR(import_stmt.exposes);
    const cir_exposes = try self.env.store.exposedItemSpanFrom(scratch_start);
    const import_region = self.parse_ir.tokenizedRegionToRegion(import_stmt.region);
    try self.introduceExposedItemsIntoScope(cir_exposes, module_name, alias, import_region);

    // 6. Store the mapping from module name to Import.Idx
    try self.import_indices.put(self.env.gpa, module_name_text, module_import_idx);

    // 7. Create CIR import statement
    const cir_import = Statement{
        .s_import = .{
            .module_name_tok = module_name,
            .qualifier_tok = if (import_stmt.qualifier_tok) |q_tok| self.parse_ir.tokens.resolveIdentifier(q_tok) else null,
            .alias_tok = if (import_stmt.alias_tok) |a_tok| self.parse_ir.tokens.resolveIdentifier(a_tok) else null,
            .exposes = cir_exposes,
        },
    };

    const import_idx = try self.env.addStatementAndTypeVar(cir_import, Content{ .flex = types.Flex.init() }, self.parse_ir.tokenizedRegionToRegion(import_stmt.region));
    try self.env.store.addScratchStatement(import_idx);

    // 8. Add the module to the current scope so it can be used in qualified lookups
    const current_scope = self.currentScope();
    _ = try current_scope.introduceImportedModule(self.env.gpa, module_name_text, module_import_idx);

    // 9. Check that this module actually exists, and if not report an error
    if (self.module_envs) |envs_map| {
        // Check if the module exists
        if (!envs_map.contains(module_name_text)) {
            // Module not found - create diagnostic
            try self.env.pushDiagnostic(Diagnostic{ .module_not_found = .{
                .module_name = module_name,
                .region = import_region,
            } });
        }
    } else {
        try self.env.pushDiagnostic(Diagnostic{ .module_not_found = .{
            .module_name = module_name,
            .region = import_region,
        } });
    }

    return import_idx;
}

/// Resolve the module alias name from either explicit alias or module name
fn resolveModuleAlias(
    self: *Self,
    alias_tok: ?Token.Idx,
    module_name: Ident.Idx,
) std.mem.Allocator.Error!?Ident.Idx {
    if (alias_tok) |alias_token| {
        return self.parse_ir.tokens.resolveIdentifier(alias_token);
    } else {
        // Extract last part from module name - e.g., "Json" from "json.Json"
        return try self.extractModuleName(module_name);
    }
}

/// Create a qualified name by combining module and field names (e.g., "json.Json.utf8")
fn createQualifiedName(
    self: *Self,
    module_name: Ident.Idx,
    field_name: Ident.Idx,
) Ident.Idx {
    const module_text = self.env.getIdent(module_name);
    const field_text = self.env.getIdent(field_name);

    // Allocate space for "module.field" - this case still needs allocation since we're combining
    // module name from import with field name from usage site
    const qualified_text = try std.fmt.allocPrint(self.env.gpa, "{s}.{s}", .{ module_text, field_text });
    defer self.env.gpa.free(qualified_text);

    return try self.env.insertIdent(base.Ident.for_text(qualified_text), Region.zero());
}

/// Create an external declaration for a qualified name
fn createExternalDeclaration(
    self: *Self,
    qualified_name: Ident.Idx,
    module_name: Ident.Idx,
    local_name: Ident.Idx,
    kind: @TypeOf(@as(CIR.ExternalDecl, undefined).kind),
    type_var: TypeVar,
    region: Region,
) std.mem.Allocator.Error!CIR.ExternalDecl.Idx {
    const external_decl = CIR.ExternalDecl{
        .qualified_name = qualified_name,
        .module_name = module_name,
        .local_name = local_name,
        .type_var = type_var,
        .kind = kind,
        .region = region,
    };

    return self.env.pushExternalDecl(external_decl);
}

/// Convert AST exposed items to CIR exposed items
/// If main_type_name is provided, auto-inject it as an exposed item
fn convertASTExposesToCIR(
    self: *Self,
    ast_exposes: AST.ExposedItem.Span,
) std.mem.Allocator.Error!void {
    const ast_exposed_slice = self.parse_ir.store.exposedItemSlice(ast_exposes);
    for (ast_exposed_slice) |ast_exposed_idx| {
        const ast_exposed = self.parse_ir.store.getExposedItem(ast_exposed_idx);

        // Convert AST exposed item to CIR exposed item
        const cir_exposed = convert_item: {
            // Extract identifier token and alias token
            const ident_token, const alias_token, const is_wildcard = switch (ast_exposed) {
                .lower_ident => |ident| .{ ident.ident, ident.as, false },
                .upper_ident => |ident| .{ ident.ident, ident.as, false },
                .upper_ident_star => |star_ident| .{ star_ident.ident, null, true },
                .malformed => |_| continue, // Skip malformed exposed items
            };

            // Resolve the main identifier name
            const name = resolve_ident: {
                if (self.parse_ir.tokens.resolveIdentifier(ident_token)) |resolved| {
                    break :resolve_ident resolved;
                } else {
                    break :resolve_ident try self.env.insertIdent(base.Ident.for_text("unknown"));
                }
            };

            // Resolve the alias if present
            const alias = resolve_alias: {
                if (alias_token) |as_token| {
                    if (self.parse_ir.tokens.resolveIdentifier(as_token)) |resolved| {
                        break :resolve_alias resolved;
                    } else {
                        break :resolve_alias try self.env.insertIdent(base.Ident.for_text("unknown"));
                    }
                } else {
                    break :resolve_alias null;
                }
            };

            break :convert_item CIR.ExposedItem{
                .name = name,
                .alias = alias,
                .is_wildcard = is_wildcard,
            };
        };

        const tokenized_region = switch (ast_exposed) {
            inline else => |payload| payload.region,
        };
        const region = self.parse_ir.tokenizedRegionToRegion(tokenized_region);
        const cir_exposed_idx = try self.env.addExposedItemAndTypeVar(cir_exposed, .{ .flex = types.Flex.init() }, region);
        try self.env.store.addScratchExposedItem(cir_exposed_idx);
    }
}

/// Introduce converted exposed items into scope for identifier resolution
fn introduceExposedItemsIntoScope(
    self: *Self,
    exposed_items_span: CIR.ExposedItem.Span,
    module_name: Ident.Idx,
    module_alias: Ident.Idx,
    import_region: Region,
) std.mem.Allocator.Error!void {
    const exposed_items_slice = self.env.store.sliceExposedItems(exposed_items_span);

    // If we have module_envs, validate the imports
    if (self.module_envs) |envs_map| {
        const module_name_text = self.env.getIdent(module_name);

        // Check if the module exists
        if (!envs_map.contains(module_name_text)) {
            // Module not found - Module existence check is already done in canonicalizeImportStatement,
            // so there is no need to create another diagnostic here for module_not_found
            return;
        }

        // Get the module's exposed_items
        const module_env = envs_map.get(module_name_text).?;

        // For type modules, auto-introduce the main type with the alias name
        switch (module_env.module_kind) {
            .type_module => |main_type_ident| {
                if (module_env.containsExposedById(main_type_ident)) {
                    const item_info = Scope.ExposedItemInfo{
                        .module_name = module_name,
                        .original_name = main_type_ident,
                    };
                    try self.scopeIntroduceExposedItem(module_alias, item_info);
                }
            },
            else => {},
        }

        // Validate each exposed item
        for (exposed_items_slice) |exposed_item_idx| {
            const exposed_item = self.env.store.getExposedItem(exposed_item_idx);
            const item_name_text = self.env.getIdent(exposed_item.name);

            // Check if the item is exposed by the module
            // We need to look up by string because the identifiers are from different modules
            // First, try to find this identifier in the target module's ident store
            const is_exposed = if (module_env.common.findIdent(item_name_text)) |target_ident|
                module_env.containsExposedById(target_ident)
            else
                false;

            if (!is_exposed) {
                // Determine if it's a type or value based on capitalization
                const first_char = item_name_text[0];

                if (first_char >= 'A' and first_char <= 'Z') {
                    // Type not exposed
                    try self.env.pushDiagnostic(Diagnostic{ .type_not_exposed = .{
                        .module_name = module_name,
                        .type_name = exposed_item.name,
                        .region = import_region,
                    } });
                } else {
                    // Value not exposed
                    try self.env.pushDiagnostic(Diagnostic{ .value_not_exposed = .{
                        .module_name = module_name,
                        .value_name = exposed_item.name,
                        .region = import_region,
                    } });
                }
                continue; // Skip introducing this item to scope
            }

            // Item is valid, introduce it to scope
            const item_name = exposed_item.alias orelse exposed_item.name;
            const item_info = Scope.ExposedItemInfo{
                .module_name = module_name,
                .original_name = exposed_item.name,
            };
            try self.scopeIntroduceExposedItem(item_name, item_info);
        }
    } else {
        // No module_envs provided, introduce all items without validation
        for (exposed_items_slice) |exposed_item_idx| {
            const exposed_item = self.env.store.getExposedItem(exposed_item_idx);
            const item_name = exposed_item.alias orelse exposed_item.name;
            const item_info = Scope.ExposedItemInfo{
                .module_name = module_name,
                .original_name = exposed_item.name,
            };
            try self.scopeIntroduceExposedItem(item_name, item_info);
        }
    }
}

/// Canonicalize a decl with an annotation
fn canonicalizeDeclWithAnnotation(
    self: *Self,
    decl: AST.Statement.Decl,
    mb_anno_idx: ?Annotation.Idx,
) std.mem.Allocator.Error!CIR.Def.Idx {
    const trace = tracy.trace(@src());
    defer trace.end();

    const pattern_region = self.parse_ir.tokenizedRegionToRegion(self.parse_ir.store.getPattern(decl.pattern).to_tokenized_region());

    const pattern_idx = blk: {
        if (try self.canonicalizePattern(decl.pattern)) |idx| {
            break :blk idx;
        } else {
            const malformed_idx = try self.env.pushMalformed(Pattern.Idx, Diagnostic{ .pattern_not_canonicalized = .{
                .region = pattern_region,
            } });
            break :blk malformed_idx;
        }
    };

    const can_expr = try self.canonicalizeExprOrMalformed(decl.body);

    // Create the def entry and set def type variable to a flex var
    //
    // We always use a flex variable for the definition, regardless of whether there's
    // an annotation. This is because:
    // 1. If there's no annotation, we need a flex var for normal type inference
    // 2. If there IS an annotation, we still use a flex var to avoid copying the
    //    annotation's type content. This is necessary because if the annotation contains
    //    an alias (e.g., `empty : ConsList(a)`), that alias expects its type arguments
    //    to live at specific memory offsets relative to the alias's own type variable.
    //    Copying the alias content to a different type variable would break this assumption.
    // 3. During type checking, the definition's flex var will be unified with the
    //    annotation's type (if present) or with the inferred type from the expression
    // 4. Type errors will be caught during unification if the implementation doesn't
    //    match the annotation
    const region = self.parse_ir.tokenizedRegionToRegion(decl.region);
    const def_idx = self.env.addDefAndTypeVar(.{
        .pattern = pattern_idx,
        .expr = can_expr.idx,
        .annotation = mb_anno_idx,
        .kind = .let,
    }, Content{ .flex = types.Flex.init() }, region);

    return def_idx;
}

fn parseSingleQuoteCodepoint(
    inner_text: []const u8,
) ?u21 {
    const escaped = inner_text[0] == '\\';

    if (escaped) {
        const c = inner_text[1];
        switch (c) {
            'u' => {
                const hex_code = inner_text[3 .. inner_text.len - 1];
                const codepoint = std.fmt.parseInt(u21, hex_code, 16) catch {
                    return null;
                };

                if (!std.unicode.utf8ValidCodepoint(codepoint)) {
                    return null;
                }

                return codepoint;
            },
            '\\', '"', '\'', '$' => {
                return c;
            },
            'n' => {
                return '\n';
            },
            'r' => {
                return '\r';
            },
            't' => {
                return '\t';
            },
            else => {
                return null;
            },
        }
    } else {
        const view = std.unicode.Utf8View.init(inner_text) catch |err| switch (err) {
            error.InvalidUtf8 => {
                return null;
            },
        };

        var iterator = view.iterator();

        if (iterator.nextCodepoint()) |codepoint| {
            std.debug.assert(iterator.nextCodepoint() == null);
            return codepoint;
        } else {
            // only single valid utf8 codepoint can be here after tokenization
            unreachable;
        }
    }
}

fn canonicalizeStringLike(
    self: *Self,
    e: anytype,
    is_multiline: bool,
) std.mem.Allocator.Error!CanonicalizedExpr {
    // Get all the string parts
    const parts = self.parse_ir.store.exprSlice(e.parts);

    // Extract segments from the string, inserting them into the string interner
    // For non-string interpolation segments, canonicalize them
    //
    // Returns a Expr.Span containing the canonicalized string segments
    // a string may consist of multiple string literal or expression segments
    const free_vars_start = self.scratch_free_vars.top();
    const can_str_span = if (is_multiline)
        try self.extractMultilineStringSegments(parts)
    else
        try self.extractStringSegments(parts);

    const region = self.parse_ir.tokenizedRegionToRegion(e.region);
    const expr_idx = try self.env.addExprAndTypeVar(Expr{ .e_str = .{
        .span = can_str_span,
    } }, Content{ .structure = .str }, region);

    const free_vars_slice = self.scratch_free_vars.slice(free_vars_start, self.scratch_free_vars.top());
    return CanonicalizedExpr{ .idx = expr_idx, .free_vars = if (free_vars_slice.len > 0) free_vars_slice else null };
}

fn canonicalizeSingleQuote(
    self: *Self,
    token_region: AST.TokenizedRegion,
    token: Token.Idx,
    comptime Idx: type,
) std.mem.Allocator.Error!?Idx {
    const region = self.parse_ir.tokenizedRegionToRegion(token_region);

    // Resolve to a string slice from the source
    const token_text = self.parse_ir.resolve(token);

    if (parseSingleQuoteCodepoint(token_text[1 .. token_text.len - 1])) |codepoint| {
        const value_content = CIR.IntValue{
            .bytes = @bitCast(@as(u128, @intCast(codepoint))),
            .kind = .u128,
        };
        if (comptime Idx == Expr.Idx) {
            const expr_idx = try self.env.addExprAndTypeVar(CIR.Expr{
                .e_num = .{
                    .value = value_content,
                    .kind = .int_unbound,
                },
            }, .err, region);
            return expr_idx;
        } else if (comptime Idx == Pattern.Idx) {
            const pat_idx = try self.env.addPatternAndTypeVar(Pattern{ .num_literal = .{
                .value = value_content,
                .kind = .int_unbound,
            } }, .err, region);
            return pat_idx;
        } else {
            @compileError("Unsupported Idx type");
        }
    }

    return try self.env.pushMalformed(Idx, Diagnostic{ .invalid_single_quote = .{
        .region = region,
    } });
}

fn canonicalizeRecordField(
    self: *Self,
    ast_field_idx: AST.RecordField.Idx,
) std.mem.Allocator.Error!?RecordField.Idx {
    const trace = tracy.trace(@src());
    defer trace.end();

    const field = self.parse_ir.store.getRecordField(ast_field_idx);

    // Canonicalize the field name
    const name = self.parse_ir.tokens.resolveIdentifier(field.name) orelse {
        return null;
    };

    // Canonicalize the field value
    const can_value = if (field.value) |v|
        try self.canonicalizeExpr(v) orelse return null
    else blk: {
        // Shorthand syntax: create implicit identifier expression
        // For { name, age }, this creates an implicit identifier lookup for "name" etc.
        const ident_expr = AST.Expr{
            .ident = .{
                .token = field.name,
                .qualifiers = .{ .span = .{ .start = 0, .len = 0 } },
                .region = field.region,
            },
        };
        const ident_expr_idx = try self.parse_ir.store.addExpr(ident_expr);
        break :blk try self.canonicalizeExpr(ident_expr_idx) orelse return null;
    };

    // Create the CIR record field
    const cir_field = RecordField{
        .name = name,
        .value = can_value.idx,
    };

    return try self.env.addRecordFieldAndTypeVar(cir_field, Content{ .flex = types.Flex.init() }, self.parse_ir.tokenizedRegionToRegion(field.region));
}

/// Parse an integer with underscores.
pub fn parseIntWithUnderscores(comptime T: type, text: []const u8, int_base: u8) !T {
    var buf: [128]u8 = undefined;
    var len: usize = 0;
    for (text) |char| {
        if (char != '_') {
            if (len >= buf.len) return error.Overflow;
            buf[len] = char;
            len += 1;
        }
    }
    return std.fmt.parseInt(T, buf[0..len], int_base);
}

/// Canonicalize an expression.
pub fn canonicalizeExpr(
    self: *Self,
    ast_expr_idx: AST.Expr.Idx,
) std.mem.Allocator.Error!?CanonicalizedExpr {
    const trace = tracy.trace(@src());
    defer trace.end();

    // Assert that everything is in-sync
    self.env.debugAssertArraysInSync();

    const expr = self.parse_ir.store.getExpr(ast_expr_idx);
    switch (expr) {
        .apply => |e| {
            const region = self.parse_ir.tokenizedRegionToRegion(e.region);

            // Check if the function being applied is a tag
            const ast_fn = self.parse_ir.store.getExpr(e.@"fn");
            if (ast_fn == .tag) {
                // This is a tag application, not a function call
                const tag_expr = ast_fn.tag;
                const can_expr = try self.canonicalizeTagExpr(tag_expr, e.args, region);
                return can_expr;
            }

            // Not a tag application, proceed with normal function call
            // Mark the start of scratch expressions
            const free_vars_start = self.scratch_free_vars.top();

            // Canonicalize the function being called and add as first element
            const can_fn_expr = try self.canonicalizeExpr(e.@"fn") orelse {
                return null;
            };

            // Canonicalize and add all arguments
            const scratch_top = self.env.store.scratchExprTop();
            const args_slice = self.parse_ir.store.exprSlice(e.args);
            for (args_slice) |arg| {
                if (try self.canonicalizeExpr(arg)) |can_arg| {
                    try self.env.store.addScratchExpr(can_arg.idx);
                }
            }

            // Create span from scratch expressions
            const args_span = try self.env.store.exprSpanFrom(scratch_top);

            const expr_idx = try self.env.addExprAndTypeVar(CIR.Expr{
                .e_call = .{
                    .func = can_fn_expr.idx,
                    .args = args_span,
                    .called_via = CalledVia.apply,
                },
            }, .err, region);

            const free_vars_slice = self.scratch_free_vars.slice(free_vars_start, self.scratch_free_vars.top());
            return CanonicalizedExpr{ .idx = expr_idx, .free_vars = if (free_vars_slice.len > 0) free_vars_slice else null };
        },
        .ident => |e| {
            const region = self.parse_ir.tokenizedRegionToRegion(e.region);
            if (self.parse_ir.tokens.resolveIdentifier(e.token)) |ident| {
                // Check if this is a module-qualified identifier
                const qualifier_tokens = self.parse_ir.store.tokenSlice(e.qualifiers);
                if (qualifier_tokens.len > 0) {
                    // First, try looking up the full qualified name as a local identifier (for associated items)
                    const strip_tokens = [_]tokenize.Token.Tag{.NoSpaceDotLowerIdent};
                    const qualified_name_text = self.parse_ir.resolveQualifiedName(
                        e.qualifiers,
                        e.token,
                        &strip_tokens,
                    );
                    const qualified_ident = try self.env.insertIdent(base.Ident.for_text(qualified_name_text));

                    // Try local lookup first
                    switch (self.scopeLookup(.ident, qualified_ident)) {
                        .found => |found_pattern_idx| {
                            // Mark this pattern as used for unused variable checking
                            try self.used_patterns.put(self.env.gpa, found_pattern_idx, {});

                            // We found the qualified ident in local scope
                            const expr_idx = try self.env.addExprAndTypeVar(CIR.Expr{ .e_lookup_local = .{
                                .pattern_idx = found_pattern_idx,
                            } }, .err, region);

                            const free_vars_start = self.scratch_free_vars.top();
                            try self.scratch_free_vars.append(self.env.gpa, found_pattern_idx);
                            const free_vars_slice = self.scratch_free_vars.slice(free_vars_start, self.scratch_free_vars.top());
                            return CanonicalizedExpr{ .idx = expr_idx, .free_vars = if (free_vars_slice.len > 0) free_vars_slice else null };
                        },
                        .not_found => {
                            // Not a local qualified identifier, try module-qualified lookup
                        },
                    }

                    const qualifier_tok = @as(Token.Idx, @intCast(qualifier_tokens[0]));
                    if (self.parse_ir.tokens.resolveIdentifier(qualifier_tok)) |module_alias| {
                        // Check if this is a module alias
                        if (self.scopeLookupModule(module_alias)) |module_name| {
                            // This is a module-qualified lookup
                            const module_text = self.env.getIdent(module_name);

                            // Check if this module is imported in the current scope
                            const import_idx = self.scopeLookupImportedModule(module_text) orelse {
                                // Module not imported in current scope
                                return CanonicalizedExpr{
                                    .idx = try self.env.pushMalformed(Expr.Idx, Diagnostic{ .module_not_imported = .{
                                        .module_name = module_name,
                                        .region = region,
                                    } }),
                                    .free_vars = null,
                                };
                            };

                            // Look up the target node index in the module's exposed_items
                            // Need to convert identifier from current module to target module
                            const field_text = self.env.getIdent(ident);
                            const target_node_idx = if (self.module_envs) |envs_map| blk: {
                                if (envs_map.get(module_text)) |module_env| {
                                    if (module_env.common.findIdent(field_text)) |target_ident| {
                                        break :blk module_env.getExposedNodeIndexById(target_ident) orelse 0;
                                    } else {
                                        break :blk 0;
                                    }
                                } else {
                                    break :blk 0;
                                }
                            } else 0;

                            // Create the e_lookup_external expression with Import.Idx
                            const expr_idx = try self.env.addExprAndTypeVar(CIR.Expr{ .e_lookup_external = .{
                                .module_idx = import_idx,
                                .target_node_idx = target_node_idx,
                                .region = region,
                            } }, Content{ .flex = types.Flex.init() }, region);
                            return CanonicalizedExpr{
                                .idx = expr_idx,
                                .free_vars = null,
                            };
                        }
                    }
                }

                // Not a module-qualified lookup, or qualifier not found, proceed with normal lookup
                switch (self.scopeLookup(.ident, ident)) {
                    .found => |found_pattern_idx| {
                        // Mark this pattern as used for unused variable checking
                        try self.used_patterns.put(self.env.gpa, found_pattern_idx, {});

                        // Check if this is a used underscore variable
                        try self.checkUsedUnderscoreVariable(ident, region);

                        // We found the ident in scope, lookup to reference the pattern
                        // TODO(RANK)
                        const expr_idx = try self.env.addExprAndTypeVar(CIR.Expr{ .e_lookup_local = .{
                            .pattern_idx = found_pattern_idx,
                        } }, .err, region);

                        const free_vars_start = self.scratch_free_vars.top();
                        try self.scratch_free_vars.append(self.env.gpa, found_pattern_idx);
                        const free_vars_slice = self.scratch_free_vars.slice(free_vars_start, self.scratch_free_vars.top());
                        return CanonicalizedExpr{ .idx = expr_idx, .free_vars = if (free_vars_slice.len > 0) free_vars_slice else null };
                    },
                    .not_found => {
                        // Check if this identifier is an exposed item from an import
                        if (self.scopeLookupExposedItem(ident)) |exposed_info| {
                            // Get the Import.Idx for the module this item comes from
                            const module_text = self.env.getIdent(exposed_info.module_name);
                            const import_idx = self.scopeLookupImportedModule(module_text) orelse {
                                // This shouldn't happen if imports are properly tracked, but handle it gracefully
                                return CanonicalizedExpr{
                                    .idx = try self.env.pushMalformed(Expr.Idx, Diagnostic{ .module_not_imported = .{
                                        .module_name = exposed_info.module_name,
                                        .region = region,
                                    } }),
                                    .free_vars = null,
                                };
                            };

                            // Look up the target node index in the module's exposed_items
                            // Need to convert identifier from current module to target module
                            const field_text = self.env.getIdent(exposed_info.original_name);
                            const target_node_idx = if (self.module_envs) |envs_map| blk: {
                                if (envs_map.get(module_text)) |module_env| {
                                    if (module_env.common.findIdent(field_text)) |target_ident| {
                                        break :blk module_env.getExposedNodeIndexById(target_ident) orelse 0;
                                    } else {
                                        break :blk 0;
                                    }
                                } else {
                                    break :blk 0;
                                }
                            } else 0;

                            // Create the e_lookup_external expression with Import.Idx
                            const expr_idx = try self.env.addExprAndTypeVar(CIR.Expr{ .e_lookup_external = .{
                                .module_idx = import_idx,
                                .target_node_idx = target_node_idx,
                                .region = region,
                            } }, .err, region);
                            return CanonicalizedExpr{ .idx = expr_idx, .free_vars = null };
                        }

                        // We did not find the ident in scope or as an exposed item
                        return CanonicalizedExpr{
                            .idx = try self.env.pushMalformed(Expr.Idx, Diagnostic{ .ident_not_in_scope = .{
                                .ident = ident,
                                .region = region,
                            } }),
                            .free_vars = null,
                        };
                    },
                }
            } else {
                const feature = try self.env.insertString("report an error when unable to resolve identifier");
                return CanonicalizedExpr{
                    .idx = try self.env.pushMalformed(Expr.Idx, Diagnostic{ .not_implemented = .{
                        .feature = feature,
                        .region = region,
                    } }),
                    .free_vars = null,
                };
            }
        },
        .int => |e| {
            const region = self.parse_ir.tokenizedRegionToRegion(e.region);
            const token_text = self.parse_ir.resolve(e.token);
            const parsed = types.Num.parseNumLiteralWithSuffix(token_text);

            // Parse the integer value
            const is_negated = parsed.num_text[0] == '-';
            const after_minus_sign = @as(usize, @intFromBool(is_negated));

            var first_digit: usize = undefined;
            const DEFAULT_BASE = 10;
            var int_base: u8 = undefined;

            if (parsed.num_text[after_minus_sign] == '0' and parsed.num_text.len > after_minus_sign + 2) {
                switch (parsed.num_text[after_minus_sign + 1]) {
                    'x', 'X' => {
                        int_base = 16;
                        first_digit = after_minus_sign + 2;
                    },
                    'o', 'O' => {
                        int_base = 8;
                        first_digit = after_minus_sign + 2;
                    },
                    'b', 'B' => {
                        int_base = 2;
                        first_digit = after_minus_sign + 2;
                    },
                    else => {
                        int_base = DEFAULT_BASE;
                        first_digit = after_minus_sign;
                    },
                }
            } else {
                int_base = DEFAULT_BASE;
                first_digit = after_minus_sign;
            }

            const digit_part = parsed.num_text[first_digit..];

            const u128_val = parseIntWithUnderscores(u128, digit_part, int_base) catch {
                // Any number literal that is too large for u128 is invalid, regardless of whether it had a minus sign!
                const expr_idx = try self.env.pushMalformed(Expr.Idx, Diagnostic{ .invalid_num_literal = .{ .region = region } });
                return CanonicalizedExpr{ .idx = expr_idx, .free_vars = null };
            };

            // If this had a minus sign, but negating it would result in a negative number
            // that would be too low to fit in i128, then this int literal is also invalid.
            if (is_negated and u128_val > min_i128_negated) {
                const expr_idx = try self.env.pushMalformed(Expr.Idx, Diagnostic{ .invalid_num_literal = .{ .region = region } });
                return CanonicalizedExpr{ .idx = expr_idx, .free_vars = null };
            }

            // Determine the appropriate storage type
            const int_value = blk: {
                if (is_negated) {
                    // Negative: must be i128 (or smaller)
                    const i128_val = if (u128_val == min_i128_negated)
                        std.math.minInt(i128) // Special case for -2^127
                    else
                        -@as(i128, @intCast(u128_val));
                    break :blk CIR.IntValue{
                        .bytes = @bitCast(i128_val),
                        .kind = .i128,
                    };
                } else {
                    // Positive: could be i128 or u128
                    if (u128_val > @as(u128, std.math.maxInt(i128))) {
                        // Too big for i128, keep as u128
                        break :blk CIR.IntValue{
                            .bytes = @bitCast(u128_val),
                            .kind = .u128,
                        };
                    } else {
                        // Fits in i128
                        break :blk CIR.IntValue{
                            .bytes = @bitCast(@as(i128, @intCast(u128_val))),
                            .kind = .i128,
                        };
                    }
                }
            };

            // If a user provided a suffix, then we treat is as an type
            // annotation to apply to the number
            if (parsed.suffix) |suffix| {
                // Capture the suffix, if provided
                const num_suffix: CIR.NumKind = blk: {
                    if (std.mem.eql(u8, suffix, "u8")) {
                        break :blk .u8;
                    } else if (std.mem.eql(u8, suffix, "u16")) {
                        break :blk .u16;
                    } else if (std.mem.eql(u8, suffix, "u32")) {
                        break :blk .u32;
                    } else if (std.mem.eql(u8, suffix, "u64")) {
                        break :blk .u64;
                    } else if (std.mem.eql(u8, suffix, "u128")) {
                        break :blk .u128;
                    } else if (std.mem.eql(u8, suffix, "i8")) {
                        break :blk .i8;
                    } else if (std.mem.eql(u8, suffix, "i16")) {
                        break :blk .i16;
                    } else if (std.mem.eql(u8, suffix, "i32")) {
                        break :blk .i32;
                    } else if (std.mem.eql(u8, suffix, "i64")) {
                        break :blk .i64;
                    } else if (std.mem.eql(u8, suffix, "i128")) {
                        break :blk .i128;
                    } else if (std.mem.eql(u8, suffix, "f32")) {
                        break :blk .f32;
                    } else if (std.mem.eql(u8, suffix, "f64")) {
                        break :blk .f64;
                    } else if (std.mem.eql(u8, suffix, "dec")) {
                        break :blk .dec;
                    } else {
                        // TODO: Create a new error type
                        const expr_idx = try self.env.pushMalformed(Expr.Idx, Diagnostic{ .invalid_num_literal = .{ .region = region } });
                        return CanonicalizedExpr{ .idx = expr_idx, .free_vars = null };
                    }
                };

                // Note that type-checking will ensure that the actual int value
                // fits into the provided type

                const expr_idx = try self.env.addExprAndTypeVar(
                    .{ .e_num = .{ .value = int_value, .kind = num_suffix } },
                    .err,
                    region,
                );
                return CanonicalizedExpr{ .idx = expr_idx, .free_vars = null };
            }

            // Insert concrete expr
            const expr_idx = blk: {
                const is_not_base10 = int_base != DEFAULT_BASE;
                if (is_not_base10) {
                    // For non-decimal integers (hex, binary, octal), set as an int
                    break :blk try self.env.addExprAndTypeVar(
                        CIR.Expr{ .e_num = .{
                            .value = int_value,
                            .kind = .int_unbound,
                        } },
                        .err,
                        region,
                    );
                } else {
                    // For decimal (base 10), use a num so it can be either Int or Frac
                    break :blk try self.env.addExprAndTypeVar(
                        CIR.Expr{ .e_num = .{
                            .value = int_value,
                            .kind = .num_unbound,
                        } },
                        .err,
                        region,
                    );
                }
            };

            return CanonicalizedExpr{ .idx = expr_idx, .free_vars = null };
        },
        .frac => |e| {
            const region = self.parse_ir.tokenizedRegionToRegion(e.region);

            // Resolve to a string slice from the source
            const token_text = self.parse_ir.resolve(e.token);
            const parsed_num = types.Num.parseNumLiteralWithSuffix(token_text);

            if (parsed_num.suffix) |suffix| {
                const f64_val = std.fmt.parseFloat(f64, parsed_num.num_text) catch {
                    const expr_idx = try self.env.pushMalformed(Expr.Idx, Diagnostic{ .invalid_num_literal = .{ .region = region } });
                    return CanonicalizedExpr{ .idx = expr_idx, .free_vars = null };
                };

                if (std.mem.eql(u8, suffix, "f32")) {
                    if (!CIR.fitsInF32(f64_val)) {
                        const expr_idx = try self.env.pushMalformed(Expr.Idx, Diagnostic{ .invalid_num_literal = .{ .region = region } });
                        return CanonicalizedExpr{ .idx = expr_idx, .free_vars = null };
                    }
                    const expr_idx = try self.env.addExprAndTypeVar(
                        .{ .e_frac_f32 = .{
                            .value = @floatCast(f64_val),
                            .has_suffix = true,
                        } },
                        .err,
                        region,
                    );
                    return CanonicalizedExpr{ .idx = expr_idx, .free_vars = null };
                } else if (std.mem.eql(u8, suffix, "f64")) {
                    const expr_idx = try self.env.addExprAndTypeVar(
                        .{ .e_frac_f64 = .{
                            .value = f64_val,
                            .has_suffix = true,
                        } },
                        .err,
                        region,
                    );
                    return CanonicalizedExpr{ .idx = expr_idx, .free_vars = null };
                } else if (std.mem.eql(u8, suffix, "dec")) {
                    if (!CIR.fitsInDec(f64_val)) {
                        const expr_idx = try self.env.pushMalformed(Expr.Idx, Diagnostic{ .invalid_num_literal = .{ .region = region } });
                        return CanonicalizedExpr{ .idx = expr_idx, .free_vars = null };
                    }
                    const dec_val = RocDec.fromF64(f64_val) orelse {
                        const expr_idx = try self.env.pushMalformed(Expr.Idx, Diagnostic{ .invalid_num_literal = .{ .region = region } });
                        return CanonicalizedExpr{ .idx = expr_idx, .free_vars = null };
                    };
                    const expr_idx = try self.env.addExprAndTypeVar(
                        .{ .e_dec = .{
                            .value = dec_val,
                            .has_suffix = true,
                        } },
                        .err,
                        region,
                    );
                    return CanonicalizedExpr{ .idx = expr_idx, .free_vars = null };
                }
            }

            const parsed = parseFracLiteral(token_text) catch |err| switch (err) {
                error.InvalidNumLiteral => {
                    const expr_idx = try self.env.pushMalformed(Expr.Idx, Diagnostic{ .invalid_num_literal = .{
                        .region = region,
                    } });
                    return CanonicalizedExpr{
                        .idx = expr_idx,
                        .free_vars = null,
                    };
                },
            };

            const cir_expr = switch (parsed) {
                .small => |small_info| CIR.Expr{
                    .e_dec_small = .{
                        .value = .{
                            .numerator = small_info.numerator,
                            .denominator_power_of_ten = small_info.denominator_power_of_ten,
                        },
                        .has_suffix = false,
                    },
                },
                .dec => |dec_info| CIR.Expr{
                    .e_dec = .{
                        .value = dec_info.value,
                        .has_suffix = false,
                    },
                },
                .f64 => |f64_info| CIR.Expr{
                    .e_frac_f64 = .{
                        .value = f64_info.value,
                        .has_suffix = false,
                    },
                },
            };

            const expr_idx = try self.env.addExprAndTypeVar(cir_expr, .err, region);

            return CanonicalizedExpr{ .idx = expr_idx, .free_vars = null };
        },
        .single_quote => |e| {
            const expr_idx = try self.canonicalizeSingleQuote(e.region, e.token, Expr.Idx) orelse return null;
            return CanonicalizedExpr{ .idx = expr_idx, .free_vars = null };
        },
        .string => |e| {
            return try self.canonicalizeStringLike(e, false);
        },
        .multiline_string => |e| {
            return try self.canonicalizeStringLike(e, true);
        },
        .list => |e| {
            const region = self.parse_ir.tokenizedRegionToRegion(e.region);

            // Empty lists get the .list_unbound type
            const items_slice = self.parse_ir.store.exprSlice(e.items);
            if (items_slice.len == 0) {
                // Empty list - use e_empty_list
                const expr_idx = try self.env.addExprAndTypeVar(CIR.Expr{
                    .e_empty_list = .{},
                }, Content{ .structure = .list_unbound }, region);

                return CanonicalizedExpr{ .idx = expr_idx, .free_vars = null };
            }

            // Mark the start of scratch expressions for the list
            const free_vars_start = self.scratch_free_vars.top();
            const scratch_top = self.env.store.scratchExprTop();

            // Iterate over the list item, canonicalizing each one
            // Then append the result to the scratch list
            for (items_slice) |item| {
                if (try self.canonicalizeExpr(item)) |can_item| {
                    try self.env.store.addScratchExpr(can_item.idx);
                }
            }

            // Create span of the new scratch expressions
            const elems_span = try self.env.store.exprSpanFrom(scratch_top);

            // If all elements failed to canonicalize, treat as empty list
            if (elems_span.span.len == 0) {
                // All elements failed to canonicalize - create empty list
                const expr_idx = try self.env.addExprAndTypeVar(CIR.Expr{
                    .e_empty_list = .{},
                }, Content{ .structure = .list_unbound }, region);

                return CanonicalizedExpr{ .idx = expr_idx, .free_vars = null };
            }

            const expr_idx = try self.env.addExprAndTypeVar(CIR.Expr{
                .e_list = .{ .elems = elems_span },
            }, .err, region);

            const free_vars_slice = self.scratch_free_vars.slice(free_vars_start, self.scratch_free_vars.top());
            return CanonicalizedExpr{ .idx = expr_idx, .free_vars = if (free_vars_slice.len > 0) free_vars_slice else null };
        },
        .tag => |e| {
            const region = self.parse_ir.tokenizedRegionToRegion(e.region);
            return self.canonicalizeTagExpr(e, null, region);
        },
        .string_part => |_| {
            const feature = try self.env.insertString("canonicalize string_part expression");
            const expr_idx = try self.env.pushMalformed(Expr.Idx, Diagnostic{ .not_implemented = .{
                .feature = feature,
                .region = Region.zero(),
            } });
            return CanonicalizedExpr{ .idx = expr_idx, .free_vars = null };
        },
        .tuple => |e| {
            const region = self.parse_ir.tokenizedRegionToRegion(e.region);

            // Get the list of tuple elems
            const items_slice = self.parse_ir.store.exprSlice(e.items);

            if (items_slice.len == 0) {
                const ast_body = self.parse_ir.store.getExpr(ast_expr_idx);
                const body_region = self.parse_ir.tokenizedRegionToRegion(ast_body.to_tokenized_region());
                const expr_idx = try self.env.pushMalformed(Expr.Idx, Diagnostic{
                    .empty_tuple = .{ .region = body_region },
                });
                return CanonicalizedExpr{ .idx = expr_idx, .free_vars = null };
            } else if (items_slice.len == 1) {
                // 1-elem tuple == parenthesized expr

                // NOTE: Returning the sub-expr like this breaks 1-to-1 AST to
                // CIR node mapping. However, this is already broken due to how
                // we insert placeholder type var nodes in other places. So for
                // now, this is fine
                return self.canonicalizeExpr(items_slice[0]);
            } else {
                // Mark the start of scratch expressions for the tuple
                const free_vars_start = self.scratch_free_vars.top();
                const scratch_top = self.env.store.scratchExprTop();

                // Iterate over the tuple items, canonicalizing each one
                // Then append the resulting expr to the scratch list
                for (items_slice) |item| {
                    const item_expr_idx = blk: {
                        if (try self.canonicalizeExpr(item)) |idx| {
                            break :blk idx;
                        } else {
                            const ast_body = self.parse_ir.store.getExpr(item);
                            const body_region = self.parse_ir.tokenizedRegionToRegion(ast_body.to_tokenized_region());
                            break :blk CanonicalizedExpr{
                                .idx = try self.env.pushMalformed(Expr.Idx, Diagnostic{
                                    .tuple_elem_not_canonicalized = .{ .region = body_region },
                                }),
                                .free_vars = null,
                            };
                        }
                    };

                    try self.env.store.addScratchExpr(item_expr_idx.get_idx());
                }

                // Since expr idx map 1-to-1 to variables, we can get cast the slice
                // of scratch expr idx and cast them to vars
                const elems_var_range = try self.env.types.appendVars(
                    @ptrCast(@alignCast(
                        self.env.store.scratch_exprs.slice(scratch_top, self.env.store.scratchExprTop()),
                    )),
                );

                // Create span of the new scratch expressions
                const elems_span = try self.env.store.exprSpanFrom(scratch_top);

                // Then insert the tuple expr
                const expr_idx = try self.env.addExprAndTypeVar(CIR.Expr{
                    .e_tuple = .{
                        .elems = elems_span,
                    },
                }, Content{ .structure = FlatType{
                    .tuple = types.Tuple{ .elems = elems_var_range },
                } }, region);

                const free_vars_slice = self.scratch_free_vars.slice(free_vars_start, self.scratch_free_vars.top());
                return CanonicalizedExpr{ .idx = expr_idx, .free_vars = if (free_vars_slice.len > 0) free_vars_slice else null };
            }
        },
        .record => |e| {
            const region = self.parse_ir.tokenizedRegionToRegion(e.region);

            // Canonicalize extension if present
            const free_vars_start = self.scratch_free_vars.top();
            var ext_expr: ?Expr.Idx = null;
            if (e.ext) |ext_ast_idx| {
                if (try self.canonicalizeExpr(ext_ast_idx)) |can_ext| {
                    ext_expr = can_ext.idx;
                }
            }

            const fields_slice = self.parse_ir.store.recordFieldSlice(e.fields);
            if (fields_slice.len == 0) {
                const expr_idx = try self.env.addExprAndTypeVar(CIR.Expr{
                    .e_empty_record = .{},
                }, Content{ .structure = .empty_record }, region);

                return CanonicalizedExpr{ .idx = expr_idx, .free_vars = null };
            }

            // Mark the start of scratch record fields for the record
            const scratch_top = self.env.store.scratch_record_fields.top();

            // Track field names to detect duplicates
            const seen_fields_top = self.scratch_seen_record_fields.top();

            // Iterate over the record fields, canonicalizing each one
            // Then append the result to the scratch list
            for (fields_slice) |field| {
                const ast_field = self.parse_ir.store.getRecordField(field);

                // Get the field name identifier
                if (self.parse_ir.tokens.resolveIdentifier(ast_field.name)) |field_name_ident| {
                    const field_name_region = self.parse_ir.tokens.resolve(ast_field.name);

                    // Check for duplicate field names
                    var found_duplicate = false;
                    for (self.scratch_seen_record_fields.sliceFromStart(seen_fields_top)) |seen_field| {
                        if (field_name_ident.idx == seen_field.ident.idx) {
                            // Found a duplicate - add diagnostic
                            const diagnostic = Diagnostic{
                                .duplicate_record_field = .{
                                    .field_name = field_name_ident,
                                    .duplicate_region = field_name_region,
                                    .original_region = seen_field.region,
                                },
                            };
                            try self.env.pushDiagnostic(diagnostic);
                            found_duplicate = true;
                            break;
                        }
                    }

                    if (!found_duplicate) {
                        // First occurrence of this field name
                        try self.scratch_seen_record_fields.append(self.env.gpa, SeenRecordField{
                            .ident = field_name_ident,
                            .region = field_name_region,
                        });

                        // Only canonicalize and include non-duplicate fields
                        if (try self.canonicalizeRecordField(field)) |can_field_idx| {
                            try self.env.store.scratch_record_fields.append(self.env.gpa, can_field_idx);
                        }
                    } else {
                        // TODO: Add diagnostic on duplicate record field
                    }
                } else {
                    // Field name couldn't be resolved, still try to canonicalize
                    if (try self.canonicalizeRecordField(field)) |can_field_idx| {
                        try self.env.store.scratch_record_fields.append(self.env.gpa, can_field_idx);
                    }
                }
            }

            // Shink the scratch array to it's original size
            self.scratch_seen_record_fields.clearFrom(seen_fields_top);

            // Create span of the new scratch record fields
            const fields_span = try self.env.store.recordFieldSpanFrom(scratch_top);
            // Create fresh type variables for each record field
            // The type checker will unify these with the field expression types
            const cir_fields = self.env.store.sliceRecordFields(fields_span);

            // Create fresh type variables for each field
            const record_fields_top = self.scratch_record_fields.top();

            for (cir_fields) |cir_field_idx| {
                const cir_field = self.env.store.getRecordField(cir_field_idx);
                try self.scratch_record_fields.append(self.env.gpa, types.RecordField{
                    .name = cir_field.name,
                    .var_ = @enumFromInt(@intFromEnum(cir_field.value)),
                });
            }

            // Create the record type structure
            const type_fields_range = try self.env.types.appendRecordFields(
                self.scratch_record_fields.sliceFromStart(record_fields_top),
            );

            // Shink the scratch array to it's original size
            self.scratch_record_fields.clearFrom(record_fields_top);

            const expr_idx = try self.env.addExprAndTypeVar(CIR.Expr{
                .e_record = .{
                    .fields = fields_span,
                    .ext = ext_expr,
                },
            }, Content{ .structure = .{ .record_unbound = type_fields_range } }, region);

            const free_vars_slice = self.scratch_free_vars.slice(free_vars_start, self.scratch_free_vars.top());
            return CanonicalizedExpr{ .idx = expr_idx, .free_vars = if (free_vars_slice.len > 0) free_vars_slice else null };
        },
        .lambda => |e| {
            const region = self.parse_ir.tokenizedRegionToRegion(e.region);

            // Enter function boundary
            try self.enterFunction(region);
            defer self.exitFunction();

            // Enter new scope for function parameters and body
            try self.scopeEnter(self.env.gpa, true); // true = is_function_boundary
            defer self.scopeExit(self.env.gpa) catch {};

            // args
            const gpa = self.env.gpa;
            const args_start = self.env.store.scratch_patterns.top();
            for (self.parse_ir.store.patternSlice(e.args)) |arg_pattern_idx| {
                if (try self.canonicalizePattern(arg_pattern_idx)) |pattern_idx| {
                    try self.env.store.scratch_patterns.append(gpa, pattern_idx);
                } else {
                    const arg = self.parse_ir.store.getPattern(arg_pattern_idx);
                    const arg_region = self.parse_ir.tokenizedRegionToRegion(arg.to_tokenized_region());
                    const malformed_idx = try self.env.pushMalformed(Pattern.Idx, Diagnostic{ .pattern_arg_invalid = .{
                        .region = arg_region,
                    } });
                    try self.env.store.scratch_patterns.append(gpa, malformed_idx);
                }
            }
            const args_span = try self.env.store.patternSpanFrom(args_start);

            // body (this will detect and record captures)
            const body_free_vars_start = self.scratch_free_vars.top();
            const can_body = try self.canonicalizeExpr(e.body) orelse {
                self.scratch_free_vars.clearFrom(body_free_vars_start);
                const ast_body = self.parse_ir.store.getExpr(e.body);
                const body_region = self.parse_ir.tokenizedRegionToRegion(ast_body.to_tokenized_region());
                const malformed_idx = try self.env.pushMalformed(Expr.Idx, Diagnostic{
                    .lambda_body_not_canonicalized = .{ .region = body_region },
                });
                return CanonicalizedExpr{ .idx = malformed_idx, .free_vars = null };
            };

            // Determine captures: free variables in body minus variables bound by args
            var bound_vars = std.AutoHashMapUnmanaged(Pattern.Idx, void){};
            defer bound_vars.deinit(self.env.gpa);
            for (self.env.store.slicePatterns(args_span)) |arg_pat_idx| {
                try self.collectBoundVars(arg_pat_idx, &bound_vars);
            }

            var captures_set = std.AutoHashMapUnmanaged(Pattern.Idx, void){};
            defer captures_set.deinit(self.env.gpa);

            const body_free_vars_slice = can_body.free_vars orelse &.{};
            for (body_free_vars_slice) |fv| {
                if (!bound_vars.contains(fv)) {
                    try captures_set.put(self.env.gpa, fv, {});
                }
            }

            // Now that we have the captures, we can clear the free variables from the body
            // from the scratch buffer.
            self.scratch_free_vars.clearFrom(body_free_vars_start);

            // Create the pure lambda expression first
            const lambda_expr = Expr{
                .e_lambda = .{
                    .args = args_span,
                    .body = can_body.idx,
                },
            };
            const lambda_type_content = try self.env.types.mkFuncUnbound(
                @ptrCast(self.env.store.slicePatterns(args_span)),
                ModuleEnv.varFrom(can_body.idx),
            );
            const lambda_idx = try self.env.addExprAndTypeVar(lambda_expr, lambda_type_content, region);

            // If there are no captures, this is a pure lambda.
            // Otherwise, it's a closure.
            if (captures_set.count() == 0) {
                // A pure lambda has no free variables.
                return CanonicalizedExpr{ .idx = lambda_idx, .free_vars = null };
            }

            const capture_info: Expr.Capture.Span = blk: {
                const scratch_start = self.env.store.scratch_captures.top();
                var cap_it = captures_set.iterator();
                while (cap_it.next()) |entry| {
                    const pattern_idx = entry.key_ptr.*;
                    const pattern = self.env.store.getPattern(pattern_idx);
                    const name = switch (pattern) {
                        .assign => |a| a.ident,
                        else => unreachable, // Should only capture simple idents
                    };
                    const capture = Expr.Capture{
                        .name = name,
                        .pattern_idx = pattern_idx,
                        .scope_depth = 0, // This is now unused, but kept for struct compatibility.
                    };
                    const capture_idx = try self.env.addCaptureAndTypeVar(capture, types.Content{ .flex = types.Flex.init() }, region);
                    try self.env.store.addScratchCapture(capture_idx);
                }

                break :blk try self.env.store.capturesSpanFrom(scratch_start);
            };

            // Now, create the closure that captures the environment
            const closure_expr = Expr{
                .e_closure = .{
                    .lambda_idx = lambda_idx,
                    .captures = capture_info,
                },
            };

            // The type of the closure is the same as the type of the pure lambda
            const expr_idx = try self.env.addExprAndTypeVar(closure_expr, lambda_type_content, region);

            // The free variables of the lambda are its captures.
            // I need to add them to the global list and return a span.
            const lambda_free_vars_start = self.scratch_free_vars.top();
            var cap_it = captures_set.iterator();
            while (cap_it.next()) |entry| {
                try self.scratch_free_vars.append(self.env.gpa, entry.key_ptr.*);
            }
            const free_vars_slice = self.scratch_free_vars.slice(lambda_free_vars_start, self.scratch_free_vars.top());
            return CanonicalizedExpr{ .idx = expr_idx, .free_vars = if (free_vars_slice.len > 0) free_vars_slice else null };
        },
        .record_updater => |_| {
            const feature = try self.env.insertString("canonicalize record_updater expression");
            const expr_idx = try self.env.pushMalformed(Expr.Idx, Diagnostic{ .not_implemented = .{
                .feature = feature,
                .region = Region.zero(),
            } });
            return CanonicalizedExpr{ .idx = expr_idx, .free_vars = null };
        },
        .field_access => |field_access| {
            // Try module-qualified lookup first (e.g., Json.utf8)
            if (try self.tryModuleQualifiedLookup(field_access)) |expr_idx| {
                return CanonicalizedExpr{ .idx = expr_idx, .free_vars = null };
            }

            // Regular field access canonicalization
            return CanonicalizedExpr{
                .idx = (try self.canonicalizeRegularFieldAccess(field_access)) orelse return null,
                .free_vars = null,
            };
        },
        .local_dispatch => |_| {
            const feature = try self.env.insertString("canonicalize local_dispatch expression");
            const expr_idx = try self.env.pushMalformed(Expr.Idx, Diagnostic{ .not_implemented = .{
                .feature = feature,
                .region = Region.zero(),
            } });
            return CanonicalizedExpr{ .idx = expr_idx, .free_vars = null };
        },
        .bin_op => |e| {
            const region = self.parse_ir.tokenizedRegionToRegion(e.region);

            const free_vars_start = self.scratch_free_vars.top();
            // Canonicalize left and right operands
            const can_lhs = try self.canonicalizeExpr(e.left) orelse return null;
            const can_rhs = try self.canonicalizeExpr(e.right) orelse return null;

            // Get the operator token
            const op_token = self.parse_ir.tokens.tokens.get(e.operator);

            const op: Expr.Binop.Op = switch (op_token.tag) {
                .OpPlus => .add,
                .OpBinaryMinus => .sub,
                .OpStar => .mul,
                .OpSlash => .div,
                .OpPercent => .rem,
                .OpLessThan => .lt,
                .OpGreaterThan => .gt,
                .OpLessThanOrEq => .le,
                .OpGreaterThanOrEq => .ge,
                .OpEquals => .eq,
                .OpNotEquals => .ne,
                .OpCaret => .pow,
                .OpDoubleSlash => .div_trunc,
                .OpAnd => .@"and",
                .OpOr => .@"or",
                .OpPizza => .pipe_forward,
                .OpDoubleQuestion => .null_coalesce,
                else => {
                    // Unknown operator
                    const feature = try self.env.insertString("binop");
                    const expr_idx = try self.env.pushMalformed(Expr.Idx, Diagnostic{ .not_implemented = .{
                        .feature = feature,
                        .region = region,
                    } });
                    return CanonicalizedExpr{ .idx = expr_idx, .free_vars = null };
                },
            };

            const expr_idx = try self.env.addExprAndTypeVar(Expr{
                .e_binop = Expr.Binop.init(op, can_lhs.idx, can_rhs.idx),
            }, Content{ .flex = types.Flex.init() }, region);

            const free_vars_slice = self.scratch_free_vars.slice(free_vars_start, self.scratch_free_vars.top());
            return CanonicalizedExpr{ .idx = expr_idx, .free_vars = if (free_vars_slice.len > 0) free_vars_slice else null };
        },
        .suffix_single_question => |_| {
            const feature = try self.env.insertString("canonicalize suffix_single_question expression");
            const expr_idx = try self.env.pushMalformed(Expr.Idx, Diagnostic{ .not_implemented = .{
                .feature = feature,
                .region = Region.zero(),
            } });
            return CanonicalizedExpr{ .idx = expr_idx, .free_vars = null };
        },
        .unary_op => |unary| {
            const region = self.parse_ir.tokenizedRegionToRegion(unary.region);
            const operator_token = self.parse_ir.tokens.tokens.get(unary.operator);

            switch (operator_token.tag) {
                .OpUnaryMinus => {
                    // Canonicalize the operand expression
                    const can_operand = (try self.canonicalizeExpr(unary.expr)) orelse return null;

                    // Create unary minus CIR expression
                    const expr_idx = try self.env.addExprAndTypeVar(Expr{
                        .e_unary_minus = Expr.UnaryMinus.init(can_operand.idx),
                    }, Content{ .flex = types.Flex.init() }, region);

                    return CanonicalizedExpr{ .idx = expr_idx, .free_vars = can_operand.free_vars };
                },
                .OpBang => {
                    // Canonicalize the operand expression
                    const can_operand = (try self.canonicalizeExpr(unary.expr)) orelse return null;

                    // Create unary not CIR expression
                    const expr_idx = try self.env.addExprAndTypeVar(Expr{
                        .e_unary_not = Expr.UnaryNot.init(can_operand.idx),
                    }, Content{ .flex = types.Flex.init() }, region);

                    return CanonicalizedExpr{ .idx = expr_idx, .free_vars = can_operand.free_vars };
                },
                else => {
                    // Other operators not yet implemented or malformed
                    const feature = try self.env.insertString("canonicalize unary_op expression (non-minus)");
                    const expr_idx = try self.env.pushMalformed(Expr.Idx, Diagnostic{ .not_implemented = .{
                        .feature = feature,
                        .region = region,
                    } });
                    return CanonicalizedExpr{ .idx = expr_idx, .free_vars = null };
                },
            }
        },
        .if_then_else => |e| {
            const region = self.parse_ir.tokenizedRegionToRegion(e.region);

            const free_vars_start = self.scratch_free_vars.top();

            // Start collecting if-branches
            const scratch_top = self.env.store.scratchIfBranchTop();

            var current_if = e;
            var final_else: Expr.Idx = undefined;

            while (true) {
                // Canonicalize and add the current condition/then pair
                const can_cond = try self.canonicalizeExpr(current_if.condition) orelse {
                    const ast_cond = self.parse_ir.store.getExpr(current_if.condition);
                    const cond_region = self.parse_ir.tokenizedRegionToRegion(ast_cond.to_tokenized_region());
                    const malformed_idx = try self.env.pushMalformed(Expr.Idx, Diagnostic{
                        .if_condition_not_canonicalized = .{ .region = cond_region },
                    });
                    // In case of error, we can't continue, so we just return a malformed expression for the whole if-else chain
                    return CanonicalizedExpr{ .idx = malformed_idx, .free_vars = null };
                };

                const can_then = try self.canonicalizeExpr(current_if.then) orelse {
                    const ast_then = self.parse_ir.store.getExpr(current_if.then);
                    const then_region = self.parse_ir.tokenizedRegionToRegion(ast_then.to_tokenized_region());
                    const malformed_idx = try self.env.pushMalformed(Expr.Idx, Diagnostic{
                        .if_then_not_canonicalized = .{ .region = then_region },
                    });
                    return CanonicalizedExpr{ .idx = malformed_idx, .free_vars = null };
                };

                // Add this condition/then pair as an if-branch
                const if_branch = Expr.IfBranch{
                    .cond = can_cond.idx,
                    .body = can_then.idx,
                };
                const if_branch_idx = try self.env.addIfBranchAndTypeVar(if_branch, Content{ .flex = types.Flex.init() }, self.parse_ir.tokenizedRegionToRegion(current_if.region));
                try self.env.store.addScratchIfBranch(if_branch_idx);

                // Check if the else clause is another if-then-else
                const else_expr = self.parse_ir.store.getExpr(current_if.@"else");
                if (else_expr == .if_then_else) {
                    current_if = else_expr.if_then_else;
                } else {
                    // This is the final else
                    const can_else = try self.canonicalizeExpr(current_if.@"else") orelse {
                        const else_region = self.parse_ir.tokenizedRegionToRegion(else_expr.to_tokenized_region());
                        const malformed_idx = try self.env.pushMalformed(Expr.Idx, Diagnostic{
                            .if_else_not_canonicalized = .{ .region = else_region },
                        });
                        return CanonicalizedExpr{ .idx = malformed_idx, .free_vars = null };
                    };
                    final_else = can_else.idx;
                    break;
                }
            }

            const branches_span = try self.env.store.ifBranchSpanFrom(scratch_top);

            // Get the first branch's body to redirect to it
            const branches = self.env.store.sliceIfBranches(branches_span);
            std.debug.assert(branches.len > 0);

            // Create the if expression with flex var initially
            const expr_idx = try self.env.addExprAndTypeVar(CIR.Expr{
                .e_if = .{
                    .branches = branches_span,
                    .final_else = final_else,
                },
            }, Content{ .flex = types.Flex.init() }, region);

            // Immediately redirect the if expression's type variable to the first branch's body
            const first_branch = self.env.store.getIfBranch(branches[0]);
            const first_branch_type_var = @as(TypeVar, @enumFromInt(@intFromEnum(first_branch.body)));
            const expr_var = @as(TypeVar, @enumFromInt(@intFromEnum(expr_idx)));
            try self.env.types.setVarRedirect(expr_var, first_branch_type_var);

            const free_vars_slice = self.scratch_free_vars.slice(free_vars_start, self.scratch_free_vars.top());
            return CanonicalizedExpr{ .idx = expr_idx, .free_vars = if (free_vars_slice.len > 0) free_vars_slice else null };
        },
        .match => |m| {
            const region = self.parse_ir.tokenizedRegionToRegion(m.region);

            const free_vars_start = self.scratch_free_vars.top();
            // Canonicalize the condition expression
            const can_cond = try self.canonicalizeExpr(m.expr) orelse return null;

            // Mark the start of scratch match branches
            const scratch_top = self.env.store.scratchMatchBranchTop();

            // Process each branch
            var mb_branch_var: ?TypeVar = null;
            const branches_slice = self.parse_ir.store.matchBranchSlice(m.branches);
            for (branches_slice, 0..) |ast_branch_idx, index| {
                const ast_branch = self.parse_ir.store.getBranch(ast_branch_idx);

                // Enter a new scope for this branch so pattern variables are isolated
                try self.scopeEnter(self.env.gpa, false);
                defer self.scopeExit(self.env.gpa) catch {};

                // Mark the start of the scratch match branch patterns
                const branch_pat_scratch_top = self.env.store.scratchMatchBranchPatternTop();

                // Canonicalized the branch pattern(s)
                // Handle alternatives patterns by flattening them into multiple BranchPattern entries
                {
                    const pattern = self.parse_ir.store.getPattern(ast_branch.pattern);

                    switch (pattern) {
                        .alternatives => |alt| {
                            // Handle alternatives patterns by creating multiple BranchPattern entries
                            const alt_patterns = self.parse_ir.store.patternSlice(alt.patterns);
                            for (alt_patterns) |alt_pattern_idx| {
                                const alt_pattern = self.parse_ir.store.getPattern(alt_pattern_idx);
                                const alt_pattern_region = self.parse_ir.tokenizedRegionToRegion(alt_pattern.to_tokenized_region());

                                const pattern_idx = blk: {
                                    if (try self.canonicalizePattern(alt_pattern_idx)) |pattern_idx| {
                                        break :blk pattern_idx;
                                    } else {
                                        const malformed_idx = try self.env.pushMalformed(Pattern.Idx, Diagnostic{ .pattern_not_canonicalized = .{
                                            .region = alt_pattern_region,
                                        } });
                                        break :blk malformed_idx;
                                    }
                                };

                                const branch_pattern_idx = try self.env.addMatchBranchPatternAndTypeVar(Expr.Match.BranchPattern{
                                    .pattern = pattern_idx,
                                    .degenerate = false,
                                }, Content{ .flex = types.Flex.init() }, alt_pattern_region);
                                try self.env.store.addScratchMatchBranchPattern(branch_pattern_idx);
                            }
                        },
                        else => {
                            // Single pattern case
                            const pattern_region = self.parse_ir.tokenizedRegionToRegion(pattern.to_tokenized_region());
                            const pattern_idx = blk: {
                                if (try self.canonicalizePattern(ast_branch.pattern)) |pattern_idx| {
                                    break :blk pattern_idx;
                                } else {
                                    const malformed_idx = try self.env.pushMalformed(Pattern.Idx, Diagnostic{ .pattern_not_canonicalized = .{
                                        .region = pattern_region,
                                    } });
                                    break :blk malformed_idx;
                                }
                            };
                            const branch_pattern_idx = try self.env.addMatchBranchPatternAndTypeVar(Expr.Match.BranchPattern{
                                .pattern = pattern_idx,
                                .degenerate = false,
                            }, Content{ .flex = types.Flex.init() }, pattern_region);
                            try self.env.store.addScratchMatchBranchPattern(branch_pattern_idx);
                        },
                    }
                }

                // Get the pattern span
                const branch_pat_span = try self.env.store.matchBranchPatternSpanFrom(branch_pat_scratch_top);

                // Canonicalize the branch's body
                const can_body = try self.canonicalizeExpr(ast_branch.body) orelse {
                    const body = self.parse_ir.store.getExpr(ast_branch.body);
                    const body_region = self.parse_ir.tokenizedRegionToRegion(body.to_tokenized_region());
                    const malformed_idx = try self.env.pushMalformed(Expr.Idx, Diagnostic{ .expr_not_canonicalized = .{
                        .region = body_region,
                    } });
                    return CanonicalizedExpr{ .idx = malformed_idx, .free_vars = null };
                };
                const value_idx = can_body.idx;

                // Get the body region from the AST node
                const body = self.parse_ir.store.getExpr(ast_branch.body);
                const body_region = self.parse_ir.tokenizedRegionToRegion(body.to_tokenized_region());

                const branch_idx = try self.env.addMatchBranchAndTypeVar(
                    Expr.Match.Branch{
                        .patterns = branch_pat_span,
                        .value = value_idx,
                        .guard = null,
                        .redundant = @enumFromInt(0), // TODO
                    },
                    Content{ .flex = types.Flex.init() },
                    body_region,
                );

                // Set the branch var
                if (index == 0) {
                    mb_branch_var = @enumFromInt(@intFromEnum(value_idx));
                }

                try self.env.store.addScratchMatchBranch(branch_idx);
            }

            // Create span from scratch branches
            const branches_span = try self.env.store.matchBranchSpanFrom(scratch_top);

            // Create the match expression
            const match_expr = Expr.Match{
                .cond = can_cond.idx,
                .branches = branches_span,
                .exhaustive = @enumFromInt(0), // Will be set during type checking
            };

            // Create initial content for the match expression
            const initial_content = if (mb_branch_var) |_| Content{ .flex = types.Flex.init() } else Content{ .err = {} };
            const expr_idx = try self.env.addExprAndTypeVar(CIR.Expr{ .e_match = match_expr }, initial_content, region);

            // If there is at least 1 branch, then set the root expr to redirect
            // to the type of the match branch
            const expr_var = @as(TypeVar, @enumFromInt(@intFromEnum(expr_idx)));
            if (mb_branch_var) |branch_var| {
                try self.env.types.setVarRedirect(expr_var, branch_var);
            }

            const free_vars_slice = self.scratch_free_vars.slice(free_vars_start, self.scratch_free_vars.top());
            return CanonicalizedExpr{ .idx = expr_idx, .free_vars = if (free_vars_slice.len > 0) free_vars_slice else null };
        },
        .dbg => |d| {
            // Debug expression - canonicalize the inner expression
            const region = self.parse_ir.tokenizedRegionToRegion(d.region);
            const can_inner = try self.canonicalizeExpr(d.expr) orelse return null;

            // Create debug expression
            const dbg_expr = try self.env.addExprAndTypeVar(Expr{ .e_dbg = .{
                .expr = can_inner.idx,
            } }, Content{ .flex = types.Flex.init() }, region);

            return CanonicalizedExpr{ .idx = dbg_expr, .free_vars = can_inner.free_vars };
        },
        .record_builder => |_| {
            const feature = try self.env.insertString("canonicalize record_builder expression");
            const expr_idx = try self.env.pushMalformed(Expr.Idx, Diagnostic{ .not_implemented = .{
                .feature = feature,
                .region = Region.zero(),
            } });
            return CanonicalizedExpr{ .idx = expr_idx, .free_vars = null };
        },
        .ellipsis => |e| {
            const region = self.parse_ir.tokenizedRegionToRegion(e.region);
            const ellipsis_expr = try self.env.addExprAndTypeVar(Expr{ .e_ellipsis = .{} }, Content{ .flex = types.Flex.init() }, region);
            return CanonicalizedExpr{ .idx = ellipsis_expr, .free_vars = null };
        },
        .block => |e| {
            return try self.canonicalizeBlock(e);
        },
        .malformed => |malformed| {
            // We won't touch this since it's already a parse error.
            _ = malformed;
            return null;
        },
    }
}

/// Canonicalize an expr. If it fails, convert it to a malormed expr node
fn canonicalizeExprOrMalformed(
    self: *Self,
    ast_expr_idx: AST.Expr.Idx,
) std.mem.Allocator.Error!CanonicalizedExpr {
    return try self.canonicalizeExpr(ast_expr_idx) orelse blk: {
        const ast_expr = self.parse_ir.store.getExpr(ast_expr_idx);
        break :blk CanonicalizedExpr{
            .idx = try self.env.pushMalformed(Expr.Idx, Diagnostic{ .expr_not_canonicalized = .{
                .region = self.parse_ir.tokenizedRegionToRegion(ast_expr.to_tokenized_region()),
            } }),
            .free_vars = null,
        };
    };
}

// Canonicalize a tag expr
fn canonicalizeTagExpr(self: *Self, e: AST.TagExpr, mb_args: ?AST.Expr.Span, region: base.Region) std.mem.Allocator.Error!?CanonicalizedExpr {
    const tag_name = self.parse_ir.tokens.resolveIdentifier(e.token) orelse @panic("tag token is not an ident");
    const tag_name_text = self.parse_ir.env.getIdent(tag_name);

    var args_span = Expr.Span{ .span = DataSpan.empty() };

    const free_vars_start = self.scratch_free_vars.top();

    if (mb_args) |args| {
        if (args.span.len > 0) {
            // Canonicalize all arguments
            const scratch_top = self.env.store.scratchExprTop();

            // Canonicalize all arguments
            const args_slice = self.parse_ir.store.exprSlice(args);
            for (args_slice) |arg| {
                if (try self.canonicalizeExpr(arg)) |can_arg| {
                    try self.env.store.addScratchExpr(can_arg.idx);
                }
            }

            args_span = try self.env.store.exprSpanFrom(scratch_top);
        }
    }

    // Create a single tag, open tag union for this variable
    // Use a placeholder ext_var that will be handled during type checking
    const ext_var = try self.env.addTypeSlotAndTypeVar(@enumFromInt(0), .{ .flex = types.Flex.init() }, region, TypeVar);
    const tag = try self.env.types.mkTag(tag_name, @ptrCast(self.env.store.sliceExpr(args_span)));
    const tag_union = try self.env.types.mkTagUnion(&[_]Tag{tag}, ext_var);

    // Create the tag expression with the tag union type
    const tag_expr_idx = try self.env.addExprAndTypeVar(CIR.Expr{
        .e_tag = .{
            .name = tag_name,
            .args = args_span,
        },
    }, tag_union, region);

    if (e.qualifiers.span.len == 0) {
        // Check if this is an unqualified nominal tag (e.g. True or False are in scope unqualified by default)
        if (self.unqualified_nominal_tags.get(tag_name_text)) |nominal_type_decl| {
            // Get the type variable for the nominal type declaration (e.g., Bool type)
            const expr_idx = try self.env.addExprAndTypeVar(CIR.Expr{
                .e_nominal = .{
                    .nominal_type_decl = nominal_type_decl,
                    .backing_expr = tag_expr_idx,
                    .backing_type = .tag,
                },
            }, .err, region);
            return CanonicalizedExpr{ .idx = expr_idx, .free_vars = null };
        }

        // If this is a tag without a prefix and not in unqualified_nominal_tags,
        // then it is an anonymous tag and we can just return it
        return CanonicalizedExpr{ .idx = tag_expr_idx, .free_vars = null };
    } else if (e.qualifiers.span.len == 1) {
        // If this is a tag with a single, then is it a nominal tag and the qualifier
        // is the type

        // Get the last token of the qualifiers
        const qualifier_toks = self.parse_ir.store.tokenSlice(e.qualifiers);
        const type_tok_idx = qualifier_toks[0];
        const type_tok_ident = self.parse_ir.tokens.resolveIdentifier(type_tok_idx) orelse unreachable;
        const type_tok_region = self.parse_ir.tokens.resolve(type_tok_idx);

        // Lookup the type ident in scope
        const nominal_type_decl_stmt_idx = self.scopeLookupTypeDecl(type_tok_ident) orelse
            return CanonicalizedExpr{
                .idx = try self.env.pushMalformed(Expr.Idx, Diagnostic{ .undeclared_type = .{
                    .name = type_tok_ident,
                    .region = type_tok_region,
                } }),
                .free_vars = null,
            };
        switch (self.env.store.getStatement(nominal_type_decl_stmt_idx)) {
            .s_nominal_decl => {
                const expr_idx = try self.env.addExprAndTypeVar(CIR.Expr{
                    .e_nominal = .{
                        .nominal_type_decl = nominal_type_decl_stmt_idx,
                        .backing_expr = tag_expr_idx,
                        .backing_type = .tag,
                    },
                }, .err, region);

                const free_vars_slice = self.scratch_free_vars.slice(free_vars_start, self.scratch_free_vars.top());
                return CanonicalizedExpr{
                    .idx = expr_idx,
                    .free_vars = if (free_vars_slice.len > 0) free_vars_slice else null,
                };
            },
            .s_alias_decl => {
                return CanonicalizedExpr{
                    .idx = try self.env.pushMalformed(Expr.Idx, Diagnostic{ .type_alias_but_needed_nominal = .{
                        .name = type_tok_ident,
                        .region = type_tok_region,
                    } }),
                    .free_vars = null,
                };
            },
            else => {
                const feature = try self.env.insertString("report an error resolved type decl in scope wasn't actually a type decl");
                const malformed_idx = try self.env.pushMalformed(Expr.Idx, Diagnostic{ .not_implemented = .{
                    .feature = feature,
                    .region = Region.zero(),
                } });
                return CanonicalizedExpr{
                    .idx = malformed_idx,
                    .free_vars = null,
                };
            },
        }
    } else {
        // Multi-qualified tag (e.g., Foo.Bar.X or Foo.Bar.Baz.X)
        //
        // All qualifiers form the type name, with the final segment as the tag name.
        // Example: Foo.Bar.Baz.X has type "Foo.Bar.Baz" and tag "X"
        //
        // To resolve the type, check if the first qualifier matches an imported module name.
        // If it does, look up the type in that module; otherwise, look up locally.

        const qualifier_toks = self.parse_ir.store.tokenSlice(e.qualifiers);
        const strip_tokens = [_]tokenize.Token.Tag{.NoSpaceDotUpperIdent};

        // Check if the first qualifier is an imported name
        const first_tok_idx = qualifier_toks[0];
        const first_tok_ident = self.parse_ir.tokens.resolveIdentifier(first_tok_idx) orelse unreachable;
        const is_imported = self.scopeLookupModule(first_tok_ident) != null;

        // Build the full qualified type name from ALL qualifiers (the tag name is separate in e.token)
        // For Foo.Bar.X: qualifiers=[Foo, Bar], token=X, type name="Foo.Bar"
        const type_tok_idx = qualifier_toks[qualifier_toks.len - 1];
        const type_tok_ident = self.parse_ir.tokens.resolveIdentifier(type_tok_idx) orelse unreachable;
        const type_tok_region = self.parse_ir.tokens.resolve(type_tok_idx);
        const type_tok_text = self.env.getIdent(type_tok_ident);

        const full_type_name = self.parse_ir.resolveQualifiedName(
            e.qualifiers,
            qualifier_toks[qualifier_toks.len - 1],
            &strip_tokens,
        );
        const full_type_ident = try self.env.insertIdent(base.Ident.for_text(full_type_name));

        if (!is_imported) {
            // Local reference: look up the type locally
            const nominal_type_decl_stmt_idx = self.scopeLookupTypeDecl(full_type_ident) orelse {
                return CanonicalizedExpr{
                    .idx = try self.env.pushMalformed(Expr.Idx, Diagnostic{ .undeclared_type = .{
                        .name = full_type_ident,
                        .region = type_tok_region,
                    } }),
                    .free_vars = null,
                };
            };

            switch (self.env.store.getStatement(nominal_type_decl_stmt_idx)) {
                .s_nominal_decl => {
                    const expr_idx = try self.env.addExprAndTypeVar(CIR.Expr{
                        .e_nominal = .{
                            .nominal_type_decl = nominal_type_decl_stmt_idx,
                            .backing_expr = tag_expr_idx,
                            .backing_type = .tag,
                        },
                    }, .err, region);

                    const free_vars_slice = self.scratch_free_vars.slice(free_vars_start, self.scratch_free_vars.top());
                    return CanonicalizedExpr{
                        .idx = expr_idx,
                        .free_vars = if (free_vars_slice.len > 0) free_vars_slice else null,
                    };
                },
                .s_alias_decl => {
                    return CanonicalizedExpr{
                        .idx = try self.env.pushMalformed(Expr.Idx, Diagnostic{ .type_alias_but_needed_nominal = .{
                            .name = full_type_ident,
                            .region = type_tok_region,
                        } }),
                        .free_vars = null,
                    };
                },
                else => {
                    const feature = try self.env.insertString("report an error resolved type decl in scope wasn't actually a type decl");
                    const malformed_idx = try self.env.pushMalformed(Expr.Idx, Diagnostic{ .not_implemented = .{
                        .feature = feature,
                        .region = Region.zero(),
                    } });
                    return CanonicalizedExpr{
                        .idx = malformed_idx,
                        .free_vars = null,
                    };
                },
            }
        }

        // Import reference: look up the type in the imported file
        // For Imported.Foo.Bar.X: module=Imported, type=Foo.Bar, tag=X
        // qualifiers=[Imported, Foo, Bar], so type name is built from qualifiers[1..]

        const module_name = self.scopeLookupModule(first_tok_ident).?; // Already checked above
        const module_name_text = self.env.getIdent(module_name);

        // Check if this is imported in the current scope
        const import_idx = self.scopeLookupImportedModule(module_name_text) orelse {
            return CanonicalizedExpr{ .idx = try self.env.pushMalformed(Expr.Idx, Diagnostic{ .module_not_imported = .{
                .module_name = module_name,
                .region = region,
            } }), .free_vars = null };
        };

        // Build the type name from all qualifiers except the first (module name)
        // For Imported.Foo.Bar.X: qualifiers=[Imported, Foo, Bar], type="Foo.Bar"
        const type_qualifiers_start = 1;
        const type_name = if (qualifier_toks.len > type_qualifiers_start)
            self.parse_ir.resolveQualifiedName(
                Token.Span{
                    .span = DataSpan.init(
                        e.qualifiers.span.start + type_qualifiers_start,
                        e.qualifiers.span.len - type_qualifiers_start,
                    ),
                },
                qualifier_toks[qualifier_toks.len - 1],
                &strip_tokens,
            )
        else
            type_tok_text;
        const type_name_ident = try self.env.insertIdent(base.Ident.for_text(type_name));

        // Look up the target node index in the imported file's exposed_nodes
        const target_node_idx = blk: {
            const envs_map = self.module_envs orelse {
                break :blk 0;
            };

            const module_env = envs_map.get(module_name_text) orelse {
                break :blk 0;
            };

            const target_ident = module_env.common.findIdent(type_name) orelse {
                // Type is not exposed by the imported file
                return CanonicalizedExpr{ .idx = try self.env.pushMalformed(Expr.Idx, CIR.Diagnostic{ .type_not_exposed = .{
                    .module_name = module_name,
                    .type_name = type_name_ident,
                    .region = type_tok_region,
                } }), .free_vars = null };
            };

            const other_module_node_id = module_env.getExposedNodeIndexById(target_ident) orelse {
                // Type is not exposed by the imported file
                return CanonicalizedExpr{ .idx = try self.env.pushMalformed(Expr.Idx, CIR.Diagnostic{ .type_not_exposed = .{
                    .module_name = module_name,
                    .type_name = type_name_ident,
                    .region = type_tok_region,
                } }), .free_vars = null };
            };

            // Successfully found the target node
            break :blk other_module_node_id;
        };

        const expr_idx = try self.env.addExprAndTypeVar(CIR.Expr{
            .e_nominal_external = .{
                .module_idx = import_idx,
                .target_node_idx = target_node_idx,
                .backing_expr = tag_expr_idx,
                .backing_type = .tag,
            },
        }, .err, region);

        const free_vars_slice = self.scratch_free_vars.slice(free_vars_start, self.scratch_free_vars.top());
        return CanonicalizedExpr{
            .idx = expr_idx,
            .free_vars = if (free_vars_slice.len > 0) free_vars_slice else null,
        };
    }
}

/// Helper function to create a string literal expression and add it to the scratch stack
fn addStringLiteralToScratch(self: *Self, text: []const u8, region: AST.TokenizedRegion) std.mem.Allocator.Error!void {
    // intern the string in the ModuleEnv
    const string_idx = try self.env.insertString(text);

    // create a node for the string literal
    const str_expr_idx = try self.env.addExprAndTypeVar(CIR.Expr{ .e_str_segment = .{
        .literal = string_idx,
    } }, Content{ .structure = .str }, self.parse_ir.tokenizedRegionToRegion(region));

    // add the node idx to our scratch expr stack
    try self.env.store.addScratchExpr(str_expr_idx);
}

/// Helper function to handle interpolation (non-string-part) expressions inside string literals
fn addInterpolationToScratch(self: *Self, part: AST.Expr.Idx, part_node: AST.Expr) std.mem.Allocator.Error!void {
    if (try self.canonicalizeExpr(part)) |can_expr| {
        // append our interpolated expression
        try self.env.store.addScratchExpr(can_expr.idx);
    } else {
        // unable to canonicalize the interpolation, push a malformed node
        const region = self.parse_ir.tokenizedRegionToRegion(part_node.to_tokenized_region());
        const malformed_idx = try self.env.pushMalformed(Expr.Idx, Diagnostic{ .invalid_string_interpolation = .{
            .region = region,
        } });
        try self.env.store.addScratchExpr(malformed_idx);
    }
}

/// Extract string segments from parsed string parts
fn extractStringSegments(self: *Self, parts: []const AST.Expr.Idx) std.mem.Allocator.Error!Expr.Span {
    const start = self.env.store.scratchExprTop();

    for (parts) |part| {
        const part_node = self.parse_ir.store.getExpr(part);
        switch (part_node) {
            .string_part => |sp| {
                // get the raw text of the string part
                const part_text = self.parse_ir.resolve(sp.token);
                try self.addStringLiteralToScratch(part_text, part_node.to_tokenized_region());
            },
            else => {
                try self.addInterpolationToScratch(part, part_node);
            },
        }
    }

    return try self.env.store.exprSpanFrom(start);
}

/// Extract string segments from parsed multiline string parts, adding newlines between consecutive string parts
fn extractMultilineStringSegments(self: *Self, parts: []const AST.Expr.Idx) std.mem.Allocator.Error!Expr.Span {
    const start = self.env.store.scratchExprTop();
    var last_string_part_end: ?Token.Idx = null;

    for (parts) |part| {
        const part_node = self.parse_ir.store.getExpr(part);
        switch (part_node) {
            .string_part => |sp| {
                // Add newline between consecutive string parts
                if (last_string_part_end != null) {
                    try self.addStringLiteralToScratch("\\n", .{ .start = last_string_part_end.?, .end = part_node.to_tokenized_region().start });
                }

                // Get and process the raw text of the string part
                const part_text = self.parse_ir.resolve(sp.token);
                if (part_text.len != 0) {
                    try self.addStringLiteralToScratch(part_text, part_node.to_tokenized_region());
                }
                last_string_part_end = part_node.to_tokenized_region().end;
            },
            else => {
                last_string_part_end = null;
                try self.addInterpolationToScratch(part, part_node);
            },
        }
    }

    return try self.env.store.exprSpanFrom(start);
}

fn canonicalizePattern(
    self: *Self,
    ast_pattern_idx: AST.Pattern.Idx,
) std.mem.Allocator.Error!?Pattern.Idx {
    const trace = tracy.trace(@src());
    defer trace.end();

    const gpa = self.env.gpa;
    switch (self.parse_ir.store.getPattern(ast_pattern_idx)) {
        .ident => |e| {
            const region = self.parse_ir.tokenizedRegionToRegion(e.region);
            if (self.parse_ir.tokens.resolveIdentifier(e.ident_tok)) |ident_idx| {
                // Create a Pattern node for our identifier
                const pattern_idx = try self.env.addPatternAndTypeVar(Pattern{ .assign = .{
                    .ident = ident_idx,
                } }, .err, region);

                // Introduce the identifier into scope mapping to this pattern node
                switch (try self.scopeIntroduceInternal(self.env.gpa, .ident, ident_idx, pattern_idx, false, true)) {
                    .success => {},
                    .shadowing_warning => |shadowed_pattern_idx| {
                        const original_region = self.env.store.getPatternRegion(shadowed_pattern_idx);
                        try self.env.pushDiagnostic(Diagnostic{ .shadowing_warning = .{
                            .ident = ident_idx,
                            .region = region,
                            .original_region = original_region,
                        } });
                    },
                    .top_level_var_error => {
                        return try self.env.pushMalformed(Pattern.Idx, Diagnostic{
                            .invalid_top_level_statement = .{
                                .stmt = try self.env.insertString("var"),
                                .region = region,
                            },
                        });
                    },
                    .var_across_function_boundary => {
                        return try self.env.pushMalformed(Pattern.Idx, Diagnostic{ .ident_already_in_scope = .{
                            .ident = ident_idx,
                            .region = region,
                        } });
                    },
                }

                return pattern_idx;
            } else {
                const feature = try self.env.insertString("report an error when unable to resolve identifier");
                const malformed_idx = try self.env.pushMalformed(Pattern.Idx, Diagnostic{ .not_implemented = .{
                    .feature = feature,
                    .region = Region.zero(),
                } });
                return malformed_idx;
            }
        },
        .underscore => |p| {
            const region = self.parse_ir.tokenizedRegionToRegion(p.region);
            const underscore_pattern = Pattern{
                .underscore = {},
            };

            const pattern_idx = try self.env.addPatternAndTypeVar(underscore_pattern, .err, region);

            return pattern_idx;
        },
        .int => |e| {
            const region = self.parse_ir.tokenizedRegionToRegion(e.region);
            const token_text = self.parse_ir.resolve(e.number_tok);
            const parsed = types.Num.parseNumLiteralWithSuffix(token_text);

            // Parse the integer value
            const is_negated = parsed.num_text[0] == '-';
            const after_minus_sign = @as(usize, @intFromBool(is_negated));

            var first_digit: usize = undefined;
            const DEFAULT_BASE = 10;
            var int_base: u8 = undefined;

            if (parsed.num_text[after_minus_sign] == '0' and parsed.num_text.len > after_minus_sign + 2) {
                switch (parsed.num_text[after_minus_sign + 1]) {
                    'x', 'X' => {
                        int_base = 16;
                        first_digit = after_minus_sign + 2;
                    },
                    'o', 'O' => {
                        int_base = 8;
                        first_digit = after_minus_sign + 2;
                    },
                    'b', 'B' => {
                        int_base = 2;
                        first_digit = after_minus_sign + 2;
                    },
                    else => {
                        int_base = DEFAULT_BASE;
                        first_digit = after_minus_sign;
                    },
                }
            } else {
                int_base = DEFAULT_BASE;
                first_digit = after_minus_sign;
            }

            const u128_val = parseIntWithUnderscores(u128, parsed.num_text[first_digit..], int_base) catch {
                // Any number literal that is too large for u128 is invalid, regardless of whether it had a minus sign!
                const malformed_idx = try self.env.pushMalformed(Pattern.Idx, Diagnostic{ .invalid_num_literal = .{ .region = region } });
                return malformed_idx;
            };

            // If this had a minus sign, but negating it would result in a negative number
            // that would be too low to fit in i128, then this int literal is also invalid.
            if (is_negated and u128_val > min_i128_negated) {
                const malformed_idx = try self.env.pushMalformed(Pattern.Idx, Diagnostic{ .invalid_num_literal = .{ .region = region } });
                return malformed_idx;
            }

            // Now we've confirmed that our int literal is one of these:
            // * A signed integer that fits in i128
            // * An unsigned integer that fits in u128
            //
            // We'll happily bitcast a u128 to i128 for storage (and bitcast it back later
            // using its type information), but for negative numbers, we do need to actually
            // negate them (branchlessly) if we skipped its minus sign earlier.
            //
            // This operation should never overflow i128, because we already would have errored out
            // if the u128 portion was bigger than the lowest i128 without a minus sign.
            // Special case: exactly i128 min already has the correct bit pattern when bitcast from u128,
            // so if we try to negate it we'll get an overflow. We specifically *don't* negate that one.
            const i128_val: i128 = if (is_negated) blk: {
                if (u128_val == min_i128_negated) {
                    break :blk @as(i128, @bitCast(u128_val));
                } else {
                    break :blk -@as(i128, @bitCast(u128_val));
                }
            } else @as(i128, @bitCast(u128_val));

            // const is_negative_u1 = @as(u1, @intFromBool(is_negated));
            // const is_power_of_2 = @as(u1, @intFromBool(u128_val != 0 and (u128_val & (u128_val - 1)) == 0));
            // const is_minimum_signed = is_negative_u1 & is_power_of_2;
            // const adjusted_val = u128_val - is_minimum_signed;

            // const requirements = types.Num.Int.Requirements{
            //     .sign_needed = is_negated,
            //     .bits_needed = types.Num.Int.BitsNeeded.fromValue(adjusted_val),
            // };
            // const int_requirements = types.Num.IntRequirements{
            //     .sign_needed = requirements.sign_needed,
            //     .bits_needed = @intCast(@intFromEnum(requirements.bits_needed)),
            // };

            // Calculate requirements based on the value
            // Special handling for minimum signed values (-128, -32768, etc.)
            // These are special because they have a power-of-2 magnitude that fits exactly
            // in their signed type. We report them as needing one less bit to make the
            // standard "signed types have n-1 usable bits" logic work correctly.
            if (parsed.suffix) |suffix| {
                // Capture the suffix, if provided
                const num_suffix: CIR.NumKind = blk: {
                    if (std.mem.eql(u8, suffix, "u8")) {
                        break :blk .u8;
                    } else if (std.mem.eql(u8, suffix, "u16")) {
                        break :blk .u16;
                    } else if (std.mem.eql(u8, suffix, "u32")) {
                        break :blk .u32;
                    } else if (std.mem.eql(u8, suffix, "u64")) {
                        break :blk .u64;
                    } else if (std.mem.eql(u8, suffix, "u128")) {
                        break :blk .u128;
                    } else if (std.mem.eql(u8, suffix, "i8")) {
                        break :blk .i8;
                    } else if (std.mem.eql(u8, suffix, "i16")) {
                        break :blk .i16;
                    } else if (std.mem.eql(u8, suffix, "i32")) {
                        break :blk .i32;
                    } else if (std.mem.eql(u8, suffix, "i64")) {
                        break :blk .i64;
                    } else if (std.mem.eql(u8, suffix, "i128")) {
                        break :blk .i128;
                    } else if (std.mem.eql(u8, suffix, "f32")) {
                        break :blk .f32;
                    } else if (std.mem.eql(u8, suffix, "f64")) {
                        break :blk .f64;
                    } else if (std.mem.eql(u8, suffix, "dec")) {
                        break :blk .dec;
                    } else {
                        // TODO: Create a new error type
                        return try self.env.pushMalformed(Pattern.Idx, Diagnostic{ .invalid_num_literal = .{ .region = region } });
                    }
                };
                const pattern_idx = try self.env.addPatternAndTypeVar(
                    .{ .num_literal = .{
                        .value = .{ .bytes = @bitCast(i128_val), .kind = .i128 },
                        .kind = num_suffix,
                    } },
                    .err,
                    region,
                );
                return pattern_idx;
            }

            const pattern_idx = try self.env.addPatternAndTypeVar(
                Pattern{ .num_literal = .{
                    .value = CIR.IntValue{ .bytes = @bitCast(i128_val), .kind = .i128 },
                    .kind = .num_unbound,
                } },
                .err,
                region,
            );
            return pattern_idx;
        },
        .frac => |e| {
            const region = self.parse_ir.tokenizedRegionToRegion(e.region);

            // Resolve to a string slice from the source
            const token_text = self.parse_ir.resolve(e.number_tok);
            const parsed_num = types.Num.parseNumLiteralWithSuffix(token_text);

            if (parsed_num.suffix) |suffix| {
                const f64_val = std.fmt.parseFloat(f64, parsed_num.num_text) catch {
                    const malformed_idx = try self.env.pushMalformed(Pattern.Idx, Diagnostic{ .invalid_num_literal = .{ .region = region } });
                    return malformed_idx;
                };

                if (std.mem.eql(u8, suffix, "f32")) {
                    if (!CIR.fitsInF32(f64_val)) {
                        const malformed_idx = try self.env.pushMalformed(Pattern.Idx, Diagnostic{ .invalid_num_literal = .{ .region = region } });
                        return malformed_idx;
                    }
                    const pattern_idx = try self.env.addPatternAndTypeVar(
                        .{ .frac_f32_literal = .{ .value = @floatCast(f64_val) } },
                        .err,
                        region,
                    );
                    return pattern_idx;
                } else if (std.mem.eql(u8, suffix, "f64")) {
                    const pattern_idx = try self.env.addPatternAndTypeVar(
                        .{ .frac_f64_literal = .{ .value = f64_val } },
                        .err,
                        region,
                    );
                    return pattern_idx;
                } else if (std.mem.eql(u8, suffix, "dec")) {
                    if (!CIR.fitsInDec(f64_val)) {
                        const malformed_idx = try self.env.pushMalformed(Pattern.Idx, Diagnostic{ .invalid_num_literal = .{ .region = region } });
                        return malformed_idx;
                    }
                    const dec_val = RocDec.fromF64(f64_val) orelse {
                        const malformed_idx = try self.env.pushMalformed(Pattern.Idx, Diagnostic{ .invalid_num_literal = .{ .region = region } });
                        return malformed_idx;
                    };
                    const pattern_idx = try self.env.addPatternAndTypeVar(
                        .{ .dec_literal = .{ .value = dec_val, .has_suffix = true } },
                        .err,
                        region,
                    );
                    return pattern_idx;
                }
            }

            const parsed = parseFracLiteral(token_text) catch |err| switch (err) {
                error.InvalidNumLiteral => {
                    const malformed_idx = try self.env.pushMalformed(Pattern.Idx, Diagnostic{ .invalid_num_literal = .{
                        .region = region,
                    } });
                    return malformed_idx;
                },
            };

            // Check for f64 literals which are not allowed in patterns
            if (parsed == .f64) {
                const malformed_idx = try self.env.pushMalformed(Pattern.Idx, Diagnostic{ .f64_pattern_literal = .{
                    .region = region,
                } });
                return malformed_idx;
            }

            const cir_pattern = switch (parsed) {
                .small => |small_info| Pattern{
                    .small_dec_literal = .{
                        .value = .{
                            .numerator = small_info.numerator,
                            .denominator_power_of_ten = small_info.denominator_power_of_ten,
                        },
                        .has_suffix = false,
                    },
                },
                .dec => |dec_info| Pattern{
                    .dec_literal = .{
                        .value = dec_info.value,
                        .has_suffix = false,
                    },
                },
                .f64 => unreachable, // Already handled above
            };

            const pattern_idx = try self.env.addPatternAndTypeVar(cir_pattern, .err, region);

            return pattern_idx;
        },
        .string => |e| {
            const region = self.parse_ir.tokenizedRegionToRegion(e.region);

            // resolve to a string slice from the source
            const token_text = self.parse_ir.resolve(e.string_tok);

            // TODO: Handle escape sequences
            // For now, just intern the raw string
            const literal = try self.env.insertString(token_text);

            const str_pattern = Pattern{
                .str_literal = .{
                    .literal = literal,
                },
            };
            const pattern_idx = try self.env.addPatternAndTypeVar(str_pattern, .err, region);

            return pattern_idx;
        },
        .single_quote => |e| {
            return try self.canonicalizeSingleQuote(e.region, e.token, Pattern.Idx);
        },
        .tag => |e| {
            const tag_name = self.parse_ir.tokens.resolveIdentifier(e.tag_tok) orelse return null;
            const tag_name_text = self.parse_ir.env.getIdent(tag_name);

            const region = self.parse_ir.tokenizedRegionToRegion(e.region);

            // Canonicalized the tags args
            const patterns_start = self.env.store.scratch_patterns.top();
            for (self.parse_ir.store.patternSlice(e.args)) |sub_ast_pattern_idx| {
                if (try self.canonicalizePattern(sub_ast_pattern_idx)) |idx| {
                    try self.env.store.scratch_patterns.append(gpa, idx);
                } else {
                    const arg = self.parse_ir.store.getPattern(sub_ast_pattern_idx);
                    const arg_region = self.parse_ir.tokenizedRegionToRegion(arg.to_tokenized_region());
                    const malformed_idx = try self.env.pushMalformed(Pattern.Idx, Diagnostic{ .pattern_arg_invalid = .{
                        .region = arg_region,
                    } });
                    try self.env.store.scratch_patterns.append(gpa, malformed_idx);
                }
            }
            const args = try self.env.store.patternSpanFrom(patterns_start);

            // Create the pattern type var first
            const arg_vars: []TypeVar = @ptrCast(self.env.store.slicePatterns(args));
            // We need to create a temporary pattern idx to get the type var
            const ext_var = try self.env.addTypeSlotAndTypeVar(@enumFromInt(0), .{ .flex = types.Flex.init() }, region, TypeVar);
            const tag = try self.env.types.mkTag(tag_name, arg_vars);
            _ = try self.env.types.mkTagUnion(&[_]Tag{tag}, ext_var);

            // Create the pattern node with type var
            const tag_pattern_idx = try self.env.addPatternAndTypeVar(Pattern{
                .applied_tag = .{
                    .name = tag_name,
                    .args = args,
                },
            }, .err, region);

            if (e.qualifiers.span.len == 0) {
                // Check if this is an unqualified nominal tag (e.g. True or False are in scope unqualified by default)
                if (self.unqualified_nominal_tags.get(tag_name_text)) |nominal_type_decl| {
                    // Get the type variable for the nominal type declaration (e.g., Bool type)
                    const nominal_type_var = ModuleEnv.castIdx(Statement.Idx, TypeVar, nominal_type_decl);
                    const nominal_pattern_idx = try self.env.addPatternAndTypeVarRedirect(CIR.Pattern{
                        .nominal = .{
                            .nominal_type_decl = nominal_type_decl,
                            .backing_pattern = tag_pattern_idx,
                            .backing_type = .tag,
                        },
                    }, nominal_type_var, region);
                    return nominal_pattern_idx;
                }

                // If this is a tag without a prefix and not in unqualified_nominal_tags,
                // then it is an anonymous tag and we can just return it
                return tag_pattern_idx;
            } else if (e.qualifiers.span.len == 1) {
                // If this is a tag with a single, then is it a nominal tag and the qualifier is the type

                // Get the last token of the qualifiers
                const qualifier_toks = self.parse_ir.store.tokenSlice(e.qualifiers);
                const type_tok_idx = qualifier_toks[0];
                const type_tok_ident = self.parse_ir.tokens.resolveIdentifier(type_tok_idx) orelse unreachable;
                const type_tok_region = self.parse_ir.tokens.resolve(type_tok_idx);

                // Lookup the type ident in scope
                const nominal_type_decl_stmt_idx = self.scopeLookupTypeDecl(type_tok_ident) orelse
                    return try self.env.pushMalformed(Pattern.Idx, Diagnostic{ .undeclared_type = .{
                        .name = type_tok_ident,
                        .region = type_tok_region,
                    } });

                switch (self.env.store.getStatement(nominal_type_decl_stmt_idx)) {
                    .s_nominal_decl => {
                        const nominal_type_var = ModuleEnv.castIdx(Statement.Idx, TypeVar, nominal_type_decl_stmt_idx);
                        const pattern_idx = try self.env.addPatternAndTypeVarRedirect(CIR.Pattern{
                            .nominal = .{
                                .nominal_type_decl = nominal_type_decl_stmt_idx,
                                .backing_pattern = tag_pattern_idx,
                                .backing_type = .tag,
                            },
                        }, nominal_type_var, region);

                        return pattern_idx;
                    },
                    .s_alias_decl => {
                        return try self.env.pushMalformed(Pattern.Idx, Diagnostic{ .type_alias_but_needed_nominal = .{
                            .name = type_tok_ident,
                            .region = type_tok_region,
                        } });
                    },
                    else => {
                        const feature = try self.env.insertString("report an error resolved type decl in scope wasn't actually a type decl");
                        return try self.env.pushMalformed(Pattern.Idx, Diagnostic{ .not_implemented = .{
                            .feature = feature,
                            .region = Region.zero(),
                        } });
                    },
                }
            } else {
                // If this is a tag with more than 1 qualifier, then it is an imported
                // nominal type where the last qualifier is the type name, then the other
                // are the module

                // Get the last token of the qualifiers
                const qualifier_toks = self.parse_ir.store.tokenSlice(e.qualifiers);

                // Get the type from the last qualifier
                const type_tok_idx = qualifier_toks[qualifier_toks.len - 1];
                const type_tok_ident = self.parse_ir.tokens.resolveIdentifier(type_tok_idx) orelse unreachable;
                const type_tok_region = self.parse_ir.tokens.resolve(type_tok_idx);
                const type_tok_text = self.env.getIdent(type_tok_ident);

                // Get the fully resolved module name from all but the last qualifier
                const strip_tokens = [_]tokenize.Token.Tag{.NoSpaceDotUpperIdent};
                const module_alias_text = self.parse_ir.resolveQualifiedName(
                    .{ .span = .{ .start = 0, .len = @intCast(qualifier_toks.len - 2) } },
                    qualifier_toks[qualifier_toks.len - 2],
                    &strip_tokens,
                );
                const module_alias = try self.env.insertIdent(base.Ident.for_text(module_alias_text));

                // Check if this is a module alias
                const module_name = self.scopeLookupModule(module_alias) orelse {
                    // Module is not in current scope
                    return try self.env.pushMalformed(Pattern.Idx, CIR.Diagnostic{ .module_not_imported = .{
                        .module_name = module_alias,
                        .region = region,
                    } });
                };
                const module_name_text = self.env.getIdent(module_name);

                // Check if this module is imported in the current scope
                const import_idx = self.scopeLookupImportedModule(module_name_text) orelse {
                    return try self.env.pushMalformed(Pattern.Idx, Diagnostic{ .module_not_imported = .{
                        .module_name = module_name,
                        .region = region,
                    } });
                };

                // Look up the target node index in the module's exposed_nodes
                const target_node_idx, _ = blk: {
                    const envs_map = self.module_envs orelse {
                        break :blk .{ 0, Content.err };
                    };

                    const module_env = envs_map.get(module_name_text) orelse {
                        break :blk .{ 0, Content.err };
                    };

                    const target_ident = module_env.common.findIdent(type_tok_text) orelse {
                        // Type is not exposed by the module
                        return try self.env.pushMalformed(Pattern.Idx, CIR.Diagnostic{ .type_not_exposed = .{
                            .module_name = module_name,
                            .type_name = type_tok_ident,
                            .region = type_tok_region,
                        } });
                    };

                    const other_module_node_id = module_env.getExposedNodeIndexById(target_ident) orelse {
                        // Type is not exposed by the module
                        return try self.env.pushMalformed(Pattern.Idx, CIR.Diagnostic{ .type_not_exposed = .{
                            .module_name = module_name,
                            .type_name = type_tok_ident,
                            .region = type_tok_region,
                        } });
                    };

                    // Successfully found the target node
                    break :blk .{ other_module_node_id, Content{ .flex = types.Flex.init() } };
                };

                const nominal_pattern_idx = try self.env.addPatternAndTypeVar(CIR.Pattern{
                    .nominal_external = .{
                        .module_idx = import_idx,
                        .target_node_idx = target_node_idx,
                        .backing_pattern = tag_pattern_idx,
                        .backing_type = .tag,
                    },
                }, .err, region);

                return nominal_pattern_idx;
            }
        },
        .record => |e| {
            const region = self.parse_ir.tokenizedRegionToRegion(e.region);

            // Mark the start of scratch record destructs
            const scratch_top = self.env.store.scratchRecordDestructTop();

            // Process each field in the record pattern
            for (self.parse_ir.store.patternRecordFieldSlice(e.fields)) |field_idx| {
                const field = self.parse_ir.store.getPatternRecordField(field_idx);
                const field_region = self.parse_ir.tokenizedRegionToRegion(field.region);

                // Resolve the field name
                if (self.parse_ir.tokens.resolveIdentifier(field.name)) |field_name_ident| {
                    // For simple destructuring like `{ name, age }`, both label and ident are the same
                    if (field.value) |sub_pattern_idx| {
                        // Handle patterns like `{ name: x }` or `{ address: { city } }` where there's a sub-pattern
                        const canonicalized_sub_pattern = blk: {
                            break :blk try self.canonicalizePattern(sub_pattern_idx) orelse {
                                // If sub-pattern canonicalization fails, return malformed pattern
                                const malformed_idx = try self.env.pushMalformed(Pattern.Idx, Diagnostic{ .pattern_not_canonicalized = .{
                                    .region = field_region,
                                } });
                                break :blk malformed_idx;
                            };
                        };

                        // Create the RecordDestruct with sub-pattern
                        const record_destruct = CIR.Pattern.RecordDestruct{
                            .label = field_name_ident,
                            .ident = field_name_ident,
                            .kind = .{ .SubPattern = canonicalized_sub_pattern },
                        };

                        const destruct_idx = try self.env.addRecordDestructAndTypeVar(record_destruct, .err, field_region);
                        try self.env.store.addScratchRecordDestruct(destruct_idx);
                    } else {
                        // Simple case: Create the RecordDestruct for this field
                        const assign_pattern = Pattern{ .assign = .{ .ident = field_name_ident } };
                        const assign_pattern_idx = try self.env.addPatternAndTypeVar(assign_pattern, .err, field_region);

                        const record_destruct = CIR.Pattern.RecordDestruct{
                            .label = field_name_ident,
                            .ident = field_name_ident,
                            .kind = .{ .Required = assign_pattern_idx },
                        };

                        const destruct_idx = try self.env.addRecordDestructAndTypeVar(record_destruct, .err, field_region);
                        try self.env.store.addScratchRecordDestruct(destruct_idx);

                        // Introduce the identifier into scope
                        switch (try self.scopeIntroduceInternal(self.env.gpa, .ident, field_name_ident, assign_pattern_idx, false, true)) {
                            .success => {},
                            .shadowing_warning => |shadowed_pattern_idx| {
                                const original_region = self.env.store.getPatternRegion(shadowed_pattern_idx);
                                try self.env.pushDiagnostic(Diagnostic{ .shadowing_warning = .{
                                    .ident = field_name_ident,
                                    .region = field_region,
                                    .original_region = original_region,
                                } });
                            },
                            .top_level_var_error => {
                                const pattern_idx = try self.env.pushMalformed(Pattern.Idx, Diagnostic{
                                    .invalid_top_level_statement = .{
                                        .stmt = try self.env.insertString("var"),
                                        .region = field_region,
                                    },
                                });
                                return pattern_idx;
                            },
                            .var_across_function_boundary => {
                                const pattern_idx = try self.env.pushMalformed(Pattern.Idx, Diagnostic{ .ident_already_in_scope = .{
                                    .ident = field_name_ident,
                                    .region = field_region,
                                } });
                                return pattern_idx;
                            },
                        }
                    }
                } else {
                    const feature = try self.env.insertString("report an error when unable to resolve field identifier");
                    const pattern_idx = try self.env.pushMalformed(Pattern.Idx, Diagnostic{ .not_implemented = .{
                        .feature = feature,
                        .region = field_region,
                    } });
                    return pattern_idx;
                }
            }

            // Create span of the new scratch record destructs
            const destructs_span = try self.env.store.recordDestructSpanFrom(scratch_top);

            // Create the record destructure pattern
            const pattern_idx = try self.env.addPatternAndTypeVar(Pattern{
                .record_destructure = .{
                    .destructs = destructs_span,
                },
            }, .err, region);

            return pattern_idx;
        },
        .tuple => |e| {
            const region = self.parse_ir.tokenizedRegionToRegion(e.region);

            // Mark the start of scratch patterns for the tuple
            const scratch_top = self.env.store.scratchPatternTop();

            // Iterate over the tuple patterns, canonicalizing each one
            // Then append the result to the scratch list
            const patterns_slice = self.parse_ir.store.patternSlice(e.patterns);

            for (patterns_slice) |pattern| {
                if (try self.canonicalizePattern(pattern)) |canonicalized| {
                    try self.env.store.addScratchPattern(canonicalized);
                }
            }

            // Create span of the new scratch patterns
            const patterns_span = try self.env.store.patternSpanFrom(scratch_top);

            const pattern_idx = try self.env.addPatternAndTypeVar(Pattern{
                .tuple = .{
                    .patterns = patterns_span,
                },
            }, .err, region);

            return pattern_idx;
        },
        .list => |e| {
            const region = self.parse_ir.tokenizedRegionToRegion(e.region);

            // Mark the start of scratch patterns for non-rest patterns only
            const scratch_top = self.env.store.scratchPatternTop();

            // Track rest pattern information
            var rest_index: ?u32 = null;
            var rest_pattern: ?Pattern.Idx = null;

            // Process all patterns, tracking rest position and canonicalizing non-rest patterns
            const patterns_slice = self.parse_ir.store.patternSlice(e.patterns);
            for (patterns_slice) |pattern_idx| {
                const ast_pattern = self.parse_ir.store.getPattern(pattern_idx);

                if (ast_pattern == .list_rest) {
                    // Check for multiple rest patterns (not allowed)
                    if (rest_index != null) {
                        const list_rest_region = self.parse_ir.tokenizedRegionToRegion(ast_pattern.list_rest.region);
                        try self.env.pushDiagnostic(Diagnostic{ .pattern_not_canonicalized = .{
                            .region = list_rest_region,
                        } });
                        continue;
                    }

                    const list_rest_region = self.parse_ir.tokenizedRegionToRegion(ast_pattern.list_rest.region);

                    // Handle named vs unnamed rest patterns
                    var current_rest_pattern: ?Pattern.Idx = null;
                    if (ast_pattern.list_rest.name) |name_tok| {
                        if (self.parse_ir.tokens.resolveIdentifier(name_tok)) |ident_idx| {
                            // Create an assign pattern for the rest variable
                            // Use the region of just the identifier token, not the full rest pattern
                            const name_region = self.parse_ir.tokenizedRegionToRegion(.{ .start = name_tok, .end = name_tok });
                            const assign_idx = try self.env.addPatternAndTypeVar(Pattern{ .assign = .{
                                .ident = ident_idx,
                            } }, .err, name_region);

                            // Introduce the identifier into scope
                            switch (try self.scopeIntroduceInternal(self.env.gpa, .ident, ident_idx, assign_idx, false, true)) {
                                .success => {},
                                .shadowing_warning => |shadowed_pattern_idx| {
                                    const original_region = self.env.store.getPatternRegion(shadowed_pattern_idx);
                                    try self.env.pushDiagnostic(Diagnostic{ .shadowing_warning = .{
                                        .ident = ident_idx,
                                        .region = name_region,
                                        .original_region = original_region,
                                    } });
                                },
                                .top_level_var_error => {},
                                .var_across_function_boundary => {
                                    try self.env.pushDiagnostic(Diagnostic{ .ident_already_in_scope = .{
                                        .ident = ident_idx,
                                        .region = list_rest_region,
                                    } });
                                },
                            }

                            current_rest_pattern = assign_idx;
                        } else {
                            const feature = try self.env.insertString("list rest pattern with unresolvable name");
                            const malformed_idx = try self.env.pushMalformed(Pattern.Idx, Diagnostic{ .not_implemented = .{
                                .feature = feature,
                                .region = list_rest_region,
                            } });
                            current_rest_pattern = malformed_idx;
                        }
                    }
                    // For unnamed rest patterns, current_rest_pattern remains null

                    // Store rest information
                    // The rest_index should be the number of patterns canonicalized so far
                    const patterns_so_far = self.env.store.scratch_patterns.top() - scratch_top;
                    rest_index = @intCast(patterns_so_far);
                    rest_pattern = current_rest_pattern;
                } else {
                    // Regular pattern - canonicalize it and add to scratch patterns
                    if (try self.canonicalizePattern(pattern_idx)) |canonicalized| {
                        try self.env.store.scratch_patterns.append(gpa, canonicalized);
                    } else {
                        const pattern_region = self.parse_ir.tokenizedRegionToRegion(ast_pattern.to_tokenized_region());
                        const malformed_idx = try self.env.pushMalformed(Pattern.Idx, Diagnostic{ .pattern_not_canonicalized = .{
                            .region = pattern_region,
                        } });
                        try self.env.store.scratch_patterns.append(gpa, malformed_idx);
                    }
                }
            }

            // Create span of the canonicalized non-rest patterns
            const patterns_span = try self.env.store.patternSpanFrom(scratch_top);

            // Handle empty list patterns specially
            if (patterns_span.span.len == 0 and rest_index == null) {
                // Empty list pattern
                const pattern_idx = try self.env.addPatternAndTypeVar(Pattern{
                    .list = .{
                        .patterns = patterns_span,
                        .rest_info = null,
                    },
                }, .err, region);

                return pattern_idx;
            }

            // Create the list pattern with rest info
            // Set type variable for the pattern - this should be the list type
            const pattern_idx = try self.env.addPatternAndTypeVar(Pattern{
                .list = .{
                    .patterns = patterns_span,
                    .rest_info = if (rest_index) |idx| .{ .index = idx, .pattern = rest_pattern } else null,
                },
            }, .err, region);

            return pattern_idx;
        },
        .list_rest => |e| {
            const region = self.parse_ir.tokenizedRegionToRegion(e.region);
            const feature = try self.env.insertString("standalone list rest pattern");
            const pattern_idx = try self.env.pushMalformed(Pattern.Idx, Diagnostic{ .not_implemented = .{
                .feature = feature,
                .region = region,
            } });
            return pattern_idx;
        },
        .alternatives => |_| {
            // Alternatives patterns should only appear in match expressions and are handled there
            // If we encounter one here, it's likely a parser error or misplaced pattern
            const feature = try self.env.insertString("alternatives pattern outside match expression");
            const pattern_idx = try self.env.pushMalformed(Pattern.Idx, Diagnostic{ .not_implemented = .{
                .feature = feature,
                .region = Region.zero(),
            } });
            return pattern_idx;
        },
        .as => |e| {
            const region = self.parse_ir.tokenizedRegionToRegion(e.region);

            // Canonicalize the inner pattern
            const inner_pattern = try self.canonicalizePattern(e.pattern) orelse {
                const feature = try self.env.insertString("canonicalize as pattern with malformed inner pattern");
                const pattern_idx = try self.env.pushMalformed(Pattern.Idx, Diagnostic{ .not_implemented = .{
                    .feature = feature,
                    .region = region,
                } });
                return pattern_idx;
            };

            // Resolve the identifier name
            if (self.parse_ir.tokens.resolveIdentifier(e.name)) |ident_idx| {
                // Create the as pattern
                const as_pattern = Pattern{
                    .as = .{
                        .pattern = inner_pattern,
                        .ident = ident_idx,
                    },
                };

                const pattern_idx = try self.env.addPatternAndTypeVar(as_pattern, .err, region);

                // Introduce the identifier into scope
                switch (try self.scopeIntroduceInternal(self.env.gpa, .ident, ident_idx, pattern_idx, false, true)) {
                    .success => {},
                    .shadowing_warning => |shadowed_pattern_idx| {
                        const original_region = self.env.store.getPatternRegion(shadowed_pattern_idx);
                        try self.env.pushDiagnostic(Diagnostic{ .shadowing_warning = .{
                            .ident = ident_idx,
                            .region = region,
                            .original_region = original_region,
                        } });
                    },
                    .top_level_var_error => {
                        return try self.env.pushMalformed(Pattern.Idx, Diagnostic{
                            .invalid_top_level_statement = .{
                                .stmt = try self.env.insertString("var"),
                                .region = region,
                            },
                        });
                    },
                    .var_across_function_boundary => {
                        return try self.env.pushMalformed(Pattern.Idx, Diagnostic{ .ident_already_in_scope = .{
                            .ident = ident_idx,
                            .region = region,
                        } });
                    },
                }

                return pattern_idx;
            } else {
                const feature = try self.env.insertString("report an error when unable to resolve as pattern identifier");
                const pattern_idx = try self.env.pushMalformed(Pattern.Idx, Diagnostic{ .not_implemented = .{
                    .feature = feature,
                    .region = region,
                } });
                return pattern_idx;
            }
        },
        .malformed => |malformed| {
            // We won't touch this since it's already a parse error.
            _ = malformed;
            return null;
        },
    }
}

/// Enter a function boundary by pushing its region onto the stack
fn enterFunction(self: *Self, region: Region) std.mem.Allocator.Error!void {
    try self.function_regions.append(self.env.gpa, region);
}

/// Exit a function boundary by popping from the stack
fn exitFunction(self: *Self) void {
    _ = self.function_regions.pop();
}

/// Get the current function region (the function we're currently in)
fn getCurrentFunctionRegion(self: *const Self) ?Region {
    if (self.function_regions.items.len > 0) {
        return self.function_regions.items[self.function_regions.items.len - 1];
    }
    return null;
}

/// Record which function a var pattern was declared in
fn recordVarFunction(self: *Self, pattern_idx: Pattern.Idx) std.mem.Allocator.Error!void {
    // Mark this pattern as a var
    try self.var_patterns.put(self.env.gpa, pattern_idx, {});

    if (self.getCurrentFunctionRegion()) |function_region| {
        try self.var_function_regions.put(self.env.gpa, pattern_idx, function_region);
    }
}

/// Check if a pattern is a var
fn isVarPattern(self: *const Self, pattern_idx: Pattern.Idx) bool {
    return self.var_patterns.contains(pattern_idx);
}

/// Check if a var reassignment crosses function boundaries
fn isVarReassignmentAcrossFunctionBoundary(self: *const Self, pattern_idx: Pattern.Idx) bool {
    if (self.var_function_regions.get(pattern_idx)) |var_function_region| {
        if (self.getCurrentFunctionRegion()) |current_function_region| {
            return !var_function_region.eq(current_function_region);
        }
    }
    return false;
}

// Result type for parsing fractional literals into small, Dec, or f64
const FracLiteralResult = union(enum) {
    small: struct {
        numerator: i16,
        denominator_power_of_ten: u8,
        requirements: types.Num.Frac.Requirements,
    },
    dec: struct {
        value: RocDec,
        requirements: types.Num.Frac.Requirements,
    },
    f64: struct {
        value: f64,
        requirements: types.Num.Frac.Requirements,
    },
};

// Try to parse a fractional literal as a small dec (numerator/10^power)
fn parseSmallDec(token_text: []const u8) ?struct { numerator: i16, denominator_power_of_ten: u8 } {
    // Return null if input is too long to fit in our 32-byte buffer
    if (token_text.len > 32) return null;

    // For negative zero, we'll return null to force f64 path
    if (token_text.len > 0 and token_text[0] == '-') {
        const rest = token_text[1..];
        // Check if it's -0, -0.0, -0.00, etc.
        var all_zeros = true;
        for (rest) |c| {
            if (c != '0' and c != '.') {
                all_zeros = false;
                break;
            }
        }
        if (all_zeros) return null;
    }

    // Parse as a whole number by removing the decimal point
    const dot_pos = std.mem.indexOf(u8, token_text, ".") orelse {
        // No decimal point, parse as integer
        const val = std.fmt.parseInt(i32, token_text, 10) catch return null;
        if (val < -32768 or val > 32767) return null;
        return .{ .numerator = @as(i16, @intCast(val)), .denominator_power_of_ten = 0 };
    };

    // Count digits after decimal point
    const after_decimal_len = token_text.len - dot_pos - 1;
    if (after_decimal_len > 255) return null; // Too many decimal places

    // Build the string without the decimal point
    var buf: [32]u8 = undefined;
    var len: usize = 0;

    // Copy part before decimal
    @memcpy(buf[0..dot_pos], token_text[0..dot_pos]);
    len = dot_pos;

    // Copy part after decimal
    if (after_decimal_len > 0) {
        @memcpy(buf[len..][0..after_decimal_len], token_text[dot_pos + 1 ..]);
        len += after_decimal_len;
    }

    // Parse the combined number
    const val = std.fmt.parseInt(i32, buf[0..len], 10) catch return null;
    if (val < -32768 or val > 32767) return null;

    return .{ .numerator = @as(i16, @intCast(val)), .denominator_power_of_ten = @as(u8, @intCast(after_decimal_len)) };
}

// Parse a fractional literal from text and return small, Dec, or F64 value
fn parseFracLiteral(token_text: []const u8) !FracLiteralResult {
    // First, always parse as f64 to get the numeric value
    const f64_val = std.fmt.parseFloat(f64, token_text) catch {
        // If it can't be parsed as F64, it's too big to fit in any of Roc's Frac types.
        return error.InvalidNumLiteral;
    };

    // Check if it has scientific notation
    const has_scientific_notation = blk: {
        for (token_text) |char| {
            if (char == 'e' or char == 'E') {
                break :blk true;
            }
        }
        break :blk false;
    };

    // For non-scientific notation, try the original parseSmallDec first to preserve behavior
    if (!has_scientific_notation) {
        if (parseSmallDec(token_text)) |small| {
            // Convert to f64 to check requirements
            const numerator_f64 = @as(f64, @floatFromInt(small.numerator));
            var divisor: f64 = 1.0;
            var i: u8 = 0;
            while (i < small.denominator_power_of_ten) : (i += 1) {
                divisor *= 10.0;
            }
            const small_f64_val = numerator_f64 / divisor;

            return FracLiteralResult{
                .small = .{
                    .numerator = small.numerator,
                    .denominator_power_of_ten = small.denominator_power_of_ten,
                    .requirements = types.Num.Frac.Requirements{
                        .fits_in_f32 = CIR.fitsInF32(small_f64_val),
                        .fits_in_dec = true,
                    },
                },
            };
        }
    }

    // For scientific notation or when parseSmallDec fails, check if it's a whole number
    const rounded = @round(f64_val);
    if (f64_val == rounded and rounded >= -32768 and rounded <= 32767) {
        // It's a whole number in i16 range, can use small dec with denominator_power_of_ten = 0
        return FracLiteralResult{
            .small = .{
                .numerator = @as(i16, @intFromFloat(rounded)),
                .denominator_power_of_ten = 0,
                .requirements = types.Num.Frac.Requirements{
                    .fits_in_f32 = CIR.fitsInF32(f64_val),
                    .fits_in_dec = true,
                },
            },
        };
    }

    // Check if the value can fit in RocDec (whether or not it uses scientific notation)
    // RocDec uses i128 with 18 decimal places
    // We need to check if the value is within RocDec's range
    if (CIR.fitsInDec(f64_val)) {
        // Convert f64 to RocDec by multiplying by 10^18
        const dec_scale = std.math.pow(f64, 10, 18);
        const scaled_val = f64_val * dec_scale;

        // i128 max is 170141183460469231731687303715884105727
        // i128 min is -170141183460469231731687303715884105728
        // We need to be more conservative to avoid overflow during conversion
        const i128_max_f64 = 170141183460469231731687303715884105727.0;
        const i128_min_f64 = -170141183460469231731687303715884105728.0;

        if (scaled_val >= i128_min_f64 and scaled_val <= i128_max_f64) {
            // Safe to convert - but check for special cases
            const rounded_val = @round(scaled_val);

            // Extra safety check for boundary values
            if (rounded_val < i128_min_f64 or rounded_val > i128_max_f64) {
                // Would overflow, use f64 instead
                return FracLiteralResult{
                    .f64 = .{
                        .value = f64_val,
                        .requirements = types.Num.Frac.Requirements{
                            .fits_in_f32 = CIR.fitsInF32(f64_val),
                            .fits_in_dec = false,
                        },
                    },
                };
            }

            const dec_num = @as(i128, @intFromFloat(rounded_val));

            // Check if the value is too small (would round to 0 or near 0)
            // This prevents loss of precision for very small numbers like 1e-40
            const min_representable = 1e-18; // Smallest non-zero value Dec can represent
            if (@abs(f64_val) > 0 and @abs(f64_val) < min_representable) {
                // Too small for Dec precision, use f64
                return FracLiteralResult{
                    .f64 = .{
                        .value = f64_val,
                        .requirements = types.Num.Frac.Requirements{
                            .fits_in_f32 = CIR.fitsInF32(f64_val),
                            .fits_in_dec = false,
                        },
                    },
                };
            }

            return FracLiteralResult{
                .dec = .{
                    .value = RocDec{ .num = dec_num },
                    .requirements = types.Num.Frac.Requirements{
                        .fits_in_f32 = CIR.fitsInF32(f64_val),
                        .fits_in_dec = true,
                    },
                },
            };
        }
    }

    // If it doesn't fit in small dec or RocDec, use f64
    return FracLiteralResult{
        .f64 = .{
            .value = f64_val,
            .requirements = types.Num.Frac.Requirements{
                .fits_in_f32 = CIR.fitsInF32(f64_val),
                .fits_in_dec = false,
            },
        },
    };
}

/// Introduce a new identifier to the current scope, return an
/// index if
fn scopeIntroduceIdent(
    self: *Self,
    ident_idx: Ident.Idx,
    pattern_idx: Pattern.Idx,
    region: Region,
    comptime T: type,
) !T {
    const result = try self.scopeIntroduceInternal(self.env.gpa, .ident, ident_idx, pattern_idx, false, true);

    switch (result) {
        .success => {
            return pattern_idx;
        },
        .shadowing_warning => |shadowed_pattern_idx| {
            const original_region = self.env.store.getPatternRegion(shadowed_pattern_idx);
            try self.env.pushDiagnostic(Diagnostic{ .shadowing_warning = .{
                .ident = ident_idx,
                .region = region,
                .original_region = original_region,
            } });
            return pattern_idx;
        },
        .top_level_var_error => {
            return self.env.pushMalformed(T, Diagnostic{
                .invalid_top_level_statement = .{
                    .stmt = try self.env.insertString("var"),
                    .region = region,
                },
            });
        },
        .var_across_function_boundary => |_| {
            // This shouldn't happen for regular identifiers
            return self.env.pushMalformed(T, Diagnostic{ .not_implemented = .{
                .feature = try self.env.insertString("var across function boundary for non-var identifier"),
                .region = region,
            } });
        },
    }
}

/// Introduce a var identifier to the current scope with function boundary tracking
fn scopeIntroduceVar(
    self: *Self,
    ident_idx: Ident.Idx,
    pattern_idx: Pattern.Idx,
    region: Region,
    is_declaration: bool,
    comptime T: type,
) std.mem.Allocator.Error!T {
    const result = try self.scopeIntroduceInternal(self.env.gpa, .ident, ident_idx, pattern_idx, true, is_declaration);

    switch (result) {
        .success => {
            // If this is a var declaration, record which function it belongs to
            if (is_declaration) {
                try self.recordVarFunction(pattern_idx);
            }
            return pattern_idx;
        },
        .shadowing_warning => |shadowed_pattern_idx| {
            const original_region = self.env.store.getPatternRegion(shadowed_pattern_idx);
            try self.env.pushDiagnostic(Diagnostic{ .shadowing_warning = .{
                .ident = ident_idx,
                .region = region,
                .original_region = original_region,
            } });
            if (is_declaration) {
                try self.recordVarFunction(pattern_idx);
            }
            return pattern_idx;
        },
        .top_level_var_error => {
            return try self.env.pushMalformed(T, Diagnostic{
                .invalid_top_level_statement = .{
                    .stmt = try self.env.insertString("var"),
                    .region = region,
                },
            });
        },
        .var_across_function_boundary => |_| {
            // Generate crash expression for var reassignment across function boundary
            return try self.env.pushMalformed(T, Diagnostic{ .var_across_function_boundary = .{
                .region = region,
            } });
        },
    }
}

fn collectTypeVarProblems(ident: Ident.Idx, is_single_use: bool, ast_anno: AST.TypeAnno.Idx, gpa: std.mem.Allocator, scratch: *base.Scratch(TypeVarProblem)) void {
    // Warn for type variables with trailing underscores
    if (ident.attributes.reassignable) {
        scratch.append(gpa, .{ .ident = ident, .problem = .type_var_ending_in_underscore, .ast_anno = ast_anno });
    }

    // Should start with underscore but doesn't, or should not start with underscore but does.
    if (is_single_use != ident.attributes.ignored) {
        const problem_type: TypeVarProblemKind = if (is_single_use) .unused_type_var else .type_var_marked_unused;
        scratch.append(gpa, .{ .ident = ident, .problem = problem_type, .ast_anno = ast_anno });
    }
}

fn reportTypeVarProblems(self: *Self, problems: []const TypeVarProblem) std.mem.Allocator.Error!void {
    for (problems) |problem| {
        const region = self.getTypeVarRegionFromAST(problem.ast_anno, problem.ident) orelse Region.zero();
        const name_text = self.env.getIdent(problem.ident);

        switch (problem.problem) {
            .type_var_ending_in_underscore => {
                const suggested_name_text = name_text[0 .. name_text.len - 1]; // Remove the trailing underscore
                const suggested_ident = self.env.insertIdent(base.Ident.for_text(suggested_name_text), Region.zero());

                self.env.pushDiagnostic(Diagnostic{ .type_var_ending_in_underscore = .{
                    .name = problem.ident,
                    .suggested_name = suggested_ident,
                    .region = region,
                } });
            },
            .unused_type_var => {
                self.env.pushDiagnostic(Diagnostic{ .unused_type_var_name = .{
                    .name = problem.ident,
                    .suggested_name = problem.ident,
                    .region = region,
                } });
            },
            .type_var_marked_unused => {
                const suggested_name_text = name_text[1..]; // Remove the underscore
                const suggested_ident = self.env.insertIdent(base.Ident.for_text(suggested_name_text), Region.zero());

                self.env.pushDiagnostic(Diagnostic{ .type_var_marked_unused = .{
                    .name = problem.ident,
                    .suggested_name = suggested_ident,
                    .region = region,
                } });
            },
        }
    }
}

fn processCollectedTypeVars(self: *Self) std.mem.Allocator.Error!void {
    // Process all type variables collected during type annotation parsing
    // and report any underscore convention violations
    const problems_start = self.scratch_type_var_problems.top();
    defer self.scratch_type_var_problems.clearFrom(problems_start);

    // Process from the end to avoid index shifting
    while (self.scratch_type_var_validation.items.items.len > 0) {
        // Pop the last item
        const last_idx = self.scratch_type_var_validation.items.items.len - 1;
        const first_ident = self.scratch_type_var_validation.items.items[last_idx];
        self.scratch_type_var_validation.items.shrinkRetainingCapacity(last_idx);
        var found_another = false;

        // Check if there are any other occurrences of this variable
        var i: usize = 0;
        while (i < self.scratch_type_var_validation.items.items.len) {
            if (self.scratch_type_var_validation.items.items[i].idx == first_ident.idx) {
                found_another = true;
                // Remove this occurrence by swapping with the last element and shrinking
                const last = self.scratch_type_var_validation.items.items.len - 1;
                self.scratch_type_var_validation.items.items[i] = self.scratch_type_var_validation.items.items[last];
                self.scratch_type_var_validation.items.shrinkRetainingCapacity(last);
            } else {
                i += 1;
            }
        }

        // Collect problems for this type variable
        const is_single_use = !found_another;
        // Use a dummy AST annotation index since we don't have the context
        collectTypeVarProblems(first_ident, is_single_use, @enumFromInt(0), self.env.gpa, &self.scratch_type_var_problems);
    }

    // Report any problems we found
    const problems = self.scratch_type_var_problems.slice(problems_start, self.scratch_type_var_problems.top());
    // Report problems with zero regions since we don't have AST context
    for (problems) |problem| {
        const name_text = self.env.getIdent(problem.ident);

        switch (problem.problem) {
            .type_var_ending_in_underscore => {
                const suggested_name_text = name_text[0 .. name_text.len - 1]; // Remove the trailing underscore
                const suggested_ident = self.env.insertIdent(base.Ident.for_text(suggested_name_text), Region.zero());

                self.env.pushDiagnostic(Diagnostic{ .type_var_ending_in_underscore = .{
                    .name = problem.ident,
                    .suggested_name = suggested_ident,
                    .region = Region.zero(),
                } });
            },
            .unused_type_var => {
                self.env.pushDiagnostic(Diagnostic{ .unused_type_var_name = .{
                    .name = problem.ident,
                    .suggested_name = problem.ident,
                    .region = Region.zero(),
                } });
            },
            .type_var_marked_unused => {
                const suggested_name_text = name_text[1..]; // Remove the underscore
                const suggested_ident = self.env.insertIdent(base.Ident.for_text(suggested_name_text), Region.zero());

                self.env.pushDiagnostic(Diagnostic{ .type_var_marked_unused = .{
                    .name = problem.ident,
                    .suggested_name = suggested_ident,
                    .region = Region.zero(),
                } });
            },
        }
    }
}

// ===== Canonicalize Type Annotations =====

// Some type annotations, like function type annotations, can introduce variables.
// Others, however, like alias or nominal tag annotations, cannot.
const TypeAnnoCtx = struct {
    type: TypeAnnoCtxType,
    found_underscore: bool,

    const TypeAnnoCtxType = enum(u1) { type_decl_anno, inline_anno };

    pub fn init(typ: TypeAnnoCtxType) TypeAnnoCtx {
        return .{ .type = typ, .found_underscore = false };
    }

    pub fn isTypeDeclAndHasUnderscore(self: TypeAnnoCtx) bool {
        return self.type == .type_decl_anno and self.found_underscore;
    }
};

fn canonicalizeTypeAnno(self: *Self, anno_idx: AST.TypeAnno.Idx, type_anno_ctx_type: TypeAnnoCtx.TypeAnnoCtxType) std.mem.Allocator.Error!TypeAnno.Idx {
    var ctx = TypeAnnoCtx.init(type_anno_ctx_type);
    return canonicalizeTypeAnnoHelp(self, anno_idx, &ctx);
}

fn canonicalizeTypeAnnoHelp(self: *Self, anno_idx: AST.TypeAnno.Idx, type_anno_ctx: *TypeAnnoCtx) std.mem.Allocator.Error!TypeAnno.Idx {
    const trace = tracy.trace(@src());
    defer trace.end();

    const ast_anno = self.parse_ir.store.getTypeAnno(anno_idx);
    switch (ast_anno) {
        .apply => |apply| {
            return try self.canonicalizeTypeAnnoTypeApplication(apply, type_anno_ctx);
        },
        .ty_var => |ty_var| {
            const region = self.parse_ir.tokenizedRegionToRegion(ty_var.region);
            const name_ident = self.parse_ir.tokens.resolveIdentifier(ty_var.tok) orelse {
                return try self.env.pushMalformed(TypeAnno.Idx, Diagnostic{ .malformed_type_annotation = .{
                    .region = region,
                } });
            };
            // Check if this type variable is in scope
            switch (self.scopeLookupTypeVar(name_ident)) {
                .found => |found_anno_idx| {
                    // Track this type variable for underscore validation
                    try self.scratch_type_var_validation.append(self.env.gpa, name_ident);

                    return try self.env.addTypeAnnoAndTypeVarRedirect(.{ .rigid_var_lookup = .{
                        .ref = found_anno_idx,
                    } }, ModuleEnv.varFrom(found_anno_idx), region);
                },
                .not_found => {
                    switch (type_anno_ctx.type) {
                        // If this is an inline anno, then we can introduce the variable
                        // into the scope
                        .inline_anno => {
                            // Track this type variable for underscore validation
                            try self.scratch_type_var_validation.append(self.env.gpa, name_ident);

                            const content = types.Content{ .rigid = types.Rigid.init(name_ident) };
                            const new_anno_idx = try self.env.addTypeAnnoAndTypeVar(.{ .rigid_var = .{
                                .name = name_ident,
                            } }, content, region);

                            // Add to scope
                            _ = try self.scopeIntroduceTypeVar(name_ident, new_anno_idx);

                            return new_anno_idx;
                        },
                        // Otherwise, this is malformed
                        .type_decl_anno => {
                            return self.env.pushMalformed(TypeAnno.Idx, Diagnostic{ .undeclared_type_var = .{
                                .name = name_ident,
                                .region = region,
                            } });
                        },
                    }
                },
            }
        },
        .underscore_type_var => |underscore_ty_var| {
            type_anno_ctx.found_underscore = true;

            const region = self.parse_ir.tokenizedRegionToRegion(underscore_ty_var.region);

            // Underscore types aren't allowed in type declarations (aliases or nominal)
            if (type_anno_ctx.type == .type_decl_anno) {
                try self.env.pushDiagnostic(Diagnostic{ .underscore_in_type_declaration = .{
                    .is_alias = true,
                    .region = region,
                } });
            }

            const name_ident = self.parse_ir.tokens.resolveIdentifier(underscore_ty_var.tok) orelse {
                return self.env.pushMalformed(TypeAnno.Idx, Diagnostic{ .malformed_type_annotation = .{
                    .region = region,
                } });
            };

            // Check if this type variable is in scope
            switch (self.scopeLookupTypeVar(name_ident)) {
                .found => |found_anno_idx| {
                    // Track this type variable for underscore validation
                    try self.scratch_type_var_validation.append(self.env.gpa, name_ident);

                    return try self.env.addTypeAnnoAndTypeVarRedirect(.{ .rigid_var_lookup = .{
                        .ref = found_anno_idx,
                    } }, ModuleEnv.varFrom(found_anno_idx), region);
                },
                .not_found => {
                    switch (type_anno_ctx.type) {
                        // If this is an inline anno, then we can introduce the variable
                        // into the scope
                        .inline_anno => {
                            // Track this type variable for underscore validation
                            try self.scratch_type_var_validation.append(self.env.gpa, name_ident);

                            const content = types.Content{ .rigid = types.Rigid.init(name_ident) };
                            const new_anno_idx = try self.env.addTypeAnnoAndTypeVar(.{ .rigid_var = .{
                                .name = name_ident,
                            } }, content, region);

                            // Add to scope
                            _ = try self.scopeIntroduceTypeVar(name_ident, new_anno_idx);

                            return new_anno_idx;
                        },
                        // Otherwise, this is malformed
                        .type_decl_anno => {
                            return self.env.pushMalformed(TypeAnno.Idx, Diagnostic{ .undeclared_type_var = .{
                                .name = name_ident,
                                .region = region,
                            } });
                        },
                    }
                },
            }
        },
        .ty => |ty| {
            return try self.canonicalizeTypeAnnoBasicType(ty);
        },
        .underscore => |underscore| {
            type_anno_ctx.found_underscore = true;

            const region = self.parse_ir.tokenizedRegionToRegion(underscore.region);

            // Underscore types aren't allowed in type declarations (aliases or nominal)
            if (type_anno_ctx.type == .type_decl_anno) {
                try self.env.pushDiagnostic(Diagnostic{ .underscore_in_type_declaration = .{
                    .is_alias = true,
                    .region = region,
                } });
            }

            // Create type variable with error content if underscore in type declaration
            const content = blk: {
                if (type_anno_ctx.isTypeDeclAndHasUnderscore()) {
                    break :blk types.Content{ .err = {} };
                } else {
                    break :blk types.Content{ .flex = types.Flex.init() };
                }
            };

            return try self.env.addTypeAnnoAndTypeVar(.{ .underscore = {} }, content, region);
        },
        .tuple => |tuple| {
            return try self.canonicalizeTypeAnnoTuple(tuple, type_anno_ctx);
        },
        .record => |record| {
            return try self.canonicalizeTypeAnnoRecord(record, type_anno_ctx);
        },
        .tag_union => |tag_union| {
            return try self.canonicalizeTypeAnnoTagUnion(tag_union, type_anno_ctx);
        },
        .@"fn" => |func| {
            return try self.canonicalizeTypeAnnoFunc(func, type_anno_ctx);
        },
        .parens => |parens| {
            const region = self.parse_ir.tokenizedRegionToRegion(parens.region);
            const inner_anno = try self.canonicalizeTypeAnnoHelp(parens.anno, type_anno_ctx);

            // Create type variable with error content if underscore in type declaration
            if (type_anno_ctx.isTypeDeclAndHasUnderscore()) {
                return try self.env.addTypeAnnoAndTypeVar(.{ .parens = .{
                    .anno = inner_anno,
                } }, .err, region);
            } else {
                return try self.env.addTypeAnnoAndTypeVarRedirect(.{ .parens = .{
                    .anno = inner_anno,
                } }, ModuleEnv.varFrom(inner_anno), region);
            }
        },
        .malformed => |malformed| {
            const region = self.parse_ir.tokenizedRegionToRegion(malformed.region);
            return try self.env.pushMalformed(TypeAnno.Idx, Diagnostic{ .malformed_type_annotation = .{
                .region = region,
            } });
        },
    }

    // Process any type variables collected during canonicalization
    try self.processCollectedTypeVars();
}

/// Handle basic type lookup (Bool, Str, Num, etc.)
fn canonicalizeTypeAnnoBasicType(
    self: *Self,
    ty: @TypeOf(@as(AST.TypeAnno, undefined).ty),
) std.mem.Allocator.Error!TypeAnno.Idx {
    const trace = tracy.trace(@src());
    defer trace.end();

    const region = self.parse_ir.tokenizedRegionToRegion(ty.region);

    // Get the last token of the qualifiers
    const qualifier_toks = self.parse_ir.store.tokenSlice(ty.qualifiers);

    // Get the type ident
    const type_name_ident = self.parse_ir.tokens.resolveIdentifier(ty.token) orelse unreachable;
    const type_name_region = self.parse_ir.tokens.resolve(ty.token);

    if (qualifier_toks.len == 0) {
        // First, check if the type is a builtin type
        // There are always automatically in-scope
        if (TypeAnno.Builtin.fromBytes(self.env.getIdentText(type_name_ident))) |builtin_type| {
            return try self.env.addTypeAnnoAndTypeVar(CIR.TypeAnno{ .lookup = .{
                .name = type_name_ident,
                .base = .{ .builtin = builtin_type },
            } }, .err, region);
        } else {
            // If it's not a builtin, look up in scope
            const type_decl_idx = self.scopeLookupTypeDecl(type_name_ident) orelse {
                return try self.env.pushMalformed(TypeAnno.Idx, Diagnostic{ .undeclared_type = .{
                    .name = type_name_ident,
                    .region = type_name_region,
                } });
            };
            return try self.env.addTypeAnnoAndTypeVar(CIR.TypeAnno{ .lookup = .{
                .name = type_name_ident,
                .base = .{ .local = .{ .decl_idx = type_decl_idx } },
            } }, .err, region);
        }
    } else {
        // First, check if this is a qualified name for an associated type (e.g., Foo.Bar)
        // Build the full qualified name
        const strip_tokens = [_]tokenize.Token.Tag{.NoSpaceDotUpperIdent};
        const qualified_prefix = self.parse_ir.resolveQualifiedName(
            ty.qualifiers,
            ty.token,
            &strip_tokens,
        );
        const qualified_name_ident = try self.env.insertIdent(base.Ident.for_text(qualified_prefix));

        // Try looking up the full qualified name in local scope (for associated types)
        if (self.scopeLookupTypeDecl(qualified_name_ident)) |type_decl_idx| {
            return try self.env.addTypeAnnoAndTypeVar(CIR.TypeAnno{ .lookup = .{
                .name = qualified_name_ident,
                .base = .{ .local = .{ .decl_idx = type_decl_idx } },
            } }, .err, region);
        }

        // Not a local qualified type, so treat as an external type from a module
        // Get qualifiers excluding the last one for module alias
        const module_qualifiers: AST.Token.Span = if (qualifier_toks.len > 1)
            .{ .span = .{ .start = ty.qualifiers.span.start, .len = @intCast(qualifier_toks.len - 1) } }
        else
            .{ .span = .{ .start = 0, .len = 0 } };

        const module_alias_text = self.parse_ir.resolveQualifiedName(
            module_qualifiers,
            qualifier_toks[qualifier_toks.len - 1],
            &strip_tokens,
        );
        const module_alias = try self.env.insertIdent(base.Ident.for_text(module_alias_text));

        // Check if this is a module alias
        const module_name = self.scopeLookupModule(module_alias) orelse {
            // Module is not in current scope
            return try self.env.pushMalformed(TypeAnno.Idx, CIR.Diagnostic{ .module_not_imported = .{
                .module_name = module_alias,
                .region = region,
            } });
        };
        const module_name_text = self.env.getIdent(module_name);

        // Check if this module is imported in the current scope
        const import_idx = self.scopeLookupImportedModule(module_name_text) orelse {
            return try self.env.pushMalformed(TypeAnno.Idx, Diagnostic{ .module_not_imported = .{
                .module_name = module_name,
                .region = region,
            } });
        };

        // Look up the target node index in the module's exposed_nodes
        const type_name_text = self.env.getIdent(type_name_ident);
        const target_node_idx = blk: {
            const envs_map = self.module_envs orelse {
                break :blk 0;
            };

            const module_env = envs_map.get(module_name_text) orelse {
                break :blk 0;
            };

            const target_ident = module_env.common.findIdent(type_name_text) orelse {
                // Type is not exposed by the module
                return try self.env.pushMalformed(TypeAnno.Idx, CIR.Diagnostic{ .type_not_exposed = .{
                    .module_name = module_name,
                    .type_name = type_name_ident,
                    .region = type_name_region,
                } });
            };

            const other_module_node_id = module_env.getExposedNodeIndexById(target_ident) orelse {
                // Type is not exposed by the module
                return try self.env.pushMalformed(TypeAnno.Idx, CIR.Diagnostic{ .type_not_exposed = .{
                    .module_name = module_name,
                    .type_name = type_name_ident,
                    .region = type_name_region,
                } });
            };

            // Successfully found the target node
            break :blk other_module_node_id;
        };

        // Create the ty_lookup_external expression with Import.Idx
        // Type solving will copy this types from the origin type store into the
        // this module's type store
        return try self.env.addTypeAnnoAndTypeVar(CIR.TypeAnno{ .lookup = .{ .name = type_name_ident, .base = .{ .external = .{
            .module_idx = import_idx,
            .target_node_idx = target_node_idx,
        } } } }, .err, region);
    }
}

/// Handle type applications like List(Str), Dict(k, v)
fn canonicalizeTypeAnnoTypeApplication(
    self: *Self,
    apply: @TypeOf(@as(AST.TypeAnno, undefined).apply),
    type_anno_ctx: *TypeAnnoCtx,
) std.mem.Allocator.Error!TypeAnno.Idx {
    const trace = tracy.trace(@src());
    defer trace.end();

    const region = self.parse_ir.tokenizedRegionToRegion(apply.region);
    const args_slice = self.parse_ir.store.typeAnnoSlice(apply.args);

    // Validate we have arguments
    if (args_slice.len == 0) {
        return try self.env.pushMalformed(TypeAnno.Idx, Diagnostic{ .malformed_type_annotation = .{ .region = region } });
    }

    // Canonicalize the base type first
    const based_anno_ast = self.parse_ir.store.getTypeAnno(args_slice[0]);
    const base_anno_idx = blk: {
        switch (based_anno_ast) {
            .ty => |ty| {
                break :blk try self.canonicalizeTypeAnnoBasicType(ty);
            },
            else => {
                return try self.env.pushMalformed(TypeAnno.Idx, Diagnostic{ .malformed_type_annotation = .{ .region = region } });
            },
        }
    };
    const base_anno = self.env.store.getTypeAnno(base_anno_idx);

    // Canonicalize type arguments (skip first which is the type name)
    const scratch_top = self.env.store.scratchTypeAnnoTop();
    defer self.env.store.clearScratchTypeAnnosFrom(scratch_top);

    for (args_slice[1..]) |arg_idx| {
        const apply_arg_anno_idx = try self.canonicalizeTypeAnnoHelp(arg_idx, type_anno_ctx);
        try self.env.store.addScratchTypeAnno(apply_arg_anno_idx);
    }
    const args_span = try self.env.store.typeAnnoSpanFrom(scratch_top);

    // Extract the root type symbol for the type application
    // Then, we must instantiate the type from the base declaration *with* the
    // user-provided type arugmuments applied
    switch (base_anno) {
        .lookup => |ty| {
            if (type_anno_ctx.isTypeDeclAndHasUnderscore()) {
                try self.env.pushDiagnostic(Diagnostic{ .underscore_in_type_declaration = .{
                    .is_alias = true,
                    .region = self.env.store.getTypeAnnoRegion(base_anno_idx),
                } });
            }

            return try self.env.addTypeAnnoAndTypeVar(.{ .apply = .{
                .name = ty.name,
                .base = ty.base,
                .args = args_span,
            } }, .err, region);
        },
        else => return base_anno_idx,
    }
}

/// Handle tuple types like (a, b, c)
fn canonicalizeTypeAnnoTuple(
    self: *Self,
    tuple: @TypeOf(@as(AST.TypeAnno, undefined).tuple),
    type_anno_ctx: *TypeAnnoCtx,
) std.mem.Allocator.Error!TypeAnno.Idx {
    const trace = tracy.trace(@src());
    defer trace.end();

    const region = self.parse_ir.tokenizedRegionToRegion(tuple.region);

    const tuple_elems_slice = self.parse_ir.store.typeAnnoSlice(tuple.annos);

    if (tuple_elems_slice.len == 1) {
        return try self.canonicalizeTypeAnnoHelp(tuple_elems_slice[0], type_anno_ctx);
    } else {

        // Canonicalize all tuple elements
        const scratch_top = self.env.store.scratchTypeAnnoTop();
        defer self.env.store.clearScratchTypeAnnosFrom(scratch_top);

        const scratch_vars_top = self.scratch_vars.top();
        defer self.scratch_vars.clearFrom(scratch_vars_top);

        for (tuple_elems_slice) |elem_idx| {
            const canonicalized_elem_idx = try self.canonicalizeTypeAnnoHelp(elem_idx, type_anno_ctx);
            try self.env.store.addScratchTypeAnno(canonicalized_elem_idx);

            const elem_var = ModuleEnv.varFrom(canonicalized_elem_idx);
            try self.scratch_vars.append(self.env.gpa, elem_var);
        }
        const annos = try self.env.store.typeAnnoSpanFrom(scratch_top);

        const content = blk: {
            if (type_anno_ctx.isTypeDeclAndHasUnderscore()) {
                break :blk types.Content{ .err = {} };
            } else {
                const elems_var_range = try self.env.types.appendVars(self.scratch_vars.sliceFromStart(scratch_vars_top));
                break :blk types.Content{ .structure = FlatType{ .tuple = .{ .elems = elems_var_range } } };
            }
        };

        return try self.env.addTypeAnnoAndTypeVar(.{ .tuple = .{
            .elems = annos,
        } }, content, region);
    }
}

fn canonicalizeTypeAnnoRecord(
    self: *Self,
    record: @TypeOf(@as(AST.TypeAnno, undefined).record),
    type_anno_ctx: *TypeAnnoCtx,
) std.mem.Allocator.Error!TypeAnno.Idx {
    const region = self.parse_ir.tokenizedRegionToRegion(record.region);

    // Canonicalize all record fields
    const scratch_top = self.env.store.scratchAnnoRecordFieldTop();
    defer self.env.store.clearScratchAnnoRecordFieldsFrom(scratch_top);

    const scratch_record_fields_top = self.scratch_record_fields.top();
    defer self.scratch_record_fields.clearFrom(scratch_record_fields_top);

    for (self.parse_ir.store.annoRecordFieldSlice(record.fields)) |field_idx| {
        const ast_field = self.parse_ir.store.getAnnoRecordField(field_idx) catch |err| switch (err) {
            error.MalformedNode => {
                // Skip malformed field entirely - it was already handled during parsing
                continue;
            },
        };

        // Resolve field name
        const field_name = self.parse_ir.tokens.resolveIdentifier(ast_field.name) orelse {
            // Malformed field name - continue with placeholder
            const malformed_field_ident = Ident.for_text("malformed_field");
            const malformed_ident = try self.env.insertIdent(malformed_field_ident);
            const canonicalized_ty = try self.canonicalizeTypeAnnoHelp(ast_field.ty, type_anno_ctx);

            const cir_field = CIR.TypeAnno.RecordField{
                .name = malformed_ident,
                .ty = canonicalized_ty,
            };
            const field_cir_idx = try self.env.addAnnoRecordFieldAndTypeVarRedirect(
                cir_field,
                ModuleEnv.varFrom(canonicalized_ty),
                self.parse_ir.tokenizedRegionToRegion(ast_field.region),
            );
            try self.env.store.addScratchAnnoRecordField(field_cir_idx);

            try self.scratch_record_fields.append(self.env.gpa, types.RecordField{
                .name = malformed_ident,
                .var_ = ModuleEnv.varFrom(field_cir_idx),
            });

            continue;
        };

        // Canonicalize field type
        const canonicalized_ty = try self.canonicalizeTypeAnnoHelp(ast_field.ty, type_anno_ctx);

        // Create CIR field
        const cir_field = CIR.TypeAnno.RecordField{
            .name = field_name,
            .ty = canonicalized_ty,
        };
        const field_cir_idx = try self.env.addAnnoRecordFieldAndTypeVarRedirect(
            cir_field,
            ModuleEnv.varFrom(canonicalized_ty),
            self.parse_ir.tokenizedRegionToRegion(ast_field.region),
        );
        try self.env.store.addScratchAnnoRecordField(field_cir_idx);

        try self.scratch_record_fields.append(self.env.gpa, types.RecordField{
            .name = field_name,
            .var_ = ModuleEnv.varFrom(field_cir_idx),
        });
    }

    const field_anno_idxs = try self.env.store.annoRecordFieldSpanFrom(scratch_top);

    // Should we be sorting here?
    const record_fields_scratch = self.scratch_record_fields.sliceFromStart(scratch_record_fields_top);
    std.mem.sort(types.RecordField, record_fields_scratch, self.env.common.getIdentStore(), comptime types.RecordField.sortByNameAsc);
    const fields_type_range = try self.env.types.appendRecordFields(record_fields_scratch);

    const content = blk: {
        if (type_anno_ctx.isTypeDeclAndHasUnderscore()) {
            break :blk types.Content{ .err = {} };
        } else {
            // TODO: Add parser support for extensible variables in
            // record then thread that through here
            const ext_var = try self.env.addTypeSlotAndTypeVar(
                @enumFromInt(0), // TODO
                .{ .structure = .empty_record },
                region,
                TypeVar,
            );
            break :blk Content{ .structure = .{ .record = .{ .fields = fields_type_range, .ext = ext_var } } };
        }
    };

    return try self.env.addTypeAnnoAndTypeVar(.{ .record = .{
        .fields = field_anno_idxs,
    } }, content, region);
}

/// Handle tag union types like [Some(a), None]
fn canonicalizeTypeAnnoTagUnion(
    self: *Self,
    tag_union: @TypeOf(@as(AST.TypeAnno, undefined).tag_union),
    type_anno_ctx: *TypeAnnoCtx,
) std.mem.Allocator.Error!TypeAnno.Idx {
    const trace = tracy.trace(@src());
    defer trace.end();

    const region = self.parse_ir.tokenizedRegionToRegion(tag_union.region);

    // Canonicalize all tags in the union using tag-specific canonicalization
    const scratch_annos_top = self.env.store.scratchTypeAnnoTop();
    defer self.env.store.clearScratchTypeAnnosFrom(scratch_annos_top);

    const scratch_tags_top = self.scratch_tags.top();
    defer self.scratch_tags.clearFrom(scratch_tags_top);

    for (self.parse_ir.store.typeAnnoSlice(tag_union.tags)) |tag_idx| {
        // First canonicalized the tag variant
        // This will always return a `ty` or an `apply`
        const canonicalized_tag_idx = try self.canonicalizeTypeAnnoTag(tag_idx, type_anno_ctx);
        try self.env.store.addScratchTypeAnno(canonicalized_tag_idx);

        // Then, create the type system tag and append to scratch tags
        const tag_cir_anno = self.env.store.getTypeAnno(canonicalized_tag_idx);
        const tag = blk: {
            switch (tag_cir_anno) {
                .tag => |tag| {
                    const args_slice: []TypeVar = @ptrCast(self.env.store.sliceTypeAnnos(tag.args));
                    break :blk try self.env.types.mkTag(tag.name, args_slice);
                },
                .malformed => {
                    continue;
                },
                else => unreachable,
            }
        };
        try self.scratch_tags.append(self.env.gpa, tag);
    }

    const tag_anno_idxs = try self.env.store.typeAnnoSpanFrom(scratch_annos_top);

    // Should we be sorting here?
    const tags_slice = self.scratch_tags.sliceFromStart(scratch_tags_top);
    std.mem.sort(types.Tag, tags_slice, self.env.common.getIdentStore(), comptime types.Tag.sortByNameAsc);

    // Canonicalize the ext, if it exists
    const mb_ext_anno = if (tag_union.open_anno) |open_idx| blk: {
        break :blk try self.canonicalizeTypeAnnoHelp(open_idx, type_anno_ctx);
    } else null;

    const content = blk: {
        if (type_anno_ctx.isTypeDeclAndHasUnderscore()) {
            break :blk types.Content{ .err = {} };
        } else {
            // Make the ext type variable
            const ext_var = inner_blk: {
                if (mb_ext_anno) |ext_anno| {
                    break :inner_blk ModuleEnv.varFrom(ext_anno);
                } else {
                    break :inner_blk try self.env.addTypeSlotAndTypeVar(
                        @enumFromInt(0),
                        .{ .structure = .empty_tag_union },
                        region,
                        TypeVar,
                    );
                }
            };

            // Make type system tag union
            break :blk try self.env.types.mkTagUnion(tags_slice, ext_var);
        }
    };

    return try self.env.addTypeAnnoAndTypeVar(.{ .tag_union = .{
        .tags = tag_anno_idxs,
        .ext = mb_ext_anno,
    } }, content, region);
}

/// Canonicalize a tag variant within a tag union type annotation
///
/// Unlike general type canonicalization, this doesn't validate tag names against scope
/// since tags in tag unions are anonymous and defined by the union itself
///
/// Note that these annotation node types are not used, so they're set to be flex vars
fn canonicalizeTypeAnnoTag(
    self: *Self,
    anno_idx: AST.TypeAnno.Idx,
    type_anno_ctx: *TypeAnnoCtx,
) std.mem.Allocator.Error!TypeAnno.Idx {
    const trace = tracy.trace(@src());
    defer trace.end();

    const ast_anno = self.parse_ir.store.getTypeAnno(anno_idx);
    switch (ast_anno) {
        .ty => |ty| {
            // For simple tags like `None`, just create the type annotation without scope validation
            const region = self.parse_ir.tokenizedRegionToRegion(ty.region);
            const ident_idx = if (self.parse_ir.tokens.resolveIdentifier(ty.token)) |ident|
                ident
            else
                // Create identifier from text if resolution fails
                try self.env.insertIdent(base.Ident.for_text(self.parse_ir.resolve(ty.token)));

            return try self.env.addTypeAnnoAndTypeVar(.{ .tag = .{
                .name = ident_idx,
                .args = .{ .span = DataSpan.empty() },
            } }, .err, region);
        },
        .apply => |apply| {
            // For tags with arguments like `Some(Str)`, validate the arguments but not the tag name
            const region = self.parse_ir.tokenizedRegionToRegion(apply.region);
            const args_slice = self.parse_ir.store.typeAnnoSlice(apply.args);

            if (args_slice.len == 0) {
                return try self.env.pushMalformed(TypeAnno.Idx, Diagnostic{ .malformed_type_annotation = .{ .region = region } });
            }

            // First argument is the tag name - don't validate it against scope
            const base_type = self.parse_ir.store.getTypeAnno(args_slice[0]);
            const type_name = switch (base_type) {
                .ty => |ty| if (self.parse_ir.tokens.resolveIdentifier(ty.token)) |ident|
                    ident
                else
                    try self.env.insertIdent(base.Ident.for_text(self.parse_ir.resolve(ty.token))),
                else => return try self.env.pushMalformed(TypeAnno.Idx, Diagnostic{ .malformed_type_annotation = .{ .region = region } }),
            };

            // Canonicalize type arguments (skip first which is the tag name)
            // These should be validated against scope since they're real types like `Str`, `Int`, etc.
            const scratch_top = self.env.store.scratchTypeAnnoTop();
            defer self.env.store.clearScratchTypeAnnosFrom(scratch_top);

            for (args_slice[1..]) |arg_idx| {
                const canonicalized = try self.canonicalizeTypeAnnoHelp(arg_idx, type_anno_ctx);
                try self.env.store.addScratchTypeAnno(canonicalized);
            }

            const args = try self.env.store.typeAnnoSpanFrom(scratch_top);
            return try self.env.addTypeAnnoAndTypeVar(.{ .tag = .{
                .name = type_name,
                .args = args,
            } }, Content{ .flex = types.Flex.init() }, region);
        },
        else => {
            return try self.env.pushMalformed(TypeAnno.Idx, Diagnostic{
                .malformed_type_annotation = .{ .region = self.parse_ir.tokenizedRegionToRegion(ast_anno.to_tokenized_region()) },
            });
        },
    }
}

fn canonicalizeTypeAnnoFunc(
    self: *Self,
    func: @TypeOf(@as(AST.TypeAnno, undefined).@"fn"),
    type_anno_ctx: *TypeAnnoCtx,
) std.mem.Allocator.Error!TypeAnno.Idx {
    const region = self.parse_ir.tokenizedRegionToRegion(func.region);

    // Canonicalize argument types
    const scratch_top = self.env.store.scratchTypeAnnoTop();
    defer self.env.store.clearScratchTypeAnnosFrom(scratch_top);
    for (self.parse_ir.store.typeAnnoSlice(func.args)) |arg_idx| {
        const arg_anno_idx = try self.canonicalizeTypeAnnoHelp(arg_idx, type_anno_ctx);
        try self.env.store.addScratchTypeAnno(arg_anno_idx);
    }

    const args_span = try self.env.store.typeAnnoSpanFrom(scratch_top);

    const args_anno_idxs = self.env.store.sliceTypeAnnos(args_span);
    const args_vars: []TypeVar = @ptrCast(@alignCast(args_anno_idxs));

    // Canonicalize return type
    const ret_anno_idx = try self.canonicalizeTypeAnnoHelp(func.ret, type_anno_ctx);
    const ret_var = ModuleEnv.varFrom(ret_anno_idx);

    const content = blk: {
        if (type_anno_ctx.isTypeDeclAndHasUnderscore()) {
            break :blk types.Content{ .err = {} };
        } else {
            if (func.effectful) {
                break :blk try self.env.types.mkFuncEffectful(args_vars, ret_var);
            } else {
                break :blk try self.env.types.mkFuncPure(args_vars, ret_var);
            }
        }
    };

    return try self.env.addTypeAnnoAndTypeVar(.{ .@"fn" = .{
        .args = args_span,
        .ret = ret_anno_idx,
        .effectful = func.effectful,
    } }, content, region);
}

////////////////////////////////////////////////////////////////////////////////

fn canonicalizeTypeHeader(self: *Self, header_idx: AST.TypeHeader.Idx) std.mem.Allocator.Error!CIR.TypeHeader.Idx {
    const trace = tracy.trace(@src());
    defer trace.end();

    // Check if the node is malformed before calling getTypeHeader
    const node = self.parse_ir.store.nodes.get(@enumFromInt(@intFromEnum(header_idx)));
    const node_region = self.parse_ir.tokenizedRegionToRegion(node.region);
    if (node.tag == .malformed) {
        // Create a malformed type header with an invalid identifier
        return try self.env.addTypeHeaderAndTypeVar(.{
            .name = base.Ident.Idx{ .attributes = .{ .effectful = false, .ignored = false, .reassignable = false }, .idx = 0 }, // Invalid identifier
            .args = .{ .span = .{ .start = 0, .len = 0 } },
        }, Content{ .flex = types.Flex.init() }, node_region);
    }

    const ast_header = self.parse_ir.store.getTypeHeader(header_idx) catch unreachable; // Malformed handled above
    const region = self.parse_ir.tokenizedRegionToRegion(ast_header.region);

    // Get the type name identifier
    const name_ident = self.parse_ir.tokens.resolveIdentifier(ast_header.name) orelse {
        // If we can't resolve the identifier, create a malformed header with invalid identifier
        return try self.env.addTypeHeaderAndTypeVar(.{
            .name = base.Ident.Idx{ .attributes = .{ .effectful = false, .ignored = false, .reassignable = false }, .idx = 0 }, // Invalid identifier
            .args = .{ .span = .{ .start = 0, .len = 0 } },
        }, Content{ .flex = types.Flex.init() }, region);
    };

    // Check if this is a builtin type
    // TODO: Can we compare idents or something here? The byte slice comparison is ineffecient
    if (TypeAnno.Builtin.fromBytes(self.env.getIdentText(name_ident))) |_| {
        return try self.env.pushMalformed(CIR.TypeHeader.Idx, Diagnostic{ .ident_already_in_scope = .{
            .ident = name_ident,
            .region = region,
        } });
    }

    // Canonicalize type arguments - these are parameter declarations, not references
    const scratch_top = self.env.store.scratchTypeAnnoTop();
    defer self.env.store.clearScratchTypeAnnosFrom(scratch_top);

    for (self.parse_ir.store.typeAnnoSlice(ast_header.args)) |arg_idx| {
        const ast_arg = self.parse_ir.store.getTypeAnno(arg_idx);
        // Type parameters should be treated as declarations, not lookups
        switch (ast_arg) {
            .ty_var => |ty_var| {
                const param_region = self.parse_ir.tokenizedRegionToRegion(ty_var.region);
                const param_ident = self.parse_ir.tokens.resolveIdentifier(ty_var.tok) orelse {
                    const malformed = try self.env.pushMalformed(TypeAnno.Idx, Diagnostic{ .malformed_type_annotation = .{
                        .region = param_region,
                    } });
                    try self.env.store.addScratchTypeAnno(malformed);
                    continue;
                };

                // Create type variable annotation for this parameter
                // Check for underscore in type parameter
                const param_name = self.parse_ir.env.getIdent(param_ident);
                if (param_name.len > 0 and param_name[0] == '_') {
                    try self.env.pushDiagnostic(Diagnostic{ .underscore_in_type_declaration = .{
                        .is_alias = true,
                        .region = param_region,
                    } });
                }

                const param_anno = try self.env.addTypeAnnoAndTypeVar(.{ .rigid_var = .{
                    .name = param_ident,
                } }, Content{ .rigid = types.Rigid.init(param_ident) }, param_region);
                try self.env.store.addScratchTypeAnno(param_anno);
            },
            .underscore => |underscore_param| {
                // Handle underscore type parameters
                const param_region = self.parse_ir.tokenizedRegionToRegion(underscore_param.region);

                // Push underscore diagnostic for underscore type parameters
                try self.env.pushDiagnostic(Diagnostic{ .underscore_in_type_declaration = .{
                    .is_alias = true,
                    .region = param_region,
                } });

                // Create underscore type annotation
                const underscore_anno = try self.env.addTypeAnnoAndTypeVar(.{ .underscore = {} }, Content{ .err = {} }, param_region);
                try self.env.store.addScratchTypeAnno(underscore_anno);
            },
            .malformed => |malformed_param| {
                // Handle malformed underscore type parameters
                const param_region = self.parse_ir.tokenizedRegionToRegion(malformed_param.region);

                // Push underscore diagnostic for malformed underscore type parameters
                try self.env.pushDiagnostic(Diagnostic{ .underscore_in_type_declaration = .{
                    .is_alias = true,
                    .region = param_region,
                } });

                // Create malformed type annotation using pushMalformed for consistency
                const malformed_anno = try self.env.pushMalformed(TypeAnno.Idx, Diagnostic{ .malformed_type_annotation = .{
                    .region = param_region,
                } });
                try self.env.store.addScratchTypeAnno(malformed_anno);
            },
            else => {
                const malformed_anno = try self.env.pushMalformed(TypeAnno.Idx, Diagnostic{ .malformed_type_annotation = .{
                    .region = node_region,
                } });
                try self.env.store.addScratchTypeAnno(malformed_anno);
            },
        }
    }

    const args = try self.env.store.typeAnnoSpanFrom(scratch_top);

    return try self.env.addTypeHeaderAndTypeVar(.{
        .name = name_ident,
        .args = args,
    }, Content{ .flex = types.Flex.init() }, region);
}

// expr statements //

fn canonicalizeBlock(self: *Self, e: AST.Block) std.mem.Allocator.Error!CanonicalizedExpr {
    const block_region = self.parse_ir.tokenizedRegionToRegion(e.region);

    // Blocks don't introduce function boundaries, but may contain var statements
    try self.scopeEnter(self.env.gpa, false); // false = not a function boundary
    defer self.scopeExit(self.env.gpa) catch {};

    // Keep track of the start position for statements
    const stmt_start = self.env.store.scratch_statements.top();

    // TODO Use a temporary scratch space for the block's free variables
    //
    // I apologize for leaving these AutoHashMapUnmanaged's here ... but it's a workaround
    // to land a working closure capture implementation, and we can optimize this later. Forgive me.
    var bound_vars = std.AutoHashMapUnmanaged(Pattern.Idx, void){};
    defer bound_vars.deinit(self.env.gpa);

    var captures = std.AutoHashMapUnmanaged(Pattern.Idx, void){};
    defer captures.deinit(self.env.gpa);

    // Canonicalize all statements in the block
    const ast_stmt_idxs = self.parse_ir.store.statementSlice(e.statements);
    var last_expr: ?CanonicalizedExpr = null;

    var i: u32 = 0;
    while (i < ast_stmt_idxs.len) : (i += 1) {
        const ast_stmt_idx = ast_stmt_idxs[i];
        const ast_stmt = self.parse_ir.store.getStatement(ast_stmt_idx);

        // Check if this is the last statement and if it's an expression
        const is_last = (i == ast_stmt_idxs.len - 1);
        if (is_last and (ast_stmt == .expr or ast_stmt == .dbg or ast_stmt == .@"return" or ast_stmt == .crash)) {
            // If the last statement is expr, debg, return or crash, then we
            // canonicalize the expr directly without adding it as a statement
            switch (ast_stmt) {
                .expr => |expr_stmt| {
                    //
                    last_expr = try self.canonicalizeExprOrMalformed(expr_stmt.expr);
                },
                .dbg => |dbg_stmt| {
                    // For final debug statements, canonicalize as debug expression
                    const debug_region = self.parse_ir.tokenizedRegionToRegion(dbg_stmt.region);
                    const inner_expr = try self.canonicalizeExprOrMalformed(dbg_stmt.expr);

                    // Create debug expression
                    const dbg_expr = try self.env.addExprAndTypeVarRedirect(Expr{ .e_dbg = .{
                        .expr = inner_expr.idx,
                    } }, ModuleEnv.varFrom(inner_expr.idx), debug_region);
                    last_expr = CanonicalizedExpr{ .idx = dbg_expr, .free_vars = inner_expr.free_vars };
                },
                .@"return" => |return_stmt| {
                    last_expr = try self.canonicalizeExprOrMalformed(return_stmt.expr);
                },
                .crash => |crash_stmt| {
                    // For final debug statements, canonicalize as debug expression
                    const crash_region = self.parse_ir.tokenizedRegionToRegion(crash_stmt.region);

                    // Create crash expression
                    // Extract string content from the crash expression or create malformed if not string
                    const crash_expr = blk: {
                        const msg_expr = self.parse_ir.store.getExpr(crash_stmt.expr);
                        switch (msg_expr) {
                            .string => |s| {
                                // For string literals, we need to extract the actual string parts
                                const parts = self.parse_ir.store.exprSlice(s.parts);
                                if (parts.len > 0) {
                                    const first_part = self.parse_ir.store.getExpr(parts[0]);
                                    if (first_part == .string_part) {
                                        const part_text = self.parse_ir.resolve(first_part.string_part.token);
                                        break :blk try self.env.addExprAndTypeVar(Expr{ .e_crash = .{
                                            .msg = try self.env.insertString(part_text),
                                        } }, .{ .flex = types.Flex.init() }, crash_region);
                                    }
                                }
                                // Fall back to default if we can't extract
                                break :blk try self.env.addExprAndTypeVar(Expr{ .e_crash = .{
                                    .msg = try self.env.insertString("crash"),
                                } }, .{ .flex = types.Flex.init() }, crash_region);
                            },
                            else => {
                                // For non-string expressions, create a malformed expression
                                break :blk try self.env.pushMalformed(Expr.Idx, Diagnostic{ .crash_expects_string = .{
                                    .region = block_region,
                                } });
                            },
                        }
                    };

                    last_expr = CanonicalizedExpr{ .idx = crash_expr, .free_vars = null };
                },
                else => unreachable,
            }
        } else {
            // Otherwise, this is a normal statement
            //
            // We process each stmt individually, saving the result in
            // mb_canonicailzed_stmt for post-processing

            const stmt_result = try self.canonicalizeBlockStatement(ast_stmt, ast_stmt_idxs, i);
            const mb_canonicailzed_stmt = stmt_result.canonicalized_stmt;

            // If we have a second statement (e.g., type annotation), process it too
            if (stmt_result.second_canonicalized_stmt) |other_stmt| {
                try self.env.store.addScratchStatement(other_stmt.idx);

                // Collect bound variables for the other statement
                const cir_other_stmt = self.env.store.getStatement(other_stmt.idx);
                switch (cir_other_stmt) {
                    .s_decl => |decl| try self.collectBoundVars(decl.pattern, &bound_vars),
                    .s_var => |var_stmt| try self.collectBoundVars(var_stmt.pattern_idx, &bound_vars),
                    else => {},
                }

                // Collect free vars from the other statement
                if (other_stmt.free_vars) |fvs| {
                    for (fvs) |fv| {
                        if (!bound_vars.contains(fv)) {
                            try captures.put(self.env.gpa, fv, {});
                        }
                    }
                }

                // Skip the next statement since we processed it
                i += 1;
            }

            // Post processing for the stmt
            if (mb_canonicailzed_stmt) |canonicailzed_stmt| {
                try self.env.store.addScratchStatement(canonicailzed_stmt.idx);

                // Collect bound variables for the
                const cir_stmt = self.env.store.getStatement(canonicailzed_stmt.idx);
                switch (cir_stmt) {
                    .s_decl => |decl| try self.collectBoundVars(decl.pattern, &bound_vars),
                    .s_var => |var_stmt| try self.collectBoundVars(var_stmt.pattern_idx, &bound_vars),
                    else => {},
                }

                // Collect free vars from the statement into the block's scratch space
                if (canonicailzed_stmt.free_vars) |fvs| {
                    for (fvs) |fv| {
                        if (!bound_vars.contains(fv)) {
                            try captures.put(self.env.gpa, fv, {});
                        }
                    }
                }
            }
        }
    }

    // Determine the final expression
    const final_expr = if (last_expr) |can_expr| can_expr else blk: {
        // Empty block - create empty record
        const expr_idx = try self.env.addExprAndTypeVar(CIR.Expr{
            .e_empty_record = .{},
        }, Content{ .structure = .empty_record }, block_region);
        break :blk CanonicalizedExpr{ .idx = expr_idx, .free_vars = null };
    };
    const final_expr_var = @as(TypeVar, @enumFromInt(@intFromEnum(final_expr.idx)));

    // Add free vars from the final expression to the block's scratch space
    if (final_expr.free_vars) |fvs| {
        for (fvs) |fv| {
            if (!bound_vars.contains(fv)) {
                try captures.put(self.env.gpa, fv, {});
            }
        }
    }

    // Add the actual free variables (captures) to the parent's scratch space
    const captures_start = self.scratch_free_vars.top();
    var cap_it = captures.iterator();
    while (cap_it.next()) |entry| {
        try self.scratch_free_vars.append(self.env.gpa, entry.key_ptr.*);
    }
    const captures_slice = self.scratch_free_vars.slice(captures_start, self.scratch_free_vars.top());

    // Create statement span
    const stmt_span = try self.env.store.statementSpanFrom(stmt_start);

    // Create and return block expression
    const block_expr = CIR.Expr{
        .e_block = .{
            .stmts = stmt_span,
            .final_expr = final_expr.idx,
        },
    };
    const block_idx = try self.env.addExprAndTypeVar(block_expr, Content{ .flex = types.Flex.init() }, block_region);
    const block_var = @as(TypeVar, @enumFromInt(@intFromEnum(block_idx)));

    // Set the root block expr to redirect to the final expr var
    try self.env.types.setVarRedirect(block_var, final_expr_var);

    return CanonicalizedExpr{ .idx = block_idx, .free_vars = if (captures_slice.len > 0) captures_slice else null };
}

const StatementResult = struct {
    canonicalized_stmt: ?CanonicalizedStatement,
    second_canonicalized_stmt: ?CanonicalizedStatement,
};

/// Canonicalize a single statement within a block
///
/// This function generally processes 1 stmt, but in the case of type
/// annotations, it may ties the following declaration. In this case, the first
/// stmt is the anno & the second is the following decl
///
/// The stmt may be null if:
/// * the stmt is an import statement, in which case it is processed but not
///   added to CIR
/// * it's a type annotation without a where clause, in which case the anno is
///   simply attached to  decl node
pub fn canonicalizeBlockStatement(self: *Self, ast_stmt: AST.Statement, ast_stmt_idxs: []const AST.Statement.Idx, current_index: u32) std.mem.Allocator.Error!StatementResult {
    var mb_canonicailzed_stmt: ?CanonicalizedStatement = null;
    var mb_second_canonicalized_stmt: ?CanonicalizedStatement = null;

    switch (ast_stmt) {
        .decl => |d| {
            mb_canonicailzed_stmt = try self.canonicalizeBlockDecl(d, null);
        },
        .@"var" => |v| blk: {
            const region = self.parse_ir.tokenizedRegionToRegion(v.region);

            // Var declaration - handle specially with function boundary tracking
            const var_name = self.parse_ir.tokens.resolveIdentifier(v.name) orelse {
                const feature = try self.env.insertString("resolve var name");
                mb_canonicailzed_stmt = CanonicalizedStatement{
                    .idx = try self.env.pushMalformed(Statement.Idx, Diagnostic{ .not_implemented = .{
                        .feature = feature,
                        .region = region,
                    } }),
                    .free_vars = null,
                };
                break :blk;
            };

            // Canonicalize the initial value
            const expr = try self.canonicalizeExprOrMalformed(v.body);

            // Create pattern for the var
            const pattern_idx = try self.env.addPatternAndTypeVarRedirect(
                Pattern{ .assign = .{ .ident = var_name } },
                ModuleEnv.varFrom(expr.idx),
                region,
            );

            // Introduce the var with function boundary tracking
            _ = try self.scopeIntroduceVar(var_name, pattern_idx, region, true, Pattern.Idx);

            // Create var statement
            const stmt_idx = try self.env.addStatementAndTypeVarRedirect(Statement{ .s_var = .{
                .pattern_idx = pattern_idx,
                .expr = expr.idx,
            } }, ModuleEnv.varFrom(expr.idx), region);

            mb_canonicailzed_stmt = CanonicalizedStatement{ .idx = stmt_idx, .free_vars = expr.free_vars };
        },
        .expr => |e_| {
            const region = self.parse_ir.tokenizedRegionToRegion(e_.region);

            // Expression statement
            const expr = try self.canonicalizeExprOrMalformed(e_.expr);

            // Create expression statement
            const stmt_idx = try self.env.addStatementAndTypeVarRedirect(Statement{ .s_expr = .{
                .expr = expr.idx,
            } }, ModuleEnv.varFrom(expr.idx), region);

            mb_canonicailzed_stmt = CanonicalizedStatement{ .idx = stmt_idx, .free_vars = expr.free_vars };
        },
        .crash => |c| {
            const region = self.parse_ir.tokenizedRegionToRegion(c.region);

            // Extract string content from the crash expression or create malformed if not string
            const mb_msg_literal = blk: {
                const msg_expr = self.parse_ir.store.getExpr(c.expr);
                switch (msg_expr) {
                    .string => |s| {
                        // For string literals, we need to extract the actual string parts
                        const parts = self.parse_ir.store.exprSlice(s.parts);
                        if (parts.len > 0) {
                            const first_part = self.parse_ir.store.getExpr(parts[0]);
                            if (first_part == .string_part) {
                                const part_text = self.parse_ir.resolve(first_part.string_part.token);
                                break :blk try self.env.insertString(part_text);
                            }
                        }
                        // Fall back to default if we can't extract
                        break :blk try self.env.insertString("crash");
                    },
                    else => {
                        break :blk null;
                    },
                }
            };

            const stmt_idx = blk: {
                if (mb_msg_literal) |msg_literal| {
                    // Create crash statement
                    break :blk try self.env.addStatementAndTypeVar(Statement{ .s_crash = .{
                        .msg = msg_literal,
                    } }, .err, region);
                } else {
                    // For non-string expressions, create a malformed expression
                    break :blk try self.env.pushMalformed(Statement.Idx, Diagnostic{ .crash_expects_string = .{
                        .region = region,
                    } });
                }
            };

            mb_canonicailzed_stmt = CanonicalizedStatement{ .idx = stmt_idx, .free_vars = null };
        },
        .dbg => |d| {
            const region = self.parse_ir.tokenizedRegionToRegion(d.region);

            // Canonicalize the debug expression
            const expr = try self.canonicalizeExprOrMalformed(d.expr);

            // Create dbg statement

            const stmt_idx = try self.env.addStatementAndTypeVarRedirect(Statement{ .s_dbg = .{
                .expr = expr.idx,
            } }, ModuleEnv.varFrom(expr.idx), region);

            mb_canonicailzed_stmt = CanonicalizedStatement{ .idx = stmt_idx, .free_vars = expr.free_vars };
        },
        .expect => |e_| {
            const region = self.parse_ir.tokenizedRegionToRegion(e_.region);

            // Canonicalize the expect expression
            const expr = try self.canonicalizeExprOrMalformed(e_.body);

            // Create expect statement
            const stmt_idx = try self.env.addStatementAndTypeVar(Statement{ .s_expect = .{
                .body = expr.idx,
            } }, Content{ .structure = .empty_record }, region);

            mb_canonicailzed_stmt = CanonicalizedStatement{ .idx = stmt_idx, .free_vars = expr.free_vars };
        },
        .@"return" => |r| {
            const region = self.parse_ir.tokenizedRegionToRegion(r.region);

            // Canonicalize the return expression
            const expr = try self.canonicalizeExprOrMalformed(r.expr);

            // Create return statement
            const stmt_idx = try self.env.addStatementAndTypeVarRedirect(Statement{ .s_return = .{
                .expr = expr.idx,
            } }, ModuleEnv.varFrom(expr.idx), region);

            mb_canonicailzed_stmt = CanonicalizedStatement{ .idx = stmt_idx, .free_vars = expr.free_vars };
        },
        .type_decl => |s| {
            // TODO type declarations in statement context
            const feature = try self.env.insertString("type_decl in statement context");
            const malformed_idx = try self.env.pushMalformed(Statement.Idx, Diagnostic{ .not_implemented = .{
                .feature = feature,
                .region = self.parse_ir.tokenizedRegionToRegion(s.region),
            } });
            mb_canonicailzed_stmt = CanonicalizedStatement{ .idx = malformed_idx, .free_vars = null };
        },
        .type_anno => |ta| blk: {
            // Type annotation statement
            const region = self.parse_ir.tokenizedRegionToRegion(ta.region);

            // Resolve the identifier name
            const name_ident = self.parse_ir.tokens.resolveIdentifier(ta.name) orelse {
                const feature = try self.env.insertString("type annotation identifier resolution");
                const malformed_idx = try self.env.pushMalformed(Statement.Idx, Diagnostic{ .not_implemented = .{
                    .feature = feature,
                    .region = region,
                } });
                mb_canonicailzed_stmt = CanonicalizedStatement{ .idx = malformed_idx, .free_vars = null };
                break :blk;
            };

            // Introduce type variables into scope
            const type_vars_top: u32 = @intCast(self.scratch_idents.top());

            // Create new type var scope
            const type_var_scope = self.scopeEnterTypeVar();
            defer self.scopeExitTypeVar(type_var_scope);

            // Now canonicalize the annotation with type variables in scope
            const type_anno_idx = try self.canonicalizeTypeAnno(ta.anno, .inline_anno);

            // Extract type variables from the AST annotation
            try self.extractTypeVarIdentsFromASTAnno(ta.anno, type_vars_top);

            // Canonicalize where clauses if present
            const where_clauses = if (ta.where) |where_coll| inner_blk: {
                const where_slice = self.parse_ir.store.whereClauseSlice(.{ .span = self.parse_ir.store.getCollection(where_coll).span });
                const where_start = self.env.store.scratchWhereClauseTop();

                // Enter a new scope for where clause
                try self.scopeEnter(self.env.gpa, false);
                defer self.scopeExit(self.env.gpa) catch {}; // See above comment for why this is necessary

                for (where_slice) |where_idx| {
                    const canonicalized_where = try self.canonicalizeWhereClause(where_idx, .inline_anno);
                    try self.env.store.addScratchWhereClause(canonicalized_where);
                }
                break :inner_blk try self.env.store.whereClauseSpanFrom(where_start);
            } else null;

            // If we have where clauses, create a separate s_type_anno statement
            const mb_type_anno_stmt_idx: ?Statement.Idx = inner_blk: {
                if (where_clauses != null) {
                    break :inner_blk try self.env.addStatementAndTypeVarRedirect(Statement{
                        .s_type_anno = .{
                            .name = name_ident,
                            .anno = type_anno_idx,
                            .where = where_clauses,
                        },
                    }, ModuleEnv.varFrom(type_anno_idx), region);
                } else {
                    break :inner_blk null;
                }
            };

            // Set the type annotation stmt if it exists
            if (mb_type_anno_stmt_idx) |type_anno_stmt_idx| {
                mb_canonicailzed_stmt = CanonicalizedStatement{ .idx = type_anno_stmt_idx, .free_vars = null };
            }

            // Now, check the next stmt to see if it matches this anno
            const next_i = current_index + 1;
            if (next_i < ast_stmt_idxs.len) {
                const next_stmt_id = ast_stmt_idxs[next_i];
                const next_stmt = self.parse_ir.store.getStatement(next_stmt_id);

                switch (next_stmt) {
                    .decl => |decl| {
                        // Immediately process the next decl, with the annotation
                        mb_second_canonicalized_stmt = try self.canonicalizeBlockDecl(decl, TypeAnnoIdent{
                            .name = name_ident,
                            .anno_idx = type_anno_idx,
                        });
                    },
                    else => {},
                }
            }
        },
        .import => |import_stmt| {
            // After we process import statements, there's no need to include
            // then in the canonicalize IR
            _ = try self.canonicalizeImportStatement(import_stmt);
        },
        else => {
            // Other statement types not yet implemented
            const feature = try self.env.insertString("statement type in block");
            const malformed_idx = try self.env.pushMalformed(Statement.Idx, Diagnostic{ .not_implemented = .{
                .feature = feature,
                .region = Region.zero(),
            } });
            mb_canonicailzed_stmt = CanonicalizedStatement{ .idx = malformed_idx, .free_vars = null };
        },
    }

    return StatementResult{ .canonicalized_stmt = mb_canonicailzed_stmt, .second_canonicalized_stmt = mb_second_canonicalized_stmt };
}

/// Canonicalize a block declarataion
pub fn canonicalizeBlockDecl(self: *Self, d: AST.Statement.Decl, mb_last_anno: ?TypeAnnoIdent) std.mem.Allocator.Error!CanonicalizedStatement {
    const region = self.parse_ir.tokenizedRegionToRegion(d.region);

    // Check if this is a var reassignment
    const ast_pattern = self.parse_ir.store.getPattern(d.pattern);
    switch (ast_pattern) {
        .ident => |pattern_ident| {
            const ident_region = self.parse_ir.tokenizedRegionToRegion(pattern_ident.region);
            const ident_tok = pattern_ident.ident_tok;

            if (self.parse_ir.tokens.resolveIdentifier(ident_tok)) |ident_idx| {
                // Check if this identifier exists and is a var
                switch (self.scopeLookup(.ident, ident_idx)) {
                    .found => |existing_pattern_idx| {
                        // Check if this is a var reassignment across function boundaries
                        if (self.isVarReassignmentAcrossFunctionBoundary(existing_pattern_idx)) {
                            // Generate error for var reassignment across function boundary
                            const malformed_idx = try self.env.pushMalformed(Expr.Idx, Diagnostic{ .var_across_function_boundary = .{
                                .region = ident_region,
                            } });

                            // Create a reassign statement with the error expression
                            const reassign_idx = try self.env.addStatementAndTypeVarRedirect(Statement{ .s_reassign = .{
                                .pattern_idx = existing_pattern_idx,
                                .expr = malformed_idx,
                            } }, ModuleEnv.varFrom(malformed_idx), ident_region);

                            return CanonicalizedStatement{ .idx = reassign_idx, .free_vars = null };
                        }

                        // Check if this was declared as a var
                        if (self.isVarPattern(existing_pattern_idx)) {
                            // This is a var reassignment - canonicalize the expression and create reassign statement
                            const expr = try self.canonicalizeExprOrMalformed(d.body);

                            // Create reassign statement
                            const reassign_idx = try self.env.addStatementAndTypeVarRedirect(Statement{ .s_reassign = .{
                                .pattern_idx = existing_pattern_idx,
                                .expr = expr.idx,
                            } }, ModuleEnv.varFrom(expr.idx), ident_region);

                            return CanonicalizedStatement{ .idx = reassign_idx, .free_vars = expr.free_vars };
                        }
                    },
                    .not_found => {
                        // Not found in scope, fall through to regular declaration
                    },
                }
            }
        },
        else => {},
    }

    // check against last anno

    // Get the last annotation, if it exists
    var mb_validated_anno: ?Annotation.Idx = null;
    if (mb_last_anno) |anno_info| {
        if (ast_pattern == .ident) {
            const pattern_ident = ast_pattern.ident;
            if (self.parse_ir.tokens.resolveIdentifier(pattern_ident.ident_tok)) |decl_ident| {
                if (anno_info.name.idx == decl_ident.idx) {
                    // This declaration matches the type annotation
                    const pattern_region = self.parse_ir.tokenizedRegionToRegion(ast_pattern.to_tokenized_region());
                    mb_validated_anno = try self.createAnnotationFromTypeAnno(anno_info.anno_idx, pattern_region);
                }
            } else {
                // TODO: Diagnostic
            }
        }
    }

    // Regular declaration - canonicalize as usual
    const pattern_idx = try self.canonicalizePattern(d.pattern) orelse inner_blk: {
        const pattern = self.parse_ir.store.getPattern(d.pattern);
        break :inner_blk try self.env.pushMalformed(Pattern.Idx, Diagnostic{ .expr_not_canonicalized = .{
            .region = self.parse_ir.tokenizedRegionToRegion(pattern.to_tokenized_region()),
        } });
    };

    // Canonicalize the decl expr
    const expr = try self.canonicalizeExprOrMalformed(d.body);

    // Create a declaration statement
    const stmt_idx = try self.env.addStatementAndTypeVarRedirect(Statement{ .s_decl = .{
        .pattern = pattern_idx,
        .expr = expr.idx,
        .anno = mb_validated_anno,
    } }, ModuleEnv.varFrom(expr.idx), region);

    return CanonicalizedStatement{ .idx = stmt_idx, .free_vars = expr.free_vars };
}

// A canonicalized statement
const CanonicalizedStatement = struct {
    idx: Statement.Idx,
    free_vars: ?[]Pattern.Idx,
};

// special type var scope //

/// A type variable in scope
const TypeVarScope = struct {
    ident: Ident.Idx,
    anno_idx: CIR.TypeAnno.Idx,
};

/// Marker into the type var scope array, provided on scope enter, used on scope exit
const TypeVarScopeIdx = struct { idx: u32 };

/// Enter a type var scope
fn scopeEnterTypeVar(self: *Self) TypeVarScopeIdx {
    return .{ .idx = self.type_vars_scope.top() };
}

/// Exit a type var scope
fn scopeExitTypeVar(self: *Self, scope_idx: TypeVarScopeIdx) void {
    self.type_vars_scope.clearFrom(scope_idx.idx);
}

/// Result of looking up a type variable
const TypeVarLookupResult = union(enum) {
    found: CIR.TypeAnno.Idx,
    not_found,
};

/// Lookup a type variable in the scope hierarchy
fn scopeLookupTypeVar(self: *const Self, name_ident: Ident.Idx) TypeVarLookupResult {
    for (self.type_vars_scope.items.items) |entry| {
        if (entry.ident.idx == name_ident.idx) {
            return TypeVarLookupResult{ .found = entry.anno_idx };
        }
    }
    return .not_found;
}

/// Result of introducing a type variable
const TypeVarIntroduceResult = union(enum) {
    success,
    already_in_scope: CIR.TypeAnno.Idx,
};

/// Introduce a type variable into the current scope
fn scopeIntroduceTypeVar(self: *Self, name_ident: Ident.Idx, type_var_anno: TypeAnno.Idx) std.mem.Allocator.Error!TypeVarIntroduceResult {
    // Check if it's already in scope
    for (self.type_vars_scope.items.items) |entry| {
        if (entry.ident.idx == name_ident.idx) {
            return .{ .already_in_scope = entry.anno_idx };
        }
    }

    try self.type_vars_scope.append(self.env.gpa, TypeVarScope{ .ident = name_ident, .anno_idx = type_var_anno });
    return .success;
}

// scope //

/// Enter a new scope level
pub fn scopeEnter(self: *Self, gpa: std.mem.Allocator, is_function_boundary: bool) std.mem.Allocator.Error!void {
    const scope = Scope.init(is_function_boundary);
    return try self.scopeAppend(gpa, scope);
}

/// Exit the current scope level
pub fn scopeExit(self: *Self, gpa: std.mem.Allocator) Scope.Error!void {
    var popped_scope = try self.scopePop();
    popped_scope.deinit(gpa);
}

/// Append an existing scope
pub fn scopeAppend(self: *Self, gpa: std.mem.Allocator, scope: Scope) std.mem.Allocator.Error!void {
    try self.scopes.append(gpa, scope);
}

/// Pop scope off the stack.
/// IMPORTANT: Caller owns the returned scope.
/// That is, this function does _not_ deinit the popped scope.
pub fn scopePop(self: *Self) Scope.Error!Scope {
    if (self.scopes.items.len <= 1) {
        return Scope.Error.ExitedTopScopeLevel;
    }

    // Check for unused variables in the scope we're about to exit
    const scope = &self.scopes.items[self.scopes.items.len - 1];
    try self.checkScopeForUnusedVariables(scope);

    const popped_scope: Scope = self.scopes.pop().?;
    return popped_scope;
}

/// Get the current scope
fn currentScope(self: *Self) *Scope {
    std.debug.assert(self.scopes.items.len > 0);
    return &self.scopes.items[self.currentScopeIdx()];
}

/// Get the current scope
fn currentScopeIdx(self: *Self) usize {
    std.debug.assert(self.scopes.items.len > 0);
    return self.scopes.items.len - 1;
}

/// This will be used later for builtins like Num.nan, Num.infinity, etc.
pub fn addNonFiniteFloat(self: *Self, value: f64, region: base.Region) !Expr.Idx {
    // then in the final slot the actual expr is inserted
    const expr_idx = try self.env.addExprAndTypeVar(
        CIR.Expr{
            .e_frac_f64 = .{
                .value = value,
                .has_suffix = false,
            },
        },
        .err,
        region,
    );

    return expr_idx;
}

/// Check if an identifier is in scope
fn scopeContains(
    self: *Self,
    comptime item_kind: Scope.ItemKind,
    name: base.Ident.Idx,
) ?Pattern.Idx {
    var scope_idx = self.scopes.items.len;
    while (scope_idx > 0) {
        scope_idx -= 1;
        const scope = &self.scopes.items[scope_idx];
        const map = scope.itemsConst(item_kind);

        var iter = map.iterator();
        while (iter.next()) |entry| {
            if (name.idx == entry.key_ptr.idx) {
                return entry.value_ptr.*;
            }
        }
    }
    return null;
}

/// Look up an identifier in the scope
pub fn scopeLookup(
    self: *Self,
    comptime item_kind: Scope.ItemKind,
    name: base.Ident.Idx,
) Scope.LookupResult {
    if (self.scopeContains(item_kind, name)) |found| {
        return Scope.LookupResult{ .found = found };
    }
    return Scope.LookupResult{ .not_found = {} };
}

fn introduceTypeParametersFromHeader(self: *Self, header_idx: CIR.TypeHeader.Idx) std.mem.Allocator.Error!void {
    const header = self.env.store.getTypeHeader(header_idx);

    // Introduce each type parameter into the current scope
    for (self.env.store.sliceTypeAnnos(header.args)) |param_idx| {
        const param = self.env.store.getTypeAnno(param_idx);
        if (param == .rigid_var) {
            _ = try self.scopeIntroduceTypeVar(param.rigid_var.name, param_idx);
        }
    }
}

// Recursively unwrap an annotation, getting all type var idents
fn extractTypeVarIdentsFromASTAnno(self: *Self, anno_idx: AST.TypeAnno.Idx, idents_start_idx: u32) std.mem.Allocator.Error!void {
    switch (self.parse_ir.store.getTypeAnno(anno_idx)) {
        .ty_var => |ty_var| {
            if (self.parse_ir.tokens.resolveIdentifier(ty_var.tok)) |ident| {
                // Check if we already have this type variable
                for (self.scratch_idents.sliceFromStart(idents_start_idx)) |existing| {
                    if (existing.idx == ident.idx) return; // Already added
                }
                _ = try self.scratch_idents.append(self.env.gpa, ident);
            }
        },
        .underscore_type_var => |underscore_ty_var| {
            if (self.parse_ir.tokens.resolveIdentifier(underscore_ty_var.tok)) |ident| {
                // Check if we already have this type variable
                for (self.scratch_idents.sliceFromStart(idents_start_idx)) |existing| {
                    if (existing.idx == ident.idx) return; // Already added
                }
                try self.scratch_idents.append(self.env.gpa, ident);
            }
        },
        .apply => |apply| {
            for (self.parse_ir.store.typeAnnoSlice(apply.args)) |arg_idx| {
                try self.extractTypeVarIdentsFromASTAnno(arg_idx, idents_start_idx);
            }
        },
        .@"fn" => |fn_anno| {
            for (self.parse_ir.store.typeAnnoSlice(fn_anno.args)) |arg_idx| {
                try self.extractTypeVarIdentsFromASTAnno(arg_idx, idents_start_idx);
            }
            try self.extractTypeVarIdentsFromASTAnno(fn_anno.ret, idents_start_idx);
        },
        .tuple => |tuple| {
            for (self.parse_ir.store.typeAnnoSlice(tuple.annos)) |elem_idx| {
                try self.extractTypeVarIdentsFromASTAnno(elem_idx, idents_start_idx);
            }
        },
        .parens => |parens| {
            try self.extractTypeVarIdentsFromASTAnno(parens.anno, idents_start_idx);
        },
        .record => |record| {
            // Extract type variables from record field types
            for (self.parse_ir.store.annoRecordFieldSlice(record.fields)) |field_idx| {
                const field = self.parse_ir.store.getAnnoRecordField(field_idx) catch |err| switch (err) {
                    error.MalformedNode => continue,
                };
                try self.extractTypeVarIdentsFromASTAnno(field.ty, idents_start_idx);
            }
        },
        .ty, .underscore, .tag_union, .malformed => {
            // These don't contain type variables to extract
        },
    }
}

/// Get the region of a specific type variable from an AST type annotation
fn getTypeVarRegionFromAST(self: *Self, anno_idx: AST.TypeAnno.Idx, target_ident: Ident.Idx) ?Region {
    const ast_anno = self.parse_ir.store.getTypeAnno(anno_idx);

    switch (ast_anno) {
        .ty_var => |ty_var| {
            if (self.parse_ir.tokens.resolveIdentifier(ty_var.tok)) |ident| {
                if (ident.idx == target_ident.idx) {
                    return self.parse_ir.tokenizedRegionToRegion(ty_var.region);
                }
            }
            return null;
        },
        .underscore_type_var => |underscore_ty_var| {
            if (self.parse_ir.tokens.resolveIdentifier(underscore_ty_var.tok)) |ident| {
                if (ident.idx == target_ident.idx) {
                    return self.parse_ir.tokenizedRegionToRegion(underscore_ty_var.region);
                }
            }
            return null;
        },
        .apply => |apply| {
            for (self.parse_ir.store.typeAnnoSlice(apply.args)) |arg_idx| {
                if (self.getTypeVarRegionFromAST(arg_idx, target_ident)) |region| {
                    return region;
                }
            }
            return null;
        },
        .@"fn" => |fn_anno| {
            for (self.parse_ir.store.typeAnnoSlice(fn_anno.args)) |arg_idx| {
                if (self.getTypeVarRegionFromAST(arg_idx, target_ident)) |region| {
                    return region;
                }
            }
            return self.getTypeVarRegionFromAST(fn_anno.ret, target_ident);
        },
        .tuple => |tuple| {
            for (self.parse_ir.store.typeAnnoSlice(tuple.annos)) |elem_idx| {
                if (self.getTypeVarRegionFromAST(elem_idx, target_ident)) |region| {
                    return region;
                }
            }
            return null;
        },
        .parens => |parens| {
            return self.getTypeVarRegionFromAST(parens.anno, target_ident);
        },
        .record => |record| {
            for (self.parse_ir.store.annoRecordFieldSlice(record.fields)) |field_idx| {
                const field = self.parse_ir.store.getAnnoRecordField(field_idx) catch |err| switch (err) {
                    error.MalformedNode => continue,
                };
                if (self.getTypeVarRegionFromAST(field.ty, target_ident)) |region| {
                    return region;
                }
            }
            return null;
        },
        .tag_union => |tag_union| {
            for (self.parse_ir.store.typeAnnoSlice(tag_union.tags)) |tag_idx| {
                if (self.getTypeVarRegionFromAST(tag_idx, target_ident)) |region| {
                    return region;
                }
            }
            if (tag_union.open_anno) |open_idx| {
                return self.getTypeVarRegionFromAST(open_idx, target_ident);
            }
            return null;
        },
        .ty, .underscore, .malformed => {
            // These don't contain type variables
            return null;
        },
    }
}

/// Introduce a new identifier to the current scope level
pub fn scopeIntroduceInternal(
    self: *Self,
    gpa: std.mem.Allocator,
    comptime item_kind: Scope.ItemKind,
    ident_idx: base.Ident.Idx,
    pattern_idx: Pattern.Idx,
    is_var: bool,
    is_declaration: bool,
) std.mem.Allocator.Error!Scope.IntroduceResult {
    // Check if var is being used at top-level
    if (is_var and self.scopes.items.len == 1) {
        return Scope.IntroduceResult{ .top_level_var_error = {} };
    }

    // Check for existing identifier in any scope level for shadowing detection
    if (self.scopeContains(item_kind, ident_idx)) |existing| {
        // If it's a var reassignment (not declaration), check function boundaries
        if (is_var and !is_declaration) {
            // Find the scope where the var was declared and check for function boundaries
            var declaration_scope_idx: ?usize = null;
            var scope_idx = self.scopes.items.len;

            // First, find where the identifier was declared
            while (scope_idx > 0) {
                scope_idx -= 1;
                const scope = &self.scopes.items[scope_idx];
                const map = scope.itemsConst(item_kind);

                var iter = map.iterator();
                while (iter.next()) |entry| {
                    if (ident_idx.idx == entry.key_ptr.idx) {
                        declaration_scope_idx = scope_idx;
                        break;
                    }
                }

                if (declaration_scope_idx != null) break;
            }

            // Now check if there are function boundaries between declaration and current scope
            if (declaration_scope_idx) |decl_idx| {
                var current_idx = decl_idx + 1;
                var found_function_boundary = false;

                while (current_idx < self.scopes.items.len) {
                    const scope = &self.scopes.items[current_idx];
                    if (scope.is_function_boundary) {
                        found_function_boundary = true;
                        break;
                    }
                    current_idx += 1;
                }

                if (found_function_boundary) {
                    // Different function, return error
                    return Scope.IntroduceResult{ .var_across_function_boundary = existing };
                } else {
                    // Same function, allow reassignment without warning
                    try self.scopes.items[self.scopes.items.len - 1].put(gpa, item_kind, ident_idx, pattern_idx);
                    return Scope.IntroduceResult{ .success = {} };
                }
            }

            // If we get here, the declaration scope was not found
            // This shouldn't happen in practice, but we need to handle it
            return Scope.IntroduceResult{ .success = {} };
        }

        // For non-var declarations, we should still report shadowing
        // Regular shadowing case - produce warning but still introduce
        try self.scopes.items[self.scopes.items.len - 1].put(gpa, item_kind, ident_idx, pattern_idx);
        return Scope.IntroduceResult{ .shadowing_warning = existing };
    }

    // Check the current level for duplicates
    const current_scope = &self.scopes.items[self.scopes.items.len - 1];
    const map = current_scope.itemsConst(item_kind);

    var iter = map.iterator();
    while (iter.next()) |entry| {
        if (ident_idx.idx == entry.key_ptr.idx) {
            // Duplicate in same scope - still introduce but return shadowing warning
            try self.scopes.items[self.scopes.items.len - 1].put(gpa, item_kind, ident_idx, pattern_idx);
            return Scope.IntroduceResult{ .shadowing_warning = entry.value_ptr.* };
        }
    }

    // No conflicts, introduce successfully
    try self.scopes.items[self.scopes.items.len - 1].put(gpa, item_kind, ident_idx, pattern_idx);
    return Scope.IntroduceResult{ .success = {} };
}

/// Check if an identifier is marked as ignored (underscore prefix)
fn identIsIgnored(ident_idx: base.Ident.Idx) bool {
    return ident_idx.attributes.ignored;
}

/// Handle unused variable checking and diagnostics
fn checkUsedUnderscoreVariable(
    self: *Self,
    ident_idx: base.Ident.Idx,
    region: Region,
) std.mem.Allocator.Error!void {
    const is_ignored = identIsIgnored(ident_idx);

    if (is_ignored) {
        // Variable prefixed with _ but is actually used - warning
        try self.env.pushDiagnostic(Diagnostic{ .used_underscore_variable = .{
            .ident = ident_idx,
            .region = region,
        } });
    }
}

fn checkScopeForUnusedVariables(self: *Self, scope: *const Scope) std.mem.Allocator.Error!void {
    // Define the type for unused variables
    const UnusedVar = struct { ident: base.Ident.Idx, region: Region };

    // Collect all unused variables first so we can sort them
    var unused_vars = std.ArrayList(UnusedVar).init(self.env.gpa);
    defer unused_vars.deinit();

    // Iterate through all identifiers in this scope
    var iterator = scope.idents.iterator();
    while (iterator.next()) |entry| {
        const ident_idx = entry.key_ptr.*;
        const pattern_idx = entry.value_ptr.*;

        // Skip if this variable was used
        if (self.used_patterns.contains(pattern_idx)) {
            continue;
        }

        // Skip if this is an ignored variable (starts with _)
        if (identIsIgnored(ident_idx)) {
            continue;
        }

        // Skip if this identifier is exposed (implicitly used in type modules)
        if (self.env.common.exposed_items.containsById(self.env.gpa, @bitCast(ident_idx))) {
            continue;
        }

        // Get the pattern to check if it has a different ident than the scope key
        // For pattern_identifier nodes, check if the qualified ident is exposed
        const node_idx: Node.Idx = @enumFromInt(@intFromEnum(pattern_idx));
        const node = self.env.store.nodes.get(node_idx);

        if (node.tag == .pattern_identifier) {
            const assign_ident: base.Ident.Idx = @bitCast(node.data_1);
            if (self.env.common.exposed_items.containsById(self.env.gpa, @bitCast(assign_ident))) {
                continue;
            }
        }

        // Get the region for this pattern to provide good error location
        const region = self.env.store.getPatternRegion(pattern_idx);

        // Collect unused variable for sorting
        try unused_vars.append(.{
            .ident = ident_idx,
            .region = region,
        });
    }

    // Sort unused variables by region (earlier in file first)
    std.mem.sort(UnusedVar, unused_vars.items, {}, struct {
        fn lessThan(_: void, a: UnusedVar, b: UnusedVar) bool {
            // Compare by start offset (position in file)
            return a.region.start.offset < b.region.start.offset;
        }
    }.lessThan);

    // Report unused variables in sorted order
    for (unused_vars.items) |unused| {
        try self.env.pushDiagnostic(Diagnostic{ .unused_variable = .{
            .ident = unused.ident,
            .region = unused.region,
        } });
    }
}

/// Introduce a type declaration into the current scope
fn scopeIntroduceTypeDecl(
    self: *Self,
    name_ident: Ident.Idx,
    type_decl_stmt: Statement.Idx,
    region: Region,
) std.mem.Allocator.Error!void {
    const gpa = self.env.gpa;
    const current_scope = &self.scopes.items[self.scopes.items.len - 1];

    // Check for shadowing in parent scopes
    var shadowed_in_parent: ?Statement.Idx = null;
    if (self.scopes.items.len > 1) {
        var i = self.scopes.items.len - 1;
        while (i > 0) {
            i -= 1;
            const scope = &self.scopes.items[i];
            switch (scope.lookupTypeDecl(name_ident)) {
                .found => |type_decl_idx| {
                    shadowed_in_parent = type_decl_idx;
                    break;
                },
                .not_found => continue,
            }
        }
    }

    const result = try current_scope.introduceTypeDecl(gpa, name_ident, type_decl_stmt, null);

    switch (result) {
        .success => {
            // Check if we're shadowing a type in a parent scope
            if (shadowed_in_parent) |shadowed_stmt| {
                const original_region = self.env.store.getStatementRegion(shadowed_stmt);
                try self.env.pushDiagnostic(Diagnostic{
                    .shadowing_warning = .{
                        .ident = name_ident,
                        .region = region,
                        .original_region = original_region,
                    },
                });
            }
        },
        .shadowing_warning => |shadowed_stmt| {
            // This shouldn't happen since we're not passing a parent lookup function
            // but handle it just in case the Scope implementation changes
            const original_region = self.env.store.getStatementRegion(shadowed_stmt);
            try self.env.pushDiagnostic(Diagnostic{
                .shadowing_warning = .{
                    .ident = name_ident,
                    .region = region,
                    .original_region = original_region,
                },
            });
        },
        .redeclared_error => |original_stmt| {
            // Extract region information from the original statement
            const original_region = self.env.store.getStatementRegion(original_stmt);
            try self.env.pushDiagnostic(Diagnostic{
                .type_redeclared = .{
                    .original_region = original_region,
                    .redeclared_region = region,
                    .name = name_ident,
                },
            });
        },
        .type_alias_redeclared => |original_stmt| {
            const original_region = self.env.store.getStatementRegion(original_stmt);
            try self.env.pushDiagnostic(Diagnostic{
                .type_alias_redeclared = .{
                    .name = name_ident,
                    .original_region = original_region,
                    .redeclared_region = region,
                },
            });
        },
        .nominal_type_redeclared => |original_stmt| {
            const original_region = self.env.store.getStatementRegion(original_stmt);
            try self.env.pushDiagnostic(Diagnostic{
                .nominal_type_redeclared = .{
                    .name = name_ident,
                    .original_region = original_region,
                    .redeclared_region = region,
                },
            });
        },
        .cross_scope_shadowing => |shadowed_stmt| {
            const original_region = self.env.store.getStatementRegion(shadowed_stmt);
            try self.env.pushDiagnostic(Diagnostic{
                .type_shadowed_warning = .{
                    .name = name_ident,
                    .region = region,
                    .original_region = original_region,
                    .cross_scope = true,
                },
            });
        },
        .parameter_conflict => |conflict| {
            const original_region = self.env.store.getStatementRegion(conflict.original_stmt);
            try self.env.pushDiagnostic(Diagnostic{
                .type_parameter_conflict = .{
                    .name = name_ident,
                    .parameter_name = conflict.conflicting_parameter,
                    .region = region,
                    .original_region = original_region,
                },
            });
        },
    }
}

fn scopeUpdateTypeDecl(
    self: *Self,
    name_ident: Ident.Idx,
    new_type_decl_stmt: Statement.Idx,
) std.mem.Allocator.Error!void {
    const gpa = self.env.gpa;
    const current_scope = &self.scopes.items[self.scopes.items.len - 1];
    try current_scope.updateTypeDecl(gpa, name_ident, new_type_decl_stmt);
}

fn scopeLookupTypeDecl(self: *Self, ident_idx: Ident.Idx) ?Statement.Idx {
    // Search from innermost to outermost scope
    var i = self.scopes.items.len;
    while (i > 0) {
        i -= 1;
        const scope = &self.scopes.items[i];

        // Check for type aliases (unqualified names in associated blocks)
        if (scope.lookupTypeAlias(ident_idx)) |aliased_decl| {
            return aliased_decl;
        }

        // Check regular type declarations
        switch (scope.lookupTypeDecl(ident_idx)) {
            .found => |type_decl_idx| return type_decl_idx,
            .not_found => continue,
        }
    }

    return null;
}

/// Look up a module alias in the scope hierarchy
fn scopeLookupModule(self: *const Self, alias_name: Ident.Idx) ?Ident.Idx {
    // Search from innermost to outermost scope
    var i = self.scopes.items.len;
    while (i > 0) {
        i -= 1;
        const scope = &self.scopes.items[i];

        switch (scope.lookupModuleAlias(alias_name)) {
            .found => |module_name| return module_name,
            .not_found => continue,
        }
    }

    return null;
}

/// Introduce a module alias into scope
fn scopeIntroduceModuleAlias(self: *Self, alias_name: Ident.Idx, module_name: Ident.Idx) std.mem.Allocator.Error!void {
    const gpa = self.env.gpa;
    const current_scope = &self.scopes.items[self.scopes.items.len - 1];

    // Simplified introduction without parent lookup for now
    const result = try current_scope.introduceModuleAlias(gpa, alias_name, module_name, null);

    switch (result) {
        .success => {},
        .shadowing_warning => |shadowed_module| {
            // Create diagnostic for module alias shadowing
            try self.env.pushDiagnostic(Diagnostic{
                .shadowing_warning = .{
                    .ident = alias_name,
                    .region = Region.zero(), // TODO: get proper region
                    .original_region = Region.zero(), // TODO: get proper region
                },
            });
            _ = shadowed_module; // Suppress unused variable warning
        },
        .already_in_scope => |existing_module| {
            // Module alias already exists in current scope
            // For now, just issue a diagnostic
            try self.env.pushDiagnostic(Diagnostic{
                .shadowing_warning = .{
                    .ident = alias_name,
                    .region = Region.zero(), // TODO: get proper region
                    .original_region = Region.zero(), // TODO: get proper region
                },
            });
            _ = existing_module; // Suppress unused variable warning
        },
    }
}

/// Helper function to look up module aliases in parent scopes only
fn scopeLookupModuleInParentScopes(self: *const Self, alias_name: Ident.Idx) ?Ident.Idx {
    // Search from second-innermost to outermost scope (excluding current scope)
    if (self.scopes.items.len <= 1) return null;

    var i = self.scopes.items.len - 1;
    while (i > 0) {
        i -= 1;
        const scope = &self.scopes.items[i];

        switch (scope.lookupModuleAlias(&self.env.idents, alias_name)) {
            .found => |module_name| return module_name,
            .not_found => continue,
        }
    }

    return null;
}

/// Look up an exposed item across all scopes
fn scopeLookupExposedItem(self: *const Self, item_name: Ident.Idx) ?Scope.ExposedItemInfo {
    // Search from innermost to outermost scope
    var i = self.scopes.items.len;
    while (i > 0) {
        i -= 1;
        const scope = &self.scopes.items[i];

        switch (scope.lookupExposedItem(item_name)) {
            .found => |item_info| return item_info,
            .not_found => continue,
        }
    }

    return null;
}

/// Introduce an exposed item into the current scope
fn scopeIntroduceExposedItem(self: *Self, item_name: Ident.Idx, item_info: Scope.ExposedItemInfo) std.mem.Allocator.Error!void {
    const gpa = self.env.gpa;
    const current_scope = &self.scopes.items[self.scopes.items.len - 1];

    // Simplified introduction without parent lookup for now
    const result = try current_scope.introduceExposedItem(gpa, item_name, item_info, null);

    switch (result) {
        .success => {},
        .shadowing_warning => |shadowed_info| {
            // Create diagnostic for exposed item shadowing
            const item_text = self.env.getIdent(item_name);
            const shadowed_module_text = self.env.getIdent(shadowed_info.module_name);
            const current_module_text = self.env.getIdent(item_info.module_name);

            // For now, just add a simple diagnostic message
            const message = try std.fmt.allocPrint(gpa, "Exposed item '{s}' from module '{s}' shadows item from module '{s}'", .{ item_text, current_module_text, shadowed_module_text });
            const message_str = try self.env.insertString(message);
            gpa.free(message);

            try self.env.pushDiagnostic(Diagnostic{
                .not_implemented = .{
                    .feature = message_str,
                    .region = Region.zero(), // TODO: Get proper region from import statement
                },
            });
        },
        .already_in_scope => |existing_info| {
            // Create diagnostic for duplicate exposed item
            const item_text = self.env.getIdent(item_name);
            const existing_module_text = self.env.getIdent(existing_info.module_name);
            const new_module_text = self.env.getIdent(item_info.module_name);

            const message = try std.fmt.allocPrint(gpa, "Exposed item '{s}' already imported from module '{s}', cannot import again from module '{s}'", .{ item_text, existing_module_text, new_module_text });
            const message_str = try self.env.insertString(message);
            gpa.free(message);

            try self.env.pushDiagnostic(Diagnostic{
                .not_implemented = .{
                    .feature = message_str,
                    .region = Region.zero(), // TODO: Get proper region from import statement
                },
            });
        },
    }
}

/// Look up an exposed item in parent scopes (for shadowing detection)
fn scopeLookupExposedItemInParentScopes(self: *const Self, item_name: Ident.Idx) ?Scope.ExposedItemInfo {
    // Search from second-innermost to outermost scope (excluding current scope)
    if (self.scopes.items.len <= 1) return null;

    var i = self.scopes.items.len - 1;
    while (i > 0) {
        i -= 1;
        const scope = &self.scopes.items[i];

        switch (scope.lookupExposedItem(&self.env.idents, item_name)) {
            .found => |item_info| return item_info,
            .not_found => continue,
        }
    }

    return null;
}

/// Look up an imported module in the scope hierarchy
fn scopeLookupImportedModule(self: *const Self, module_name: []const u8) ?Import.Idx {
    // Search from innermost to outermost scope
    var i = self.scopes.items.len;
    while (i > 0) {
        i -= 1;
        const scope = &self.scopes.items[i];

        switch (scope.lookupImportedModule(module_name)) {
            .found => |import_idx| return import_idx,
            .not_found => continue,
        }
    }

    return null;
}

/// Extract the module name from a full qualified name (e.g., "Json" from "json.Json")
fn extractModuleName(self: *Self, module_name_ident: Ident.Idx) std.mem.Allocator.Error!Ident.Idx {
    const module_text = self.env.getIdent(module_name_ident);

    // Find the last dot and extract the part after it
    if (std.mem.lastIndexOf(u8, module_text, ".")) |last_dot_idx| {
        const extracted_name = module_text[last_dot_idx + 1 ..];
        return try self.env.insertIdent(base.Ident.for_text(extracted_name));
    } else {
        // No dot found, return the original name
        return module_name_ident;
    }
}

/// Canonicalize a where clause from AST to CIR
fn canonicalizeWhereClause(self: *Self, ast_where_idx: AST.WhereClause.Idx, type_anno_ctx: TypeAnnoCtx.TypeAnnoCtxType) std.mem.Allocator.Error!WhereClause.Idx {
    const trace = tracy.trace(@src());
    defer trace.end();

    const ast_where = self.parse_ir.store.getWhereClause(ast_where_idx);

    switch (ast_where) {
        .mod_method => |mm| {
            const region = self.parse_ir.tokenizedRegionToRegion(mm.region);

            // Resolve type variable name
            const var_name = self.parse_ir.resolve(mm.var_tok);

            // Resolve method name (remove leading dot)
            const method_name_text = self.parse_ir.resolve(mm.name_tok);

            // Remove leading dot from method name
            const method_name_clean = if (method_name_text.len > 0 and method_name_text[0] == '.')
                method_name_text[1..]
            else
                method_name_text;

            // Intern the variable and method names
            const var_ident = try self.env.insertIdent(Ident.for_text(var_name));
            const method_ident = try self.env.insertIdent(Ident.for_text(method_name_clean));

            // Canonicalize argument types
            const args_slice = self.parse_ir.store.typeAnnoSlice(.{ .span = self.parse_ir.store.getCollection(mm.args).span });
            const args_start = self.env.store.scratchTypeAnnoTop();
            for (args_slice) |arg_idx| {
                const canonicalized_arg = try self.canonicalizeTypeAnno(arg_idx, type_anno_ctx);
                try self.env.store.addScratchTypeAnno(canonicalized_arg);
            }
            const args_span = try self.env.store.typeAnnoSpanFrom(args_start);

            // Canonicalize return type
            const ret_anno = try self.canonicalizeTypeAnno(mm.ret_anno, type_anno_ctx);

            // Create external declaration for where clause method constraint
            // This represents the requirement that type variable must come from a module
            // that provides the specified method
            const var_name_text = self.env.getIdent(var_ident);

            // Create qualified name: "module(a).method"
            const qualified_text = try std.fmt.allocPrint(self.env.gpa, "module({s}).{s}", .{ var_name_text, method_name_clean });
            defer self.env.gpa.free(qualified_text);
            const qualified_name = try self.env.insertIdent(Ident.for_text(qualified_text));

            // Create module name: "module(a)"
            const module_text = try std.fmt.allocPrint(self.env.gpa, "module({s})", .{var_name_text});
            defer self.env.gpa.free(module_text);
            const module_name = try self.env.insertIdent(Ident.for_text(module_text));

            const external_type_var = try self.env.addTypeSlotAndTypeVar(@enumFromInt(0), .{ .flex = types.Flex.init() }, region, TypeVar);
            const external_decl = try self.createExternalDeclaration(qualified_name, module_name, method_ident, .value, external_type_var, region);

            return try self.env.addWhereClauseAndTypeVar(WhereClause{ .mod_method = .{
                .var_name = var_ident,
                .method_name = method_ident,
                .args = args_span,
                .ret_anno = ret_anno,
                .external_decl = external_decl,
            } }, .{ .flex = types.Flex.init() }, region);
        },
        .mod_alias => |ma| {
            const region = self.parse_ir.tokenizedRegionToRegion(ma.region);

            // Resolve type variable name
            const var_name = self.parse_ir.resolve(ma.var_tok);

            // Resolve alias name (remove leading dot)
            const alias_name_text = self.parse_ir.resolve(ma.name_tok);

            // Remove leading dot from alias name
            const alias_name_clean = if (alias_name_text.len > 0 and alias_name_text[0] == '.')
                alias_name_text[1..]
            else
                alias_name_text;

            // Intern the variable and alias names
            const var_ident = try self.env.insertIdent(Ident.for_text(var_name));
            const alias_ident = try self.env.insertIdent(Ident.for_text(alias_name_clean));

            // Create external declaration for where clause alias constraint
            // This represents the requirement that type variable must come from a module
            // that provides the specified type alias
            const var_name_text = self.env.getIdent(var_ident);

            // Create qualified name: "module(a).Alias"
            const qualified_text = try std.fmt.allocPrint(self.env.gpa, "module({s}).{s}", .{ var_name_text, alias_name_clean });
            defer self.env.gpa.free(qualified_text);
            const qualified_name = try self.env.insertIdent(Ident.for_text(qualified_text));

            // Create module name: "module(a)"
            const module_text = try std.fmt.allocPrint(self.env.gpa, "module({s})", .{var_name_text});
            defer self.env.gpa.free(module_text);
            const module_name = try self.env.insertIdent(Ident.for_text(module_text));

            const external_type_var = try self.env.addTypeSlotAndTypeVar(@enumFromInt(0), .{ .flex = types.Flex.init() }, region, TypeVar);
            const external_decl = try self.createExternalDeclaration(qualified_name, module_name, alias_ident, .type, external_type_var, region);

            return try self.env.addWhereClauseAndTypeVar(WhereClause{ .mod_alias = .{
                .var_name = var_ident,
                .alias_name = alias_ident,
                .external_decl = external_decl,
            } }, .{ .flex = types.Flex.init() }, region);
        },
        .malformed => |m| {
            const region = self.parse_ir.tokenizedRegionToRegion(m.region);
            const diagnostic = try self.env.addDiagnosticAndTypeVar(Diagnostic{ .malformed_where_clause = .{
                .region = region,
            } }, .err);
            return try self.env.addWhereClauseAndTypeVar(WhereClause{ .malformed = .{
                .diagnostic = diagnostic,
            } }, .{ .flex = types.Flex.init() }, region);
        },
    }
}

/// Handle module-qualified types like Json.Decoder
/// Create an annotation from a type annotation
fn createAnnotationFromTypeAnno(self: *Self, type_anno_idx: TypeAnno.Idx, region: Region) std.mem.Allocator.Error!Annotation.Idx {
    const trace = tracy.trace(@src());
    defer trace.end();

    // Create the annotation structure
    // TODO: Remove signature field from Annotation
    // TODO: Capture where clauses
    const annotation = CIR.Annotation{
        .type_anno = type_anno_idx,
        .signature = try self.env.addTypeSlotAndTypeVar(@enumFromInt(0), .err, region, TypeVar),
    };

    // Add to NodeStore and return the index
    const annotation_idx = try self.env.addAnnotationAndTypeVarRedirect(annotation, ModuleEnv.varFrom(type_anno_idx), region);

    return annotation_idx;
}

/// Process type imports from a module
///
/// NOTE: When qualified types are encountered (e.g. `SomeModule.TypeName`)
/// we create external declarations that will be resolved later when
/// we have access to the other module's IR after it has been type checked.
fn processTypeImports(self: *Self, module_name: Ident.Idx, alias_name: Ident.Idx) std.mem.Allocator.Error!void {
    // Set up the module alias for qualified lookups
    const scope = self.currentScope();
    _ = try scope.introduceModuleAlias(
        self.env.gpa,
        alias_name,
        module_name,
        null, // No parent lookup function for now
    );
}

/// Try to handle field access as a module-qualified lookup.
///
/// Examples:
/// - `Json.utf8` where `Json` is a module alias and `utf8` is an exposed function
/// - `Http.get` where `Http` is imported and `get` is available in that module
///
/// Returns `null` if this is not a module-qualified lookup (e.g., regular field access like `user.name`)
fn tryModuleQualifiedLookup(self: *Self, field_access: AST.BinOp) std.mem.Allocator.Error!?Expr.Idx {
    const left_expr = self.parse_ir.store.getExpr(field_access.left);
    if (left_expr != .ident) return null;

    const left_ident = left_expr.ident;
    const module_alias = self.parse_ir.tokens.resolveIdentifier(left_ident.token) orelse return null;

    // Check if this is a module alias
    const module_name = self.scopeLookupModule(module_alias) orelse return null;
    const module_text = self.env.getIdent(module_name);

    // Check if this module is imported in the current scope
    const import_idx = self.scopeLookupImportedModule(module_text) orelse {
        // Module not imported in current scope
        const region = self.parse_ir.tokenizedRegionToRegion(field_access.region);
        _ = try self.env.pushMalformed(Expr.Idx, Diagnostic{ .module_not_imported = .{
            .module_name = module_name,
            .region = region,
        } });
        return null;
    };

    // This is a module-qualified lookup
    const right_expr = self.parse_ir.store.getExpr(field_access.right);
    if (right_expr != .ident) return null;

    const right_ident = right_expr.ident;
    const field_name = self.parse_ir.tokens.resolveIdentifier(right_ident.token) orelse return null;

    const region = self.parse_ir.tokenizedRegionToRegion(field_access.region);

    // Look up the target node index in the module's exposed_items
    // Need to convert identifier from current module to target module
    const field_text = self.env.getIdent(field_name);
    const target_node_idx = if (self.module_envs) |envs_map| blk: {
        if (envs_map.get(module_text)) |module_env| {
            if (module_env.common.findIdent(field_text)) |target_ident| {
                break :blk module_env.getExposedNodeIndexById(target_ident) orelse 0;
            } else {
                break :blk 0;
            }
        } else {
            break :blk 0;
        }
    } else 0;

    // Create the e_lookup_external expression with Import.Idx
    const expr_idx = try self.env.addExprAndTypeVar(CIR.Expr{ .e_lookup_external = .{
        .module_idx = import_idx,
        .target_node_idx = target_node_idx,
        .region = region,
    } }, Content{ .flex = types.Flex.init() }, region);
    return expr_idx;
}

/// Canonicalize regular field access (not module-qualified).
///
/// Examples:
/// - `user.name` - accessing a field on a record
/// - `list.map(transform)` - calling a method with arguments
/// - `result.isOk` - accessing a field that might be a function
fn canonicalizeRegularFieldAccess(self: *Self, field_access: AST.BinOp) std.mem.Allocator.Error!?Expr.Idx {
    const trace = tracy.trace(@src());
    defer trace.end();

    // Canonicalize the receiver (left side of the dot)
    const receiver_idx = try self.canonicalizeFieldAccessReceiver(field_access) orelse return null;

    // Parse the right side - this could be just a field name or a method call
    const field_name, const args = try self.parseFieldAccessRight(field_access);

    const dot_access_expr = CIR.Expr{
        .e_dot_access = .{
            .receiver = receiver_idx,
            .field_name = field_name,
            .args = args,
        },
    };

    const expr_idx = try self.env.addExprAndTypeVar(dot_access_expr, Content{ .flex = types.Flex.init() }, self.parse_ir.tokenizedRegionToRegion(field_access.region));
    return expr_idx;
}

/// Canonicalize the receiver (left side) of field access.
///
/// Examples:
/// - In `user.name`, canonicalizes `user`
/// - In `getUser().email`, canonicalizes `getUser()`
/// - In `[1,2,3].map(fn)`, canonicalizes `[1,2,3]`
fn canonicalizeFieldAccessReceiver(self: *Self, field_access: AST.BinOp) std.mem.Allocator.Error!?Expr.Idx {
    const trace = tracy.trace(@src());
    defer trace.end();

    if (try self.canonicalizeExpr(field_access.left)) |can_expr| {
        return can_expr.idx;
    } else {
        // Failed to canonicalize receiver, return malformed
        const region = self.parse_ir.tokenizedRegionToRegion(field_access.region);
        return try self.env.pushMalformed(Expr.Idx, Diagnostic{ .expr_not_canonicalized = .{
            .region = region,
        } });
    }
}

/// Parse the right side of field access, handling both plain fields and method calls.
///
/// Examples:
/// - `user.name` - returns `("name", null)` for plain field access
/// - `list.map(fn)` - returns `("map", args)` where args contains the canonicalized function
/// - `obj.method(a, b)` - returns `("method", args)` where args contains canonicalized a and b
fn parseFieldAccessRight(self: *Self, field_access: AST.BinOp) std.mem.Allocator.Error!struct { Ident.Idx, ?Expr.Span } {
    const right_expr = self.parse_ir.store.getExpr(field_access.right);

    return switch (right_expr) {
        .apply => |apply| try self.parseMethodCall(apply),
        .ident => |ident| .{ try self.resolveIdentOrFallback(ident.token), null },
        else => .{ try self.createUnknownIdent(), null },
    };
}

/// Parse a method call on the right side of field access.
///
/// Examples:
/// - `.map(transform)` - extracts "map" as method name and canonicalizes `transform` argument
/// - `.filter(predicate)` - extracts "filter" and canonicalizes `predicate`
/// - `.fold(0, combine)` - extracts "fold" and canonicalizes both `0` and `combine` arguments
fn parseMethodCall(self: *Self, apply: @TypeOf(@as(AST.Expr, undefined).apply)) std.mem.Allocator.Error!struct { Ident.Idx, ?Expr.Span } {
    const method_expr = self.parse_ir.store.getExpr(apply.@"fn");
    const field_name = switch (method_expr) {
        .ident => |ident| try self.resolveIdentOrFallback(ident.token),
        else => try self.createUnknownIdent(),
    };

    // Canonicalize the arguments using scratch system
    const scratch_top = self.env.store.scratchExprTop();
    for (self.parse_ir.store.exprSlice(apply.args)) |arg_idx| {
        if (try self.canonicalizeExpr(arg_idx)) |canonicalized| {
            try self.env.store.addScratchExpr(canonicalized.get_idx());
        } else {
            self.env.store.clearScratchExprsFrom(scratch_top);
            return .{ field_name, null };
        }
    }
    const args = try self.env.store.exprSpanFrom(scratch_top);

    return .{ field_name, args };
}

/// Resolve an identifier token or return a fallback "unknown" identifier.
///
/// This helps maintain the "inform don't block" philosophy - even if we can't
/// resolve an identifier (due to malformed input), we continue compilation.
///
/// Examples:
/// - Valid token for "name" -> returns the interned identifier for "name"
/// - Malformed/missing token -> returns identifier for "unknown"
fn resolveIdentOrFallback(self: *Self, token: Token.Idx) std.mem.Allocator.Error!Ident.Idx {
    if (self.parse_ir.tokens.resolveIdentifier(token)) |ident_idx| {
        return ident_idx;
    } else {
        return try self.createUnknownIdent();
    }
}

/// Create an "unknown" identifier for fallback cases.
///
/// Used when we encounter malformed or unexpected syntax but want to continue
/// compilation instead of stopping. This supports the compiler's "inform don't block" approach.
fn createUnknownIdent(self: *Self) std.mem.Allocator.Error!Ident.Idx {
    return try self.env.insertIdent(base.Ident.for_text("unknown"));
}

const MainFunctionStatus = enum { valid, invalid, not_found };

/// Check if this module has a valid main! function (1 argument lambda).
/// Reports an error if main! exists but has the wrong arity.
fn checkMainFunction(self: *Self) std.mem.Allocator.Error!MainFunctionStatus {
    const file = self.parse_ir.store.getFile();

    for (self.parse_ir.store.statementSlice(file.statements)) |stmt_id| {
        const stmt = self.parse_ir.store.getStatement(stmt_id);
        if (stmt == .decl) {
            const decl = stmt.decl;
            const pattern = self.parse_ir.store.getPattern(decl.pattern);
            if (pattern == .ident) {
                const ident_token = pattern.ident.ident_tok;
                const ident_idx = self.parse_ir.tokens.resolveIdentifier(ident_token) orelse continue;
                const ident_text = self.env.getIdent(ident_idx);

                if (std.mem.eql(u8, ident_text, "main!")) {
                    const region = self.parse_ir.tokenizedRegionToRegion(decl.region);
                    const expr = self.parse_ir.store.getExpr(decl.body);

                    if (expr == .lambda) {
                        const lambda = expr.lambda;
                        const params = self.parse_ir.store.patternSlice(lambda.args);

                        if (params.len == 1) {
                            return .valid;
                        } else {
                            try self.env.pushDiagnostic(Diagnostic{ .default_app_wrong_arity = .{
                                .arity = @intCast(params.len),
                                .region = region,
                            } });
                            return .invalid;
                        }
                    }
                }
            }
        }
    }

    return .not_found;
}

/// Check if there's a type declaration matching the module name
/// Find the type declaration matching the module name and return its ident
fn findMatchingTypeIdent(self: *Self) ?Ident.Idx {
    const file = self.parse_ir.store.getFile();
    const module_name_text = self.env.module_name;

    // Look through all statements for a type declaration matching the module name
    for (self.parse_ir.store.statementSlice(file.statements)) |stmt_id| {
        const stmt = self.parse_ir.store.getStatement(stmt_id);
        if (stmt == .type_decl) {
            const type_decl = stmt.type_decl;
            // Get the type name from the header
            const header = self.parse_ir.store.getTypeHeader(type_decl.header) catch continue;
            const type_name_ident = self.parse_ir.tokens.resolveIdentifier(header.name) orelse continue;
            const type_name_text = self.env.getIdent(type_name_ident);

            if (std.mem.eql(u8, type_name_text, module_name_text)) {
                return type_name_ident;
            }
        }
    }

    return null;
}

/// Expose all associated items of a type declaration (recursively for nested types)
/// This is used for type modules where all associated items are implicitly exposed
fn exposeAssociatedItems(self: *Self, parent_name: Ident.Idx, type_decl: anytype) std.mem.Allocator.Error!void {
    if (type_decl.associated) |assoc| {
        for (self.parse_ir.store.statementSlice(assoc.statements)) |assoc_stmt_idx| {
            const assoc_stmt = self.parse_ir.store.getStatement(assoc_stmt_idx);
            switch (assoc_stmt) {
                .type_decl => |nested_type_decl| {
                    // Get the nested type name
                    const nested_header = self.parse_ir.store.getTypeHeader(nested_type_decl.header) catch continue;
                    const nested_ident = self.parse_ir.tokens.resolveIdentifier(nested_header.name) orelse continue;

                    // Build qualified name (e.g., "Foo.Bar")
                    const parent_text = self.env.getIdent(parent_name);
                    const nested_text = self.env.getIdent(nested_ident);
                    const qualified_name_str = try std.fmt.allocPrint(
                        self.env.gpa,
                        "{s}.{s}",
                        .{ parent_text, nested_text },
                    );
                    defer self.env.gpa.free(qualified_name_str);
                    const qualified_ident = base.Ident.for_text(qualified_name_str);
                    const qualified_idx = try self.env.insertIdent(qualified_ident);

                    // Expose the nested type
                    try self.env.addExposedById(qualified_idx);

                    // Recursively expose its associated items
                    try self.exposeAssociatedItems(qualified_idx, nested_type_decl);
                },
                .decl => |decl| {
                    // Get the declaration name
                    const pattern = self.parse_ir.store.getPattern(decl.pattern);
                    if (pattern == .ident) {
                        const pattern_ident_tok = pattern.ident.ident_tok;
                        if (self.parse_ir.tokens.resolveIdentifier(pattern_ident_tok)) |decl_ident| {
                            // Build qualified name (e.g., "Foo.stuff")
                            const parent_text = self.env.getIdent(parent_name);
                            const decl_text = self.env.getIdent(decl_ident);
                            const qualified_name_str = try std.fmt.allocPrint(
                                self.env.gpa,
                                "{s}.{s}",
                                .{ parent_text, decl_text },
                            );
                            defer self.env.gpa.free(qualified_name_str);
                            const qualified_ident = base.Ident.for_text(qualified_name_str);
                            const qualified_idx = try self.env.insertIdent(qualified_ident);

                            // Expose the declaration
                            try self.env.addExposedById(qualified_idx);
                        }
                    }
                },
                else => {},
            }
        }
    }
}

/// Check if any type declarations exist in the file
fn hasAnyTypeDeclarations(self: *Self) bool {
    const file = self.parse_ir.store.getFile();

    for (self.parse_ir.store.statementSlice(file.statements)) |stmt_id| {
        const stmt = self.parse_ir.store.getStatement(stmt_id);
        if (stmt == .type_decl) {
            return true;
        }
    }

    return false;
}

/// Report smart error when neither type module nor default-app is valid (checking mode)
fn reportTypeModuleOrDefaultAppError(self: *Self) std.mem.Allocator.Error!void {
    const file = self.parse_ir.store.getFile();
    const module_name_text = self.env.module_name;
    const module_name_ident = try self.env.insertIdent(base.Ident.for_text(module_name_text));
    const file_region = self.parse_ir.tokenizedRegionToRegion(file.region);

    // Use heuristic: if there are types declared, assume type module, else assume default-app
    if (self.hasAnyTypeDeclarations()) {
        // Assume user wanted type module
        try self.env.pushDiagnostic(.{
            .type_module_missing_matching_type = .{
                .module_name = module_name_ident,
                .region = file_region,
            },
        });
    } else {
        // Assume user wanted default-app
        try self.env.pushDiagnostic(.{
            .default_app_missing_main = .{
                .module_name = module_name_ident,
                .region = file_region,
            },
        });
    }
}

/// Report error when trying to execute a plain type module
fn reportExecutionRequiresAppOrDefaultApp(self: *Self) std.mem.Allocator.Error!void {
    const file = self.parse_ir.store.getFile();
    const file_region = self.parse_ir.tokenizedRegionToRegion(file.region);

    try self.env.pushDiagnostic(.{
        .execution_requires_app_or_default_app = .{
            .region = file_region,
        },
    });
}

// We write out this giant literal because it's actually annoying to try to
// take std.math.minInt(i128), drop the minus sign, and convert it to u128
// all at comptime. Instead we just have a test that verifies its correctness.
const min_i128_negated: u128 = 170141183460469231731687303715884105728;

test "min_i128_negated is actually the minimum i128, negated" {
    var min_i128_buf: [64]u8 = undefined;
    const min_i128_str = std.fmt.bufPrint(&min_i128_buf, "{}", .{std.math.minInt(i128)}) catch unreachable;

    var negated_buf: [64]u8 = undefined;
    const negated_str = std.fmt.bufPrint(&negated_buf, "-{}", .{min_i128_negated}) catch unreachable;

    try std.testing.expectEqualStrings(min_i128_str, negated_str);
}<|MERGE_RESOLUTION|>--- conflicted
+++ resolved
@@ -425,11 +425,7 @@
             .name = qualified_name_idx,
             .args = type_header.args,
         };
-<<<<<<< HEAD
-        break :blk try self.env.addTypeHeaderAndTypeVar(qualified_header, Content{ .flex = types.Flex.init() }, region);
-=======
         break :blk try self.env.addTypeHeaderAndTypeVar(qualified_header, Content{ .flex = Flex.init() }, region);
->>>>>>> a9487887
     } else header_idx;
 
     // Create a placeholder type declaration statement to introduce the type name into scope
@@ -543,11 +539,7 @@
         .kind = .{ .let = {} },
     };
 
-<<<<<<< HEAD
-    const def_idx = try self.env.addDefAndTypeVar(def, Content{ .flex = types.Flex.init() }, pattern_region);
-=======
     const def_idx = try self.env.addDefAndTypeVar(def, Content{ .flex = Flex.init() }, pattern_region);
->>>>>>> a9487887
     return def_idx;
 }
 
@@ -590,11 +582,7 @@
         .kind = .{ .let = {} },
     };
 
-<<<<<<< HEAD
-    const def_idx = try self.env.addDefAndTypeVar(def, Content{ .flex = types.Flex.init() }, pattern_region);
-=======
     const def_idx = try self.env.addDefAndTypeVar(def, Content{ .flex = Flex.init() }, pattern_region);
->>>>>>> a9487887
     return def_idx;
 }
 
@@ -686,11 +674,7 @@
                             .where = where_clauses,
                         },
                     };
-<<<<<<< HEAD
-                    const type_anno_stmt_idx = try self.env.addStatementAndTypeVar(type_anno_stmt, Content{ .flex = types.Flex.init() }, region);
-=======
                     const type_anno_stmt_idx = try self.env.addStatementAndTypeVar(type_anno_stmt, Content{ .flex = Flex.init() }, region);
->>>>>>> a9487887
                     try self.env.store.addScratchStatement(type_anno_stmt_idx);
                 }
 
