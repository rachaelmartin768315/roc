--- conflicted
+++ resolved
@@ -915,20 +915,23 @@
     }
 
     // Check Types Problems
-    var report_builder = types_problem_mod.ReportBuilder.init(
-        output.gpa,
-        module_env,
-        can_ir,
-        &solver.snapshots,
-        content.source,
-        snapshot_path,
-    );
-    defer report_builder.deinit();
+    var problem_buf = std.ArrayList(u8).init(output.gpa);
+    defer problem_buf.deinit();
 
     var problems_itr = solver.problems.problems.iterIndices();
     while (problems_itr.next()) |problem_idx| {
         check_types_problem += 1;
         const problem = solver.problems.problems.get(problem_idx);
+        var report_builder = types_problem_mod.ReportBuilder.init(
+            output.gpa,
+            module_env,
+            can_ir,
+            &solver.snapshots,
+            content.source,
+            snapshot_path,
+        );
+        defer report_builder.deinit();
+
         var report: reporting.Report = report_builder.build(problem) catch |err| {
             try output.md_writer.print("Error creating type checking report: {}\n", .{err});
             try output.html_writer.print("                    <p>Error creating type checking report: {}</p>\n", .{err});
@@ -1440,11 +1443,7 @@
     defer solver.deinit();
 
     if (maybe_expr_idx) |expr_idx| {
-<<<<<<< HEAD
         _ = try solver.checkExpr(expr_idx);
-=======
-        try solver.checkExpr(expr_idx);
->>>>>>> 3452a333
     } else {
         try solver.checkDefs();
     }
