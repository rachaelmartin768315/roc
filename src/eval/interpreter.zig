//! Evaluates canonicalized Roc expressions
//!
//! This module implements a stack-based interpreter for evaluating Roc expressions.
//! Values are pushed directly onto a stack, and operations pop their operands and
//! push results. No heap allocations are used for intermediate results.
//!
//! ## Architecture
//!
//! ### Work Stack System
//! Uses a "work stack", essentially a stack of expressions that we're in the middle of evaluating,
//! or, more properly, a stack of "work remaining" for evaluating each of those in-progress expressions.
//!
//! ### Memory Management
//! - **Stack Memory**: All values stored in a single stack for automatic cleanup
//! - **Layout Stack**: Tracks type information parallel to value stack
//! - **Zero Heap (yet)**: We'll need this later for list/box/etc, but for now, everything is stack-allocated
//!
//! ### Function Calling Convention
//! 1. **Push Function**: Evaluate the expression of the function itself (e.g. `f` in `f(x)`). This is pushed to the stack.
//!    In the common case that this is a closure (a lambda that's captured it's env), this will be a closure layout,
//!    which contains the index of the function body and the data for the captures (variable size, depending on the captures).
//! 2. **Push Arguments**: Function and arguments pushed onto stack by evaluating them IN ORDER. This means
//!    the first argument ends up push on the bottom of the stack, and the last argument on top.
//!    The fact that we execute in-order makes it easier to debug/understand, as the evaluation matches the source code order.
//!    This is only observable in the debugger or via `dbg` statements.
//! 3. **Create the frame and call**: Once all the args are evaluated (pushed), we can actually work on calling the function.
//! 4. **Function body executes**: Per normal, we evaluate the function body.
//! 5. **Clean up / copy**: After the function is evaluated, we need to copy the result and clean up the stack.

const std = @import("std");
const base = @import("base");
const ModuleEnv = @import("../compile/ModuleEnv.zig");
const types = @import("types");
const layout = @import("../layout/layout.zig");
const layout_ = @import("../layout/layout.zig");
const Closure = layout_.Closure;
const build_options = @import("build_options");
const layout_store = @import("../layout/store.zig");
const stack = @import("stack.zig");
const collections = @import("collections");

const SExprTree = base.SExprTree;
const types_store = types.store;
const target = base.target;
const Layout = layout.Layout;
const LayoutTag = layout.LayoutTag;
const target_usize = base.target.Target.native.target_usize;

/// Debug configuration set at build time using flag `zig build test -Dtrace-eval`
///
/// Used in conjunction with tracing in a single test e.g.
///
/// ```zig
/// interpreter.startTrace("<name of my trace>", std.io.getStdErr().writer().any());
/// defer interpreter.endTrace();
/// ```
///
const DEBUG_ENABLED = build_options.trace_eval;

/// Errors that can occur during expression evaluation
pub const EvalError = error{
    Crash,
    OutOfMemory,
    StackOverflow,
    LayoutError,
    InvalidBranchNode,
    TypeMismatch,
    ArityMismatch,
    ZeroSizedType,
    TypeContainedMismatch,
    InvalidRecordExtension,
    BugUnboxedFlexVar,
    DivisionByZero,
    InvalidStackState,
    NoCapturesProvided,
    CaptureBindingFailed,
    CaptureNotFound,
    PatternNotFound,
    GlobalDefinitionNotSupported,
};

/// Maximum number of capture fields allowed in a closure
const MAX_CAPTURE_FIELDS = 256;

// Work item for the iterative evaluation stack
const WorkKind = enum {
    w_eval_expr,
    w_binop_add,
    w_binop_sub,
    w_binop_mul,
    w_binop_div,
    w_binop_eq,
    w_binop_ne,
    w_binop_gt,
    w_binop_lt,
    w_binop_ge,
    w_binop_le,
    w_unary_minus,
    w_if_check_condition,
    w_lambda_call,
    w_lambda_return,
    w_eval_record_fields,
    w_eval_tuple_elements,
    w_let_bind,
    w_block_cleanup,
};

/// A unit of work to be processed during iterative evaluation.
///
/// The interpreter uses a work queue (LIFO stack) to break down complex
/// expressions into smaller, manageable steps. Each WorkItem represents
/// one step in the evaluation process.
///
/// # Work Queue Pattern
/// Items are pushed in reverse order since the work stack is LIFO:
/// - Last pushed item = first executed
/// - This allows natural left-to-right evaluation order
///
/// # Examples
/// For `2 + 3`, the work items would be:
/// 1. `eval_expr` - Evaluate `3` (pushed first, executed last)
/// 2. `eval_expr` - Evaluate `2` (pushed second, executed first)
/// 3. `binop_add` - Add the two values together
pub const WorkItem = struct {
    /// The type of work to be performed
    kind: WorkKind,
    /// The expression index this work item operates on
    expr_idx: ModuleEnv.Expr.Idx,
    /// Optional extra data for e.g. if-expressions and lambda call
    extra: u32 = 0,
};

/// Data for conditional branch evaluation in if-expressions.
///
/// Used internally by the interpreter to track condition-body pairs
/// during if-expression evaluation. Each branch represents one
/// `if condition then body` clause.
const BranchData = struct {
    /// Expression index for the branch condition (must evaluate to Bool)
    cond: ModuleEnv.Expr.Idx,
    /// Expression index for the branch body (evaluated if condition is true)
    body: ModuleEnv.Expr.Idx,
};

/// Tracks execution context for function calls
pub const CallFrame = struct {
    /// this function's body expression
    body_idx: ModuleEnv.Expr.Idx,
    /// Offset into the `stack_memory` of the interpreter where this frame's values start
    stack_base: u32,
    /// Offset into the `layout_cache` of the interpreter where this frame's layouts start
    value_base: u32,
    /// Number of arguments for this call
    arg_count: u32,
    /// Offset into the `work_stack` of the interpreter where this frame's work items start.
    ///
    /// Each work item represents an expression we're in the process of evaluating.
    work_base: u32,
    /// Offset into the `bindings_stack` of the interpreter where this frame's bindings start.
    ///
    /// Bindings map from a pattern_idx to the actual value in our stack_memory.
    bindings_base: u32,
    /// (future enhancement) for tail-call optimisation
    is_tail_call: bool = false,
};

/// Binds a function parameter (i.e. pattern_idx) to an argument value (located in the value stack) during function calls.
///
/// # Memory Safety
/// The `value_ptr` points into the interpreter's `stack_memory` and is only
/// valid while the function call is active. Must not be accessed after
/// the function call completes as this may have been freed or overwritten.
const Binding = struct {
    /// Pattern index that this binding satisfies (for pattern matching)
    pattern_idx: ModuleEnv.Pattern.Idx,
    /// Index of the argument's value in stack memory (points to the start of the value)
    value_ptr: *anyopaque,
    /// Type and layout information for the argument value
    layout: Layout,
};

<<<<<<< HEAD
=======
/// Closure structure stored in memory
/// The closure header is followed by the captured environment data
pub const Closure = struct {
    body_idx: ModuleEnv.Expr.Idx,
    params: ModuleEnv.Pattern.Span,
    captures: ModuleEnv.Expr.Capture.Span,
    env_size: u16,
};

/// The size of the Closure struct header in bytes.
/// This MUST match the hardcoded value in layout_store.zig
/// If you change the Closure struct, run the "closure struct size calculation" test
/// to get the correct value and update both this constant and layout_store.zig
pub const CLOSURE_HEADER_SIZE: usize = @sizeOf(Closure);

// Compile-time assertion to ensure CLOSURE_HEADER_SIZE is correct
comptime {
    std.debug.assert(CLOSURE_HEADER_SIZE == @sizeOf(Closure));
}

>>>>>>> d01d36df
/// Represents a value on the stack.
pub const Value = struct {
    /// Type layout of the value
    layout: Layout,
    /// Offset into the `stack_memory` where the value is stored
    offset: u32,
};

/// - **No Heap Allocation**: Values are stack-only for performance and safety
pub const Interpreter = struct {
    /// Memory allocator for dynamic data structures
    allocator: std.mem.Allocator,
    /// Canonicalized Intermediate Representation containing expressions to evaluate
    cir: *const ModuleEnv,
    /// Stack memory for storing expression values during evaluation
    stack_memory: *stack.Stack,
    /// Cache for type layout information and size calculations
    layout_cache: *layout_store.Store,
    /// Type information store from the type checker
    type_store: *types_store.Store,
    /// Work queue for iterative expression evaluation (LIFO stack)
    work_stack: std.ArrayList(WorkItem),
    /// Parallel stack tracking type layouts of values in `stack_memory`
    ///
    /// There's one value per logical value in the layout stack, but that value
    /// will consume an arbitrary amount of space in the `stack_memory`
    value_stack: std.ArrayList(Value),
    /// Active parameter or local bindings
    bindings_stack: std.ArrayList(Binding),
    /// Function stack
    frame_stack: std.ArrayList(CallFrame),

    // Debug tracing state
    /// Indentation level for nested debug output
    trace_indent: u32,
    /// Writer interface for trace output (null when no trace active)
    trace_writer: ?std.io.AnyWriter,

    pub fn init(
        allocator: std.mem.Allocator,
<<<<<<< HEAD
        cir: *CIR,
=======
        cir: *const ModuleEnv,
>>>>>>> d01d36df
        stack_memory: *stack.Stack,
        layout_cache: *layout_store.Store,
        type_store: *types_store.Store,
    ) !Interpreter {
        return Interpreter{
            .allocator = allocator,
            .cir = cir,
            .stack_memory = stack_memory,
            .layout_cache = layout_cache,
            .type_store = type_store,
            .work_stack = try std.ArrayList(WorkItem).initCapacity(allocator, 128),
            .value_stack = try std.ArrayList(Value).initCapacity(allocator, 128),
            .bindings_stack = try std.ArrayList(Binding).initCapacity(allocator, 128),
            .frame_stack = try std.ArrayList(CallFrame).initCapacity(allocator, 128),
            .trace_indent = 0,
            .trace_writer = null,
        };
    }

    pub fn deinit(self: *Interpreter) void {
        self.work_stack.deinit();
        self.value_stack.deinit();
        self.bindings_stack.deinit();
        self.frame_stack.deinit();
    }

    /// Evaluates a CIR expression and returns the result.
    ///
    /// This is the main entry point for expression evaluation. Uses an iterative
    /// work queue approach to evaluate complex expressions without recursion.
    pub fn eval(self: *Interpreter, expr_idx: ModuleEnv.Expr.Idx) EvalError!StackValue {
        // Ensure work_stack and value_stack are empty before we start. (stack_memory might not be, and that's fine!)
        std.debug.assert(self.work_stack.items.len == 0);
        std.debug.assert(self.value_stack.items.len == 0);
        errdefer self.value_stack.clearRetainingCapacity();

        // We'll calculate the result pointer at the end based on the final layout

        self.traceInfo("══ EXPRESSION ══", .{});
        self.traceExpression(expr_idx);

        self.schedule_work(WorkItem{
            .kind = .w_eval_expr,
            .expr_idx = expr_idx,
        });

        // Main evaluation loop
        while (self.take_work()) |work| {
            switch (work.kind) {
                .w_eval_expr => try self.evalExpr(work.expr_idx),
                .w_binop_add, .w_binop_sub, .w_binop_mul, .w_binop_div, .w_binop_eq, .w_binop_ne, .w_binop_gt, .w_binop_lt, .w_binop_ge, .w_binop_le => {
                    try self.completeBinop(work.kind);
                },
                .w_unary_minus => {
                    try self.completeUnaryMinus();
                },
                .w_if_check_condition => {
                    // The expr_idx encodes both the if expression and the branch index
                    // Lower 16 bits: if expression index
                    // Upper 16 bits: branch index
                    const if_expr_idx: ModuleEnv.Expr.Idx = @enumFromInt(@intFromEnum(work.expr_idx) & 0xFFFF);
                    const branch_index: u16 = @intCast((@intFromEnum(work.expr_idx) >> 16) & 0xFFFF);
                    try self.checkIfCondition(if_expr_idx, branch_index);
                },
                .w_lambda_call => try self.handleLambdaCall(
                    work.expr_idx,
                    work.extra, // stores the arg count
                ),
                .w_lambda_return => try self.handleLambdaReturn(),
                .w_eval_record_fields => try self.handleRecordFields(
                    work.expr_idx,
                    work.extra, // stores the current_field_idx
                ),
                .w_eval_tuple_elements => try self.handleTupleElements(
                    work.expr_idx,
                    work.extra, // stores the current_element_idx
                ),
                .w_let_bind => {
                    const pattern_idx: CIR.Pattern.Idx = @enumFromInt(work.extra);
                    const value = try self.peekStackValue(1); // Don't pop!
                    try self.bindPattern(pattern_idx, value); // Value stays on stack for the block's lifetime
                },
                .w_block_cleanup => {
                    const bindings_to_keep: u32 = work.extra;
                    const values_to_keep: u32 = @intFromEnum(work.expr_idx);
                    self.traceInfo("Block cleanup: resetting bindings from {} to {}, values from {} to {}", .{ self.bindings_stack.items.len, bindings_to_keep, self.value_stack.items.len, values_to_keep });

                    // The block's result is on top of the stack. We need to preserve it.
                    const result_val = try self.popStackValue();

                    var result_size: u32 = 0;
                    const result_alignment = result_val.layout.alignment(target_usize);
                    if (result_val.layout.tag == .closure and result_val.ptr != null) {
                        const closure: *const Closure = @ptrCast(@alignCast(result_val.ptr.?));
                        const captures_layout = self.layout_cache.getLayout(closure.captures_layout_idx);
                        const captures_size = self.layout_cache.layoutSize(captures_layout);
                        result_size = @sizeOf(Closure) + captures_size;
                    } else {
                        result_size = self.layout_cache.layoutSize(result_val.layout);
                    }

                    // Copy to a temp buffer
                    const temp_buffer = try self.allocator.alloc(u8, result_size);
                    defer self.allocator.free(temp_buffer);
                    if (result_size > 0) {
                        std.mem.copyForwards(u8, temp_buffer, @as([*]const u8, @ptrCast(result_val.ptr.?))[0..result_size]);
                    }

                    // Now, clean up the values defined within the block.
                    if (self.value_stack.items.len > values_to_keep) {
                        const first_val_to_pop_offset = self.value_stack.items[values_to_keep].offset;
                        self.value_stack.items.len = values_to_keep;
                        self.stack_memory.used = first_val_to_pop_offset;
                    }

                    // Clean up bindings.
                    self.bindings_stack.items.len = bindings_to_keep;

                    // Push the result back.
                    if (result_size > 0) {
                        const new_ptr = try self.stack_memory.alloca(result_size, result_alignment);
                        std.mem.copyForwards(u8, @as([*]u8, @ptrCast(new_ptr))[0..result_size], temp_buffer);
                        const new_offset: u32 = @truncate(@intFromPtr(new_ptr) - @intFromPtr(@as(*const u8, @ptrCast(self.stack_memory.start))));
                        try self.value_stack.append(.{ .layout = result_val.layout, .offset = new_offset });
                    } else {
                        try self.value_stack.append(.{ .layout = result_val.layout, .offset = self.stack_memory.used });
                    }
                },
            }
        }

        // Pop the final layout - should be the only thing left on the layout stack
        const final_value = self.value_stack.pop() orelse return error.InvalidStackState;

        // Debug: check what's left on the layout stack
        if (self.value_stack.items.len > 0) {
            self.traceWarn("Layout stack not empty! {} items remaining:", .{self.value_stack.items.len});
            for (self.value_stack.items, 0..) |item_layout, i| {
                self.traceInfo("[{}]: tag = {s}", .{ i, @tagName(item_layout.layout.tag) });
            }
        }

        // Ensure both stacks are empty at the end - if not, it's a bug!
        std.debug.assert(self.work_stack.items.len == 0);
        std.debug.assert(self.value_stack.items.len == 0);

        // With proper calling convention, after cleanup the result is at the start of the stack
        const result_ptr = @as([*]u8, @ptrCast(self.stack_memory.start));

        self.traceInfo("Final result at stack pos 0 (calling convention)", .{});

        return StackValue{
            .layout = final_value.layout,
            .ptr = @as(*anyopaque, @ptrCast(result_ptr)),
        };
    }

    fn schedule_work(self: *Interpreter, work: WorkItem) void {
        if (self.trace_writer) |writer| {
            // For w_block_cleanup, expr_idx is not a real expression index, so we can't trace it.
            if (work.kind == .w_block_cleanup) {
                self.printTraceIndent();
                writer.print(
                    "🏗️  scheduling {s}\n",
                    .{@tagName(work.kind)},
                ) catch {};
            } else {
                const expr = self.cir.store.getExpr(work.expr_idx);
                self.printTraceIndent();
                writer.print(
                    "🏗️  scheduling {s} for ({s})\n",
                    .{ @tagName(work.kind), @tagName(expr) },
                ) catch {};
            }
        }

        self.work_stack.append(work) catch {};
    }

    fn take_work(self: *Interpreter) ?WorkItem {
        const maybe_work = self.work_stack.pop();
        if (self.trace_writer) |writer| {
            if (maybe_work) |work| {
                if (work.kind == .w_block_cleanup) {
                    self.printTraceIndent();
                    writer.print(
                        "🏗️  starting {s}\n",
                        .{@tagName(work.kind)},
                    ) catch {};
                } else {
                    const expr = self.cir.store.getExpr(work.expr_idx);
                    self.printTraceIndent();
                    writer.print(
                        "🏗️  starting {s} for ({s})\n",
                        .{ @tagName(work.kind), @tagName(expr) },
                    ) catch {};
                }
            }
        }
        return maybe_work;
    }

    /// Helper to get the layout for an expression
    fn getLayoutIdx(self: *Interpreter, expr_idx: ModuleEnv.Expr.Idx) EvalError!layout.Idx {
        const expr_var: types.Var = @enumFromInt(@intFromEnum(expr_idx));
        const layout_idx = self.layout_cache.addTypeVar(expr_var) catch |err| switch (err) {
            error.ZeroSizedType => return error.ZeroSizedType,
            error.BugUnboxedRigidVar => return error.BugUnboxedFlexVar,
            else => |e| return e,
        };
        return layout_idx;
    }

    /// Evaluates a single CIR expression, pushing the result onto the stack.
    ///
    /// # Stack Effects
    /// - Pushes exactly one value onto `stack_memory`
    /// - Pushes corresponding layout onto `value_stack`
    /// - May push additional work items for complex expressions
    ///
    /// # Error Handling
    /// Malformed expressions result in runtime error placeholders rather
    /// than evaluation failure.
    fn evalExpr(self: *Interpreter, expr_idx: ModuleEnv.Expr.Idx) EvalError!void {
        const expr = self.cir.store.getExpr(expr_idx);

        self.traceEnter("evalExpr {s}", .{@tagName(expr)});
        defer self.traceExit("", .{});

        // Check for runtime errors first
        switch (expr) {
            .e_runtime_error => return error.Crash,
            else => {},
        }

        // Handle different expression types
        switch (expr) {
            // Runtime errors are handled at the beginning
            .e_runtime_error => unreachable,

            // Numeric literals - push directly to stack
            .e_int => |int_lit| {
                const layout_idx = try self.getLayoutIdx(expr_idx);
                const expr_layout = self.layout_cache.getLayout(layout_idx);
                const result_ptr = (try self.pushStackValue(expr_layout)).?;

                if (expr_layout.tag == .scalar and expr_layout.data.scalar.tag == .int) {
                    const precision = expr_layout.data.scalar.data.int;
                    self.writeIntToMemoryAndTrace(result_ptr, int_lit.value.toI128(), precision);
                    self.traceInfo("Pushed integer literal {d}", .{int_lit.value.toI128()});
                } else {
                    return error.LayoutError;
                }
            },

            .e_frac_f64 => |float_lit| {
                const layout_idx = try self.getLayoutIdx(expr_idx);
                const expr_layout = self.layout_cache.getLayout(layout_idx);
                const result_ptr = (try self.pushStackValue(expr_layout)).?;

                const typed_ptr = @as(*f64, @ptrCast(@alignCast(result_ptr)));
                typed_ptr.* = float_lit.value;

                self.traceEnter("PUSH e_frac_f64 {}", .{float_lit.value});
            },

            // Zero-argument tags (e.g., True, False)
            .e_zero_argument_tag => |tag| {
                const layout_idx = try self.getLayoutIdx(expr_idx);
                const expr_layout = self.layout_cache.getLayout(layout_idx);
                const result_ptr = (try self.pushStackValue(expr_layout)).?;

                const tag_ptr = @as(*u8, @ptrCast(@alignCast(result_ptr)));
                const tag_name = self.cir.idents.getText(tag.name);
                if (std.mem.eql(u8, tag_name, "True")) {
                    tag_ptr.* = 1;
                } else if (std.mem.eql(u8, tag_name, "False")) {
                    tag_ptr.* = 0;
                } else {
                    tag_ptr.* = 0; // TODO: get actual tag discriminant
                }
            },

            // Empty record
            .e_empty_record => {
                const layout_idx = try self.getLayoutIdx(expr_idx);
                const expr_layout = self.layout_cache.getLayout(layout_idx);
                // Empty record has no bytes
                _ = (try self.pushStackValue(expr_layout)).?;
            },

            // Empty list
            .e_empty_list => {
                const layout_idx = try self.getLayoutIdx(expr_idx);
                const expr_layout = self.layout_cache.getLayout(layout_idx);
                // Empty list has no bytes
                _ = (try self.pushStackValue(expr_layout)).?;
            },

            // Binary operations
            .e_binop => |binop| {
                // Push work to complete the binop after operands are evaluated
                const binop_kind: WorkKind = switch (binop.op) {
                    .add => .w_binop_add,
                    .sub => .w_binop_sub,
                    .mul => .w_binop_mul,
                    .div => .w_binop_div,
                    .eq => .w_binop_eq,
                    .ne => .w_binop_ne,
                    .gt => .w_binop_gt,
                    .lt => .w_binop_lt,
                    .ge => .w_binop_ge,
                    .le => .w_binop_le,
                    else => return error.Crash,
                };

                self.schedule_work(WorkItem{ .kind = binop_kind, .expr_idx = expr_idx });

                // Push operands in order - note that this results in the results being pushed to the stack in reverse order
                // We do this so that `dbg` statements are printed in the expected order
                self.schedule_work(WorkItem{ .kind = .w_eval_expr, .expr_idx = binop.rhs });
                self.schedule_work(WorkItem{ .kind = .w_eval_expr, .expr_idx = binop.lhs });
            },

            // If expressions
            .e_if => |if_expr| {
                if (if_expr.branches.span.len > 0) {

                    // Check if condition is true
                    self.schedule_work(WorkItem{ .kind = .w_if_check_condition, .expr_idx = expr_idx });

                    // Push work to evaluate the first condition
                    const branches = self.cir.store.sliceIfBranches(if_expr.branches);
                    const branch = self.cir.store.getIfBranch(branches[0]);

                    self.schedule_work(WorkItem{ .kind = .w_eval_expr, .expr_idx = branch.cond });
                } else {
                    // No branches, evaluate final_else directly
                    self.schedule_work(WorkItem{ .kind = .w_eval_expr, .expr_idx = if_expr.final_else });
                }
            },

            // Pattern lookup
            .e_lookup_local => |lookup| {
                self.traceInfo("evalExpr e_lookup_local pattern_idx={}", .{@intFromEnum(lookup.pattern_idx)});
                self.tracePattern(lookup.pattern_idx);

                // 1. Search local bindings (most recent scope first)
                var reversed_bindings = std.mem.reverseIterator(self.bindings_stack.items);
                while (reversed_bindings.next()) |binding| {
                    if (binding.pattern_idx == lookup.pattern_idx) {
                        self.traceInfo("Found binding for pattern_idx={}, ptr is {}", .{
                            @intFromEnum(lookup.pattern_idx),
                            @intFromPtr(binding.value_ptr),
                        });
                        const dest_ptr = (try self.pushStackValue(binding.layout)).?;
                        const binding_size = self.layout_cache.layoutSize(binding.layout);
                        if (binding_size > 0) {
                            // Assertion: Check if the binding pointer is within the stack memory bounds
                            const stack_start_ptr = @intFromPtr(self.stack_memory.start);
                            const stack_end_ptr = stack_start_ptr + self.stack_memory.used;
                            const binding_ptr_val = @intFromPtr(binding.value_ptr);
                            std.debug.assert(binding_ptr_val >= stack_start_ptr and binding_ptr_val + binding_size <= stack_end_ptr);

                            std.mem.copyForwards(u8, @as([*]u8, @ptrCast(dest_ptr))[0..binding_size], @as([*]const u8, @ptrCast(binding.value_ptr))[0..binding_size]);
                        }
                        return;
                    }
                }

                // 2. If not found, check captures of the current closure
                if (self.frame_stack.items.len > 0) {
                    const frame = self.frame_stack.items[self.frame_stack.items.len - 1];
                    const closure_val = self.value_stack.items[frame.value_base + frame.arg_count];
                    if (closure_val.layout.tag == .closure) {
                        const closure_ptr = &self.stack_memory.start[closure_val.offset];
                        const closure: *const Closure = @ptrCast(@alignCast(closure_ptr));
                        const captures_layout = self.layout_cache.getLayout(closure.captures_layout_idx);
                        const captures_ptr = @as([*]u8, @ptrCast(closure_ptr)) + @sizeOf(Closure);

                        const pattern = self.cir.store.getPattern(lookup.pattern_idx);
                        const ident_idx = switch (pattern) {
                            .assign => |a| a.ident,
                            else => return error.LayoutError,
                        };
                        const capture_name_text = self.cir.env.idents.getText(ident_idx);

                        if (captures_layout.tag == .record) {
                            const record_data = self.layout_cache.getRecordData(captures_layout.data.record.idx);
                            if (record_data.fields.count > 0) {
                                if (self.layout_cache.getRecordFieldOffsetByName(
                                    captures_layout.data.record.idx,
                                    capture_name_text,
                                )) |offset| {
                                    // Found it!
                                    self.traceInfo("Found capture '{s}' at offset {}", .{ capture_name_text, offset });
                                    const capture_var: types.Var = @enumFromInt(@intFromEnum(lookup.pattern_idx));
                                    const capture_layout_idx = self.layout_cache.addTypeVar(capture_var) catch |err| switch (err) {
                                        error.BugUnboxedRigidVar => return error.BugUnboxedFlexVar,
                                        else => |e| return e,
                                    };
                                    const capture_layout = self.layout_cache.getLayout(capture_layout_idx);
                                    const capture_size = self.layout_cache.layoutSize(capture_layout);

                                    if (capture_size > 0) {
                                        const src_ptr = captures_ptr + offset;
                                        const dest_ptr = (try self.pushStackValue(capture_layout)).?;
                                        self.traceInfo("Copying capture lookup from {} to {}", .{ @intFromPtr(src_ptr), @intFromPtr(dest_ptr) });
                                        std.mem.copyForwards(u8, @as([*]u8, @ptrCast(dest_ptr))[0..capture_size], src_ptr[0..capture_size]);
                                        return;
                                    }
                                } else {
                                    // Not in this closure's captures, continue to globals
                                    self.traceWarn("Capture '{s}' not found in current closure's captures. Searching globals.", .{capture_name_text});
                                }
                            }
                        }
                    }
                }

                // 3. If not found, fall back to global definitions
                const defs = self.cir.store.sliceDefs(self.cir.all_defs);
                for (defs) |def_idx| {
                    const def = self.cir.store.getDef(def_idx);
                    if (@intFromEnum(def.pattern) == @intFromEnum(lookup.pattern_idx)) {
                        self.traceInfo("Found global definition for pattern_idx={}", .{@intFromEnum(lookup.pattern_idx)});
                        try self.work_stack.append(.{
                            .kind = .w_eval_expr,
                            .expr_idx = def.expr,
                        });
                        return;
                    }
                }

<<<<<<< HEAD
                self.traceError("Pattern not found for lookup_local: pattern_idx={}", .{@intFromEnum(lookup.pattern_idx)});
                return error.PatternNotFound;
=======
                // search for the binding in reverse order (most recent scope first)
                var reversed_bindings = std.mem.reverseIterator(self.bindings_stack.items);
                while (reversed_bindings.next()) |binding| {
                    if (binding.pattern_idx == lookup.pattern_idx) {
                        const dest_ptr = try self.pushStackValue(binding.layout);
                        if (dest_ptr) |dest| {
                            const binding_size = self.layout_cache.layoutSize(binding.layout);
                            if (binding_size > 0) {
                                std.mem.copyForwards(u8, @as([*]u8, @ptrCast(dest))[0..binding_size], @as([*]const u8, @ptrCast(binding.value_ptr))[0..binding_size]);

                                // Debug: print what we're copying
                                if (binding.layout.tag == .scalar and binding.layout.data.scalar.tag == .int) {
                                    // Check alignment before reading
                                    const ptr_addr = @intFromPtr(binding.value_ptr);
                                    const required_align = @intFromEnum(binding.layout.alignment(target_usize));
                                    if (ptr_addr % required_align != 0) {
                                        std.debug.print("ALIGNMENT ERROR: ptr {} not aligned to {}\n", .{ ptr_addr, required_align });
                                    } else {
                                        // Skip reading i128 values for now - they cause alignment issues
                                        if (binding.layout.data.scalar.data.int != .i128 and
                                            binding.layout.data.scalar.data.int != .u128)
                                        {
                                            // const val = readIntFromMemory(@constCast(@ptrCast(binding.value_ptr)), binding.layout.data.scalar.data.int);
                                            // std.debug.print("Pattern lookup: pattern_idx={}, value={}, from_ptr={}, to_ptr={}\n", .{ @intFromEnum(binding.pattern_idx), val, @intFromPtr(binding.value_ptr), @intFromPtr(dest) });
                                        } else {
                                            // std.debug.print("Pattern lookup: pattern_idx={} (i128/u128 - skipping value read), from_ptr={}, to_ptr={}\n", .{ @intFromEnum(binding.pattern_idx), @intFromPtr(binding.value_ptr), @intFromPtr(dest) });
                                        }
                                    }
                                }
                            }
                        }
                        return;
                    }
                }

                return error.LayoutError; // Pattern not found
>>>>>>> d01d36df
            },

            // Nominal expressions
            .e_nominal => |nominal| {
                // Evaluate the backing expression
                try self.work_stack.append(.{
                    .kind = .w_eval_expr,
                    .expr_idx = nominal.backing_expr,
                });
            },

            // Tags with arguments
            .e_tag => |tag| {
                const layout_idx = try self.getLayoutIdx(expr_idx);
                const expr_layout = self.layout_cache.getLayout(layout_idx);
                const result_ptr = (try self.pushStackValue(expr_layout)).?;

                // For now, handle boolean tags (True/False) as u8
                const tag_ptr = @as(*u8, @ptrCast(@alignCast(result_ptr)));
                const tag_name = self.cir.idents.getText(tag.name);
                if (std.mem.eql(u8, tag_name, "True")) {
                    tag_ptr.* = 1;
                } else if (std.mem.eql(u8, tag_name, "False")) {
                    tag_ptr.* = 0;
                } else {
                    tag_ptr.* = 0; // TODO: get actual tag discriminant
                }

                self.traceInfo("PUSH e_tag", .{});
            },

            .e_call => |call| {
                // Get function and arguments from the call
                const all_exprs = self.cir.store.sliceExpr(call.args);

                if (all_exprs.len == 0) {
                    return error.LayoutError; // No function to call
                }

                const function_expr = all_exprs[0];
                const arg_exprs = all_exprs[1..];
                const arg_count: u32 = @intCast(arg_exprs.len);

                // Schedule in reverse order (LIFO stack):
                // The order is important to avoid memory corruption. Arguments must be
                // evaluated before the function, so that the function's captures
                // (which are on the stack) are not overwritten by argument values.

                // 3. Lambda call (executed LAST after function and args are on stack)
                self.schedule_work(WorkItem{
                    .kind = .w_lambda_call,
                    .expr_idx = expr_idx,
                    .extra = arg_count,
                });

                // 2. Function (executed second, pushes closure to stack)
                self.schedule_work(WorkItem{
                    .kind = .w_eval_expr,
                    .expr_idx = function_expr,
                });

                // 1. Arguments (executed FIRST, pushed to stack in order)
                var i = arg_exprs.len;
                while (i > 0) {
                    i -= 1;
                    self.schedule_work(WorkItem{
                        .kind = .w_eval_expr,
                        .expr_idx = arg_exprs[i],
                    });
                }
            },

            // Unary minus operation
            .e_unary_minus => |unary| {
                // Push work to complete unary minus after operand is evaluated
                try self.work_stack.append(.{
                    .kind = .w_unary_minus,
                    .expr_idx = expr_idx,
                });

                // Evaluate the operand expression
                try self.work_stack.append(.{
                    .kind = .w_eval_expr,
                    .expr_idx = unary.expr,
                });
            },

            .e_block => |block| {
                // Schedule cleanup work to run after the block is done.
                self.schedule_work(.{
                    .kind = .w_block_cleanup,
                    .expr_idx = @enumFromInt(self.value_stack.items.len), // Pass value stack length
                    .extra = @intCast(self.bindings_stack.items.len),
                });

                // Schedule evaluation of the final expression.
                self.schedule_work(.{
                    .kind = .w_eval_expr,
                    .expr_idx = block.final_expr,
                });

                // Schedule evaluation of statements in reverse order.
                const stmts = self.cir.store.sliceStatements(block.stmts);
                var i = stmts.len;
                while (i > 0) {
                    i -= 1;
                    const stmt_idx = stmts[i];
                    const stmt = self.cir.store.getStatement(stmt_idx);
                    switch (stmt) {
                        .s_decl => |decl| {
                            // Schedule binding after expression is evaluated.
                            self.schedule_work(.{
                                .kind = .w_let_bind,
                                .expr_idx = expr_idx, // e_block's index for tracing
                                .extra = @intFromEnum(decl.pattern),
                            });
                            // Schedule evaluation of the expression.
                            self.schedule_work(.{ .kind = .w_eval_expr, .expr_idx = decl.expr });
                        },
                        else => {
                            // Other statement types are not expected inside a lambda body in this context
                            // or are not yet implemented for evaluation.
                        },
                    }
                }
            },

            .e_str, .e_str_segment, .e_list, .e_dot_access, .e_lookup_external, .e_match, .e_frac_dec, .e_dec_small, .e_crash, .e_dbg, .e_expect, .e_ellipsis => {
                return error.LayoutError;
            },

            .e_record => |record_expr| {
                const layout_idx = try self.getLayoutIdx(expr_idx);
                const expr_layout = self.layout_cache.getLayout(layout_idx);
                const fields = self.cir.store.sliceRecordFields(record_expr.fields);
                if (fields.len == 0) {
                    // Per the test, `{}` should be a zero-sized type error.
                    return error.ZeroSizedType;
                }

                // Allocate space for the entire record on the stack.
                // The fields will be filled in one by one.
                _ = try self.pushStackValue(expr_layout);

                // Schedule the first work item to start evaluating the fields.
                self.schedule_work(WorkItem{
                    .kind = .w_eval_record_fields,
                    .expr_idx = expr_idx,
                    .extra = 0, // Start with current_field_idx = 0
                });
            },

<<<<<<< HEAD
            .e_closure => |closure_expr| try self.createClosure(expr_idx, closure_expr),

            .e_lambda => |_| {
                // A pure lambda cannot be evaluated as a value on its own.
                // It must be wrapped in a closure. This indicates a compiler bug.
                return error.LayoutError;
=======
            .e_lambda => |lambda_expr| {
                _ = try self.getLayoutIdx(expr_idx);

                // Calculate environment size based on captures
                var env_size: u16 = 0;
                var capture_layouts = std.ArrayList(Layout).init(self.allocator);
                defer capture_layouts.deinit();

                if (lambda_expr.captures.span.len > 0) {
                    const captures = self.cir.store.sliceCaptures(lambda_expr.captures);
                    for (captures) |capture_idx| {
                        const capture = self.cir.store.getCapture(capture_idx);

                        // Find the binding for this capture
                        var found = false;
                        var reversed_bindings = std.mem.reverseIterator(self.bindings_stack.items);
                        while (reversed_bindings.next()) |binding| {
                            if (binding.pattern_idx == capture.pattern_idx) {
                                const capture_size = self.layout_cache.layoutSize(binding.layout);
                                const capture_align = @intFromEnum(binding.layout.alignment(target_usize));
                                const align_mask = capture_align - 1;
                                // Align env_size before adding
                                env_size = @intCast((env_size + align_mask) & ~align_mask);
                                env_size += @intCast(capture_size);
                                try capture_layouts.append(binding.layout);
                                found = true;
                                break;
                            }
                        }

                        if (!found) {
                            // If capture not found in bindings, mark this as a runtime error
                            const closure_layout = Layout.closure(env_size);
                            _ = try self.pushStackValue(closure_layout);
                            return error.CaptureBindingFailed;
                        }
                    }
                }

                const closure_ptr = try self.pushStackValue(Layout.closure(env_size));
                const closure: *Closure = @ptrCast(@alignCast(closure_ptr));

                // Write the closure header
                closure.* = Closure{
                    .body_idx = lambda_expr.body,
                    .params = lambda_expr.args,
                    .captures = lambda_expr.captures,
                    .env_size = env_size,
                };

                // Copy captured values into the closure's environment
                if (lambda_expr.captures.span.len > 0) {
                    const env_base = @as([*]u8, @ptrCast(closure)) + CLOSURE_HEADER_SIZE; // Skip closure header
                    const captures = self.cir.store.sliceCaptures(lambda_expr.captures);
                    var offset: usize = 0;

                    for (captures, 0..) |capture_idx, i| {
                        const capture = self.cir.store.getCapture(capture_idx);
                        const capture_layout = capture_layouts.items[i];

                        const capture_size = self.layout_cache.layoutSize(capture_layout);
                        const capture_align = @intFromEnum(capture_layout.alignment(target_usize));
                        const align_mask = capture_align - 1;

                        // Align the offset
                        offset = (offset + align_mask) & ~align_mask;

                        // Find and copy the captured value
                        var reversed_bindings = std.mem.reverseIterator(self.bindings_stack.items);
                        while (reversed_bindings.next()) |binding| {
                            if (binding.pattern_idx == capture.pattern_idx) {
                                if (capture_size > 0) {
                                    const src = @as([*]const u8, @ptrCast(binding.value_ptr));
                                    const dest = env_base + offset;
                                    std.mem.copyForwards(u8, dest[0..capture_size], src[0..capture_size]);
                                }
                                offset += capture_size;
                                break;
                            }
                        }
                    }
                }
>>>>>>> d01d36df
            },

            .e_tuple => |tuple_expr| {
                const layout_idx = try self.getLayoutIdx(expr_idx);
                const expr_layout = self.layout_cache.getLayout(layout_idx);
                const elements = self.cir.store.sliceExpr(tuple_expr.elems);
                if (elements.len == 0) {
                    // Empty tuple has no bytes, but we still need to push its layout.
                    _ = try self.pushStackValue(expr_layout);
                    return;
                }

                // Allocate space for the entire tuple on the stack.
                _ = try self.pushStackValue(expr_layout);

                // Schedule the first work item to start evaluating the elements.
                self.schedule_work(WorkItem{
                    .kind = .w_eval_tuple_elements,
                    .expr_idx = expr_idx,
                    .extra = 0, // Start with current_element_idx = 0
                });
            },
        }
    }

    fn completeBinop(self: *Interpreter, kind: WorkKind) EvalError!void {
        self.traceEnter("completeBinop {s}", .{@tagName(kind)});
        defer self.traceExit("", .{});

        const lhs = try self.peekStackValue(2);
        const rhs = try self.peekStackValue(1);
        try self.traceValue("lhs", lhs);
        try self.traceValue("rhs", rhs);

        // For now, only support integer operations
        if (lhs.layout.tag != .scalar or rhs.layout.tag != .scalar) {
            self.traceError("expected scaler tags to eval binop", .{});
            return error.LayoutError;
        }

        if (lhs.layout.data.scalar.tag != .int or rhs.layout.data.scalar.tag != .int) {
            return error.LayoutError;
        }

        // Read the values
        const lhs_val = self.readIntFromMemoryAndTrace(lhs.ptr.?, lhs.layout.data.scalar.data.int);
        const rhs_val = self.readIntFromMemoryAndTrace(rhs.ptr.?, rhs.layout.data.scalar.data.int);

        // Pop the operands from the stack, which we can safely do after reading their values
        _ = try self.popStackValue();
        _ = try self.popStackValue();

        // Debug: Values read from memory
        self.traceInfo("\tRead values - left = {}, right = {}", .{ lhs_val, rhs_val });

        // Determine result layout
        const result_layout = switch (kind) {
            .w_binop_add, .w_binop_sub, .w_binop_mul, .w_binop_div => lhs.layout, // Numeric result
            .w_binop_eq, .w_binop_ne, .w_binop_gt, .w_binop_lt, .w_binop_ge, .w_binop_le => blk: {
                // Boolean result
                const bool_layout = Layout{
                    .tag = .scalar,
                    .data = .{ .scalar = .{
                        .tag = .int,
                        .data = .{ .int = .u8 },
                    } },
                };
                break :blk bool_layout;
            },
            else => unreachable,
        };

        const result_ptr = (try self.pushStackValue(result_layout)).?;

        const lhs_precision: types.Num.Int.Precision = lhs.layout.data.scalar.data.int;

        // Perform the operation and write to our result_ptr
        switch (kind) {
            .w_binop_add => {
                const result_val: i128 = lhs_val + rhs_val;
                self.traceInfo("Addition operation: {} + {} = {}", .{ lhs_val, rhs_val, result_val });
                self.writeIntToMemoryAndTrace(result_ptr, result_val, lhs_precision);
            },
            .w_binop_sub => {
                const result_val: i128 = lhs_val - rhs_val;
                self.writeIntToMemoryAndTrace(result_ptr, result_val, lhs_precision);
            },
            .w_binop_mul => {
                const result_val: i128 = lhs_val * rhs_val;
                self.writeIntToMemoryAndTrace(result_ptr, result_val, lhs_precision);
            },
            .w_binop_div => {
                if (rhs_val == 0) {
                    return error.DivisionByZero;
                }
                const result_val: i128 = @divTrunc(lhs_val, rhs_val);
                self.writeIntToMemoryAndTrace(result_ptr, result_val, lhs_precision);
            },
            .w_binop_eq => {
                const bool_ptr = @as(*u8, @ptrCast(@alignCast(result_ptr)));
                bool_ptr.* = if (lhs_val == rhs_val) 1 else 0;
            },
            .w_binop_ne => {
                const bool_ptr = @as(*u8, @ptrCast(@alignCast(result_ptr)));
                bool_ptr.* = if (lhs_val != rhs_val) 1 else 0;
            },
            .w_binop_gt => {
                const bool_ptr = @as(*u8, @ptrCast(@alignCast(result_ptr)));
                bool_ptr.* = if (lhs_val > rhs_val) 1 else 0;
            },
            .w_binop_lt => {
                const bool_ptr = @as(*u8, @ptrCast(@alignCast(result_ptr)));
                bool_ptr.* = if (lhs_val < rhs_val) 1 else 0;
            },
            .w_binop_ge => {
                const bool_ptr = @as(*u8, @ptrCast(@alignCast(result_ptr)));
                bool_ptr.* = if (lhs_val >= rhs_val) 1 else 0;
            },
            .w_binop_le => {
                const bool_ptr = @as(*u8, @ptrCast(@alignCast(result_ptr)));
                bool_ptr.* = if (lhs_val <= rhs_val) 1 else 0;
            },
            else => unreachable,
        }
    }

    fn completeUnaryMinus(self: *Interpreter) EvalError!void {
        // Pop the operand layout
        const operand_value = try self.peekStackValue(1);
        const operand_layout = operand_value.layout;

        // For now, only support integer operations
        if (operand_layout.tag != .scalar) {
            return error.LayoutError;
        }

        const operand_scalar = operand_layout.data.scalar;
        if (operand_scalar.tag != .int) {
            return error.LayoutError;
        }

        // Calculate operand size and read the value
        const operand_val = self.readIntFromMemoryAndTrace(operand_value.ptr.?, operand_scalar.data.int);

        self.traceInfo("Unary minus operation: -{} = {}", .{ operand_val, -operand_val });

        // Negate the value and write it back to the same location
        const result_val: i128 = -operand_val;
        self.writeIntToMemoryAndTrace(operand_value.ptr.?, result_val, operand_scalar.data.int);
    }

    fn checkIfCondition(self: *Interpreter, expr_idx: ModuleEnv.Expr.Idx, branch_index: u16) EvalError!void {
        // Pop the condition layout
        const condition = try self.peekStackValue(1);

        // Read the condition value
        const cond_ptr: *u8 = @ptrCast(condition.ptr.?);
        const cond_val = cond_ptr.*;

        _ = try self.popStackValue();

        // Get the if expression
        const if_expr = switch (self.cir.store.getExpr(expr_idx)) {
            .e_if => |e| e,
            else => return error.InvalidBranchNode,
        };

        const branches = self.cir.store.sliceIfBranches(if_expr.branches);

        if (branch_index >= branches.len) {
            return error.InvalidBranchNode;
        }

        const branch = self.cir.store.getIfBranch(branches[branch_index]);

        if (cond_val == 1) {
            // Condition is true, evaluate this branch's body
            self.schedule_work(WorkItem{ .kind = .w_eval_expr, .expr_idx = branch.body });
        } else {
            // Condition is false, check if there's another branch
            if (branch_index + 1 < branches.len) {
                // Evaluate the next branch
                const next_branch_idx = branch_index + 1;
                const next_branch = self.cir.store.getIfBranch(branches[next_branch_idx]);

                // Encode branch index in upper 16 bits
                const encoded_idx: ModuleEnv.Expr.Idx = @enumFromInt(@intFromEnum(expr_idx) | (@as(u32, next_branch_idx) << 16));

                // Push work to check next condition after it's evaluated
                self.schedule_work(WorkItem{ .kind = .w_if_check_condition, .expr_idx = encoded_idx });

                // Push work to evaluate the next condition
                self.schedule_work(WorkItem{ .kind = .w_eval_expr, .expr_idx = next_branch.cond });
            } else {
                // No more branches, evaluate final_else
                self.schedule_work(WorkItem{ .kind = .w_eval_expr, .expr_idx = if_expr.final_else });
            }
        }
    }

    fn handleLambdaCall(self: *Interpreter, expr_idx: ModuleEnv.Expr.Idx, arg_count: u32) !void {
        self.traceEnter("handleLambdaCall {}", .{expr_idx});
        defer self.traceExit("", .{});

        // The arguments are on the stack, followed by the closure.
        const closure_value = try self.peekStackValue(1);
        const value_base: usize = self.value_stack.items.len - @as(usize, arg_count) - 1;
        const stack_base = self.value_stack.items[value_base].offset;

        if (closure_value.layout.tag != LayoutTag.closure) {
            self.traceError("Expected closure, got {}", .{closure_value.layout.tag});
            return error.InvalidStackState;
        }

        const closure: *const Closure = @ptrCast(@alignCast(closure_value.ptr.?));

        // Create a new call frame
        const frame: *CallFrame = try self.frame_stack.addOne();
        frame.* = CallFrame{
            .body_idx = closure.body_idx,
            .stack_base = stack_base,
            .value_base = @intCast(value_base),
            .arg_count = arg_count,
            .work_base = @intCast(self.work_stack.items.len),
            .bindings_base = @intCast(self.bindings_stack.items.len),
            .is_tail_call = false,
        };

        // 1. The capture record is embedded in the closure value. We need to create a
        //    StackValue that points to it and push that to the value_stack.
        const captures_layout = self.layout_cache.getLayout(closure.captures_layout_idx);

        // The captures are stored immediately after the Closure header.
        const captures_ptr = @as([*]u8, @ptrCast(closure_value.ptr.?)) + @sizeOf(Closure);

        // Push the captures record as an implicit first argument.
        // We need to manually create the Value and push it.
        try self.value_stack.append(.{
            .layout = captures_layout,
            // The offset is relative to the start of the stack memory.
            .offset = @intCast(@intFromPtr(captures_ptr) - @intFromPtr(@as(*const u8, @ptrCast(self.stack_memory.start)))),
        });

        // 2. Bind the explicit parameters to their arguments.
        const param_ids = self.cir.store.slicePatterns(closure.params);
        std.debug.assert(param_ids.len == arg_count);

        // Arguments are on the stack in evaluation order, so the last argument is at the top.
        // We need to bind them to parameters in the correct order.
        // The stack layout is: `..., arg1, ..., argN, closure, captures_view`
        // peek(1) is captures_view
        // peek(2) is closure
        // peek(3) is argN
        // peek(arg_count + 2) is arg1
        for (param_ids, 0..) |param_idx, i| {
            const arg_index_from_top = arg_count - i + 2;
            const arg = try self.peekStackValue(arg_index_from_top);
            try self.bindPattern(param_idx, arg);
        }

<<<<<<< HEAD
        // 4. Schedule the work to copy the return value and break down the stack frame.
=======
        // Add bindings for closure captures from the closure's environment
        if (closure.captures.span.len > 0) {
            const env_base = @as([*]u8, @ptrCast(@constCast(closure))) + CLOSURE_HEADER_SIZE; // Skip closure header
            const captures = self.cir.store.sliceCaptures(closure.captures);
            var offset: usize = 0;

            // First pass: collect the actual layouts from the closure environment
            // The closure was created with proper layouts, we need to reconstruct them

            // We stored the captures with their actual layouts when creating the closure
            // For now, we'll have to guess based on typical patterns
            // TODO: Store layout information in the closure or derive it properly

            for (captures) |capture_idx| {
                const capture = self.cir.store.getCapture(capture_idx);

                // Check if this capture pattern was already bound by parameter binding
                // This can happen with record destructures where the inner patterns
                // are incorrectly marked as captures
                var already_bound = false;
                for (self.bindings_stack.items[frame.bindings_base..]) |binding| {
                    if (binding.pattern_idx == capture.pattern_idx) {
                        already_bound = true;
                        break;
                    }
                }

                if (already_bound) {
                    // Skip this capture - it's already bound by parameter destructuring
                    continue;
                }

                // If the closure env_size is 0, there are no real captures to bind
                if (closure.env_size == 0) {
                    continue;
                }

                // TODO: For now, assume all captures are i128 integers
                // This matches what we see in the debug output
                const capture_layout = Layout{
                    .tag = .scalar,
                    .data = .{ .scalar = .{
                        .tag = .int,
                        .data = .{ .int = .i128 },
                    } },
                };
                const capture_size = self.layout_cache.layoutSize(capture_layout);
                const capture_align = @intFromEnum(capture_layout.alignment(target_usize));
                const align_mask = capture_align - 1;

                // Align the offset
                offset = (offset + align_mask) & ~align_mask;

                const capture_ptr = @as(*const anyopaque, @ptrCast(env_base + offset));

                // Create a binding pointing to the captured value in the closure's environment
                try self.bindings_stack.append(Binding{
                    .pattern_idx = capture.pattern_idx,
                    .value_ptr = @constCast(capture_ptr),
                    .layout = capture_layout,
                });

                offset += capture_size;
            }
        }

        // 5. Schedule the work to copy the return value and break down the stack frame
>>>>>>> d01d36df
        self.schedule_work(WorkItem{
            .kind = .w_lambda_return,
            .expr_idx = closure.body_idx,
        });

        // 5. Schedule body evaluation.
        self.schedule_work(WorkItem{
            .kind = .w_eval_expr,
            .expr_idx = closure.body_idx,
        });
    }

    fn handleLambdaReturn(self: *Interpreter) !void {
        const frame = self.frame_stack.pop() orelse return error.InvalidStackState;

        // The return value is on top of the stack.
        const return_value = try self.peekStackValue(1);

        // Determine the full size of the return value. If it's a closure, we must include the captures.
        var return_size: u32 = 0;
        const return_alignment = return_value.layout.alignment(target_usize);
        if (return_value.layout.tag == .closure and return_value.ptr != null) {
            const closure: *const Closure = @ptrCast(@alignCast(return_value.ptr.?));
            const captures_layout = self.layout_cache.getLayout(closure.captures_layout_idx);
            const captures_size = self.layout_cache.layoutSize(captures_layout);
            return_size = @sizeOf(Closure) + captures_size;
        } else {
            return_size = self.layout_cache.layoutSize(return_value.layout);
        }

        // Copy the return value to a temporary buffer before we wipe the stack.
        // We allocate this on the heap because return values can be large.
        const temp_buffer = try self.allocator.alloc(u8, return_size);
        defer self.allocator.free(temp_buffer);
        if (return_size > 0) {
            std.mem.copyForwards(u8, temp_buffer, @as([*]const u8, @ptrCast(return_value.ptr.?))[0..return_size]);
        }

        // Now that we've saved the return value, pop it from the stack.
        _ = try self.popStackValue();

        // A capture record view is always pushed by handleLambdaCall, so we always pop it.
        // This view doesn't own memory on stack_memory, so we don't use popStackValue.
        _ = self.value_stack.pop() orelse return error.InvalidStackState;

        // reset the stacks
        self.work_stack.items.len = frame.work_base;
        self.bindings_stack.items.len = frame.bindings_base;
        self.value_stack.items.len = frame.value_base;
        self.stack_memory.used = frame.stack_base;

        // Push the return value back onto the now-clean stack from the temporary buffer.
        if (return_size > 0) {
            const new_ptr = try self.stack_memory.alloca(return_size, return_alignment);
            std.mem.copyForwards(u8, @as([*]u8, @ptrCast(new_ptr))[0..return_size], temp_buffer);
            const new_offset: u32 = @truncate(@intFromPtr(new_ptr) - @intFromPtr(@as(*const u8, @ptrCast(self.stack_memory.start))));
            try self.value_stack.append(.{ .layout = return_value.layout, .offset = new_offset });
        } else {
            // Handle zero-sized types by just pushing the layout
            try self.value_stack.append(.{ .layout = return_value.layout, .offset = self.stack_memory.used });
        }

        self.traceInfo("Lambda return: stack cleaned and return value pushed", .{});
    }

    fn handleRecordFields(self: *Interpreter, record_expr_idx: ModuleEnv.Expr.Idx, current_field_idx: u32) EvalError!void {
        self.traceEnter("handleRecordFields record_expr_idx={}, current_field_idx={}", .{ record_expr_idx, current_field_idx });
        defer self.traceExit("", .{});

        // This function is called iteratively. On each call, it processes one field.
        // 1. If not the first field, copy the previous field's evaluated value from the stack top into the record.
        // 2. If there's a current field to process, schedule its evaluation.
        // 3. Schedule the next call to `handleRecordFields` to process the *next* field.

        const record_layout_idx = self.layout_cache.addTypeVar(@enumFromInt(@intFromEnum(record_expr_idx))) catch unreachable;
        const record_layout = self.layout_cache.getLayout(record_layout_idx);
        const record_data = self.layout_cache.getRecordData(record_layout.data.record.idx);
        const sorted_fields = self.layout_cache.record_fields.sliceRange(record_data.getFields());

        // Step 1: Copy the value of the *previous* field (if any) into the record structure.
        if (current_field_idx > 0) {
            const prev_field_index_in_sorted = current_field_idx - 1;
            const prev_field_layout_info = sorted_fields.get(prev_field_index_in_sorted);
            const prev_field_layout = self.layout_cache.getLayout(prev_field_layout_info.layout);
            const prev_field_size = self.layout_cache.layoutSize(prev_field_layout);

            // The value for the previous field is now on top of the stack.
            const prev_field_value = try self.popStackValue();

            // The record itself is the value *under* the field value we just popped.
            const record_value_on_stack = try self.peekStackValue(1);
            const record_base_ptr = @as([*]u8, @ptrCast(record_value_on_stack.ptr.?));

            // Calculate the destination offset within the record.
            const prev_field_offset = self.layout_cache.getRecordFieldOffset(record_layout.data.record.idx, @intCast(prev_field_index_in_sorted));

            if (prev_field_size > 0) {
                const dest_ptr = record_base_ptr + prev_field_offset;
                const src_ptr = @as([*]const u8, @ptrCast(prev_field_value.ptr.?));
                std.mem.copyForwards(u8, dest_ptr[0..prev_field_size], src_ptr[0..prev_field_size]);

                self.traceInfo("Copied field '{s}' (size={}) to offset {}", .{ self.cir.idents.getText(prev_field_layout_info.name), prev_field_size, prev_field_offset });
            }
        }

        // Step 2 & 3: Schedule work for the current field.
        if (current_field_idx < sorted_fields.len) {
            // Schedule the next `handleRecordFields` call to process the *next* field.
            // This will run after the current field's value has been evaluated and pushed to the stack.
            self.schedule_work(WorkItem{
                .kind = .w_eval_record_fields,
                .expr_idx = record_expr_idx,
                .extra = current_field_idx + 1,
            });

            // Now, find the expression for the *current* field and schedule its evaluation.
            // We need to map the layout-sorted field name back to the original CIR expression.
            const current_field_info = sorted_fields.get(current_field_idx);
            const current_field_name = current_field_info.name;

            const record_expr = self.cir.store.getExpr(record_expr_idx);
            const cir_fields = switch (record_expr) {
                .e_record => |r| self.cir.store.sliceRecordFields(r.fields),
                else => unreachable, // Should only be called for e_record
            };

            // Look for the current field CIR.Expr.Idx
            var value_expr_idx: ?ModuleEnv.Expr.Idx = null;
            for (cir_fields) |field_idx| {
                const field = self.cir.store.getRecordField(field_idx);
                if (field.name == current_field_name) {
                    value_expr_idx = field.value;
                    break;
                }
            }

            const current_field_value_expr_idx = value_expr_idx orelse {
                // This should be impossible if the CIR and layout are consistent.
                self.traceError("Could not find value for field '{s}'", .{self.cir.idents.getText(current_field_name)});
                return error.LayoutError;
            };

            // Schedule the evaluation of the current field's value expression.
            // Its result will be pushed onto the stack, ready for the next `handleRecordFields` call.
            self.schedule_work(WorkItem{
                .kind = .w_eval_expr,
                .expr_idx = current_field_value_expr_idx,
            });
        } else {
            // All fields have been processed. The record is fully constructed on the stack.
            self.traceInfo("All record fields processed for record_expr_idx={}", .{record_expr_idx});
        }
    }

    fn handleTupleElements(self: *Interpreter, tuple_expr_idx: ModuleEnv.Expr.Idx, current_element_idx: u32) EvalError!void {
        self.traceEnter("handleTupleElements tuple_expr_idx={}, current_element_idx={}", .{ tuple_expr_idx, current_element_idx });
        defer self.traceExit("", .{});

        const tuple_layout_idx = self.layout_cache.addTypeVar(@enumFromInt(@intFromEnum(tuple_expr_idx))) catch unreachable;
        const tuple_layout = self.layout_cache.getLayout(tuple_layout_idx);
        const tuple_data = self.layout_cache.getTupleData(tuple_layout.data.tuple.idx);
        const element_layouts = self.layout_cache.tuple_fields.sliceRange(tuple_data.getFields());

        // Step 1: Copy the value of the *previous* element (if any) into the tuple structure.
        if (current_element_idx > 0) {
            const prev_element_index = current_element_idx - 1;
            const prev_element_layout_info = element_layouts.get(prev_element_index);
            const prev_element_layout = self.layout_cache.getLayout(prev_element_layout_info.layout);
            const prev_element_size = self.layout_cache.layoutSize(prev_element_layout);

            const prev_element_value = try self.popStackValue();
            const tuple_value_on_stack = try self.peekStackValue(1);
            const tuple_base_ptr = @as([*]u8, @ptrCast(tuple_value_on_stack.ptr.?));

            const prev_element_offset = self.layout_cache.getTupleElementOffset(tuple_layout.data.tuple.idx, @intCast(prev_element_index));

            if (prev_element_size > 0) {
                const dest_ptr = tuple_base_ptr + prev_element_offset;
                const src_ptr = @as([*]const u8, @ptrCast(prev_element_value.ptr.?));
                std.mem.copyForwards(u8, dest_ptr[0..prev_element_size], src_ptr[0..prev_element_size]);

                self.traceInfo("Copied element {} (size={}) to offset {}", .{ prev_element_index, prev_element_size, prev_element_offset });
            }
        }

        // Step 2 & 3: Schedule work for the current element.
        if (current_element_idx < element_layouts.len) {
            self.schedule_work(WorkItem{
                .kind = .w_eval_tuple_elements,
                .expr_idx = tuple_expr_idx,
                .extra = current_element_idx + 1,
            });

            const tuple_expr = self.cir.store.getExpr(tuple_expr_idx);
            const cir_elements = switch (tuple_expr) {
                .e_tuple => |t| self.cir.store.sliceExpr(t.elems),
                else => unreachable,
            };

            const current_element_expr_idx = cir_elements[current_element_idx];

            self.schedule_work(WorkItem{
                .kind = .w_eval_expr,
                .expr_idx = current_element_expr_idx,
            });
        } else {
            self.traceInfo("All tuple elements processed for tuple_expr_idx={}", .{tuple_expr_idx});
        }
    }

    /// Start a debug trace session with a given name and writer
    /// Only has effect if DEBUG_ENABLED is true
    pub fn startTrace(self: *Interpreter, writer: std.io.AnyWriter) void {
        if (!DEBUG_ENABLED) return;
        self.trace_indent = 0;
        self.trace_writer = writer;
        writer.print("\n...", .{}) catch {};
        writer.print("\n\n══ TRACE START ═══════════════════════════════════\n", .{}) catch {};
    }

    /// End the current debug trace session
    /// Only has effect if DEBUG_ENABLED is true
    pub fn endTrace(self: *Interpreter) void {
        if (!DEBUG_ENABLED) return;
        if (self.trace_writer) |writer| {
            writer.print("══ TRACE END ═════════════════════════════════════\n", .{}) catch {};
        }
        self.trace_indent = 0;
        self.trace_writer = null;
    }

    /// Print indentation for current trace level
    fn printTraceIndent(self: *const Interpreter) void {
        if (self.trace_writer) |writer| {
            var i: u32 = 0;
            while (i < self.trace_indent) : (i += 1) {
                writer.writeAll("  ") catch {};
            }
        }
    }

    /// Enter a traced function/method with formatted message
    pub fn traceEnter(self: *Interpreter, comptime fmt: []const u8, args: anytype) void {
        if (self.trace_writer) |writer| {
            self.printTraceIndent();
            writer.print("🔵 " ++ fmt ++ "\n", args) catch {};
            self.trace_indent += 1;
        }
    }

    /// Exit a traced function/method
    pub fn traceExit(self: *Interpreter, comptime fmt: []const u8, args: anytype) void {
        if (self.trace_writer) |writer| {
            if (self.trace_indent > 0) self.trace_indent -= 1;
            self.printTraceIndent();
            writer.print("🔴 " ++ fmt ++ "\n", args) catch {};
        }
    }

    /// Print a general trace message
    pub fn tracePrint(self: *const Interpreter, comptime fmt: []const u8, args: anytype) void {
        if (self.trace_writer) |writer| {
            self.printTraceIndent();
            writer.print("⚪ " ++ fmt ++ "\n", args) catch {};
        }
    }

    /// Print trace information (data/state)
    pub fn traceInfo(self: *const Interpreter, comptime fmt: []const u8, args: anytype) void {
        if (self.trace_writer) |writer| {
            self.printTraceIndent();
            writer.print("ℹ️  " ++ fmt ++ "\n", args) catch {};
        }
    }

    /// Print trace warning
    pub fn traceWarn(self: *const Interpreter, comptime fmt: []const u8, args: anytype) void {
        if (self.trace_writer) |writer| {
            self.printTraceIndent();
            writer.print("⚠️  " ++ fmt ++ "\n", args) catch {};
        }
    }

    /// Print trace error
    pub fn traceError(self: *const Interpreter, comptime fmt: []const u8, args: anytype) void {
        if (self.trace_writer) |writer| {
            self.printTraceIndent();
            writer.print("🔴 " ++ fmt ++ "\n", args) catch {};
        }
    }

    /// Helper to pretty print a ModuleEnv.Expression in a trace
    pub fn traceExpression(self: *const Interpreter, expression_idx: ModuleEnv.Expr.Idx) void {
        if (self.trace_writer) |writer| {
            const expression = self.cir.store.getExpr(expression_idx);

            var tree = SExprTree.init(self.cir.gpa);
            defer tree.deinit();

            expression.pushToSExprTree(self.cir, &tree, expression_idx) catch {};

            self.printTraceIndent();

            tree.toStringPretty(writer) catch {};

            writer.print("\n", .{}) catch {};
        }
    }

    /// Helper to pretty print a ModuleEnv.Pattern in a trace
    pub fn tracePattern(self: *const Interpreter, pattern_idx: ModuleEnv.Pattern.Idx) void {
        if (self.trace_writer) |writer| {
            const pattern = self.cir.store.getPattern(pattern_idx);

            var tree = SExprTree.init(self.cir.gpa);
            defer tree.deinit();

            pattern.pushToSExprTree(self.cir, &tree, pattern_idx) catch {};

            self.printTraceIndent();

            writer.print("🖼️\t", .{}) catch {};

            tree.toStringPretty(writer) catch {};

            writer.print("\n", .{}) catch {};
        }
    }

    /// Print trace success
    pub fn traceSuccess(self: *const Interpreter, comptime fmt: []const u8, args: anytype) void {
        if (self.trace_writer) |writer| {
            self.printTraceIndent();
            writer.print("✅ " ++ fmt ++ "\n", args) catch {};
        }
    }

    /// Trace stack memory state
    pub fn traceStackState(self: *const Interpreter) void {
        if (self.trace_writer) |writer| {
            // Original trace line
            self.printTraceIndent();

            // Build visual representation
            var stack_repr = std.ArrayList([]const u8).init(self.allocator);
            defer stack_repr.deinit();

            for (self.value_stack.items) |v| {
                _ = stack_repr.append(@tagName(v.layout.tag)) catch break;
            }

            // Join tags with commas and print
            const separator = ", ";
            const stack_str = std.mem.join(self.allocator, separator, stack_repr.items) catch return;
            defer self.allocator.free(stack_str);

            writer.print("ℹ️  STACK : BOTTOM [{s}] TOP\n", .{stack_str}) catch {};
        }
    }

    /// Trace layout information
    pub fn traceLayout(self: *const Interpreter, label: []const u8, layout_val: Layout) void {
        if (self.trace_writer) |writer| {
            self.printTraceIndent();
            const size = self.layout_cache.layoutSize(layout_val);
            writer.print("📐 LAYOUT ({s}): tag={s}, size={}\n", .{ label, @tagName(layout_val.tag), size }) catch {};
        }
    }

    /// Helper to print layout stack information
    pub fn traceLayoutStackSummary(self: *const Interpreter) void {
        if (self.trace_writer) |writer| {
            self.printTraceIndent();
            writer.print("LAYOUT STACK items={}\n", .{self.value_stack.items.len}) catch {};
        }
    }

<<<<<<< HEAD
    /// Trace a value on the stack
    pub fn traceValue(self: *const Interpreter, label: []const u8, value: StackValue) !void {
        if (self.trace_writer) |writer| {
            self.printTraceIndent();
            writer.print("VAL ({s}): ", .{label}) catch {};
            switch (value.layout.tag) {
                .scalar => switch (value.layout.data.scalar.tag) {
                    .int => {
                        const int_val = self.readIntFromMemoryAndTrace(value.ptr.?, value.layout.data.scalar.data.int);
                        writer.print("int({s}) {}\n", .{
                            @tagName(value.layout.data.scalar.data.int),
                            int_val,
                        }) catch {};
                    },
                    .frac => {
                        const float_val = @as(*f64, @ptrCast(@alignCast(value.ptr.?))).*;
                        writer.print("float {d}\n", .{float_val}) catch {};
                    },
                    .bool => {
                        const bool_val = @as(*u8, @ptrCast(@alignCast(value.ptr.?))).*;
                        writer.print("bool {}\n", .{bool_val != 0}) catch {};
                    },
                    else => writer.print("scalar({s})\n", .{@tagName(value.layout.data.scalar.tag)}) catch {},
                },
                .closure => {
                    const closure: *const Closure = @ptrCast(@alignCast(value.ptr.?));
                    writer.print("closure(body_idx={}, captures_layout_idx={})\n", .{
                        closure.body_idx,
                        closure.captures_layout_idx,
                    }) catch {};
                },
                else => writer.print("{s}\n", .{@tagName(value.layout.tag)}) catch {},
            }
        }
    }

    fn bindPattern(self: *Interpreter, pattern_idx: CIR.Pattern.Idx, value: StackValue) EvalError!void {
=======
    fn bindPattern(self: *Interpreter, pattern_idx: ModuleEnv.Pattern.Idx, value: StackValue) EvalError!void {
>>>>>>> d01d36df
        const pattern = self.cir.store.getPattern(pattern_idx);
        switch (pattern) {
            .assign => |assign_pattern| {
                // For a variable pattern, we create a binding for the variable
                const binding = Binding{
                    .pattern_idx = pattern_idx,
                    .value_ptr = value.ptr.?,
                    .layout = value.layout,
                };
                self.traceInfo("Binding '{s}' (pattern_idx={}) to ptr {}", .{
                    self.cir.env.idents.getText(assign_pattern.ident),
                    @intFromEnum(pattern_idx),
                    @intFromPtr(binding.value_ptr),
                });
                try self.traceValue("value", value);
                try self.bindings_stack.append(binding);
            },
            .record_destructure => |record_destruct| {
                const destructs = self.cir.store.sliceRecordDestructs(record_destruct.destructs);
                const record_ptr = @as([*]u8, @ptrCast(@alignCast(value.ptr.?)));

                // Get the record layout
                if (value.layout.tag != .record) {
                    return error.LayoutError;
                }
                const record_data = self.layout_cache.getRecordData(value.layout.data.record.idx);
                const record_fields = self.layout_cache.record_fields.sliceRange(record_data.getFields());

                // For each field in the pattern
                for (destructs) |destruct_idx| {
                    const destruct = self.cir.store.getRecordDestruct(destruct_idx);
                    const field_name = self.cir.idents.getText(destruct.label);
                    // Find the field in the record layout by name
                    var field_index: ?usize = null;

                    for (0..record_fields.len) |idx| {
                        const field = record_fields.get(idx);
                        if (std.mem.eql(u8, self.cir.idents.getText(field.name), field_name)) {
                            field_index = idx;
                            break;
                        }
                    }
                    const index = field_index orelse return error.LayoutError;

                    // Get the field offset
                    const field_offset = self.layout_cache.getRecordFieldOffset(value.layout.data.record.idx, @intCast(index));
                    const field_layout = self.layout_cache.getLayout(record_fields.get(index).layout);
                    const field_ptr = record_ptr + field_offset;

                    // Recursively bind the sub-pattern
                    const inner_pattern_idx = switch (destruct.kind) {
                        .Required => |p_idx| p_idx,
                        .SubPattern => |p_idx| p_idx,
                    };
                    try self.bindPattern(inner_pattern_idx, .{
                        .layout = field_layout,
                        .ptr = field_ptr,
                    });
                }
            },
            .tuple => |tuple_pattern| {
                const patterns = self.cir.store.slicePatterns(tuple_pattern.patterns);
                const tuple_ptr = @as([*]u8, @ptrCast(@alignCast(value.ptr.?)));

                if (value.layout.tag != .tuple) {
                    return error.LayoutError;
                }
                const tuple_data = self.layout_cache.getTupleData(value.layout.data.tuple.idx);
                const element_layouts = self.layout_cache.tuple_fields.sliceRange(tuple_data.getFields());

                if (patterns.len != element_layouts.len) {
                    return error.ArityMismatch;
                }

                for (patterns, 0..) |inner_pattern_idx, i| {
                    const element_layout_info = element_layouts.get(i);
                    const element_layout = self.layout_cache.getLayout(element_layout_info.layout);
                    const element_offset = self.layout_cache.getTupleElementOffset(value.layout.data.tuple.idx, @intCast(i));
                    const element_ptr = tuple_ptr + element_offset;

                    try self.bindPattern(inner_pattern_idx, .{
                        .layout = element_layout,
                        .ptr = element_ptr,
                    });
                }
            },
            else => {
                // TODO: handle other patterns
                return error.LayoutError;
            },
        }
    }

    /// The layout and an offset to the value in stack memory.
    ///
    /// The caller is responsible for interpreting the memory correctly
    /// based on the layout information.
    pub const StackValue = struct {
        /// Type and memory layout information for the result value
        layout: Layout,
        /// Ptr to the actual value in stack memory
        ptr: ?*anyopaque,
    };

    /// Helper to push a value onto the stacks.
    ///
    /// Allocates memory on `stack_memory`, pushes the layout to `value_stack`,
    /// and returns a pointer to the newly allocated memory.
    ///
    /// The caller is responsible for writing the actual value to the returned pointer.
    ///
    /// Returns null for zero-sized types.
    pub fn pushStackValue(self: *Interpreter, value_layout: Layout) !?*anyopaque {
        self.tracePrint("pushStackValue {s}", .{@tagName(value_layout.tag)});
        self.traceStackState();

        const value_size = self.layout_cache.layoutSize(value_layout);
        const old_stack_used = self.stack_memory.used;
        var value_ptr: ?*anyopaque = null;
        var offset: u32 = self.stack_memory.used;

        if (value_size > 0) {
            const value_alignment = value_layout.alignment(target_usize);
            value_ptr = try self.stack_memory.alloca(value_size, value_alignment);
            offset = @as(u32, @truncate(@intFromPtr(value_ptr) - @intFromPtr(@as(*const u8, @ptrCast(self.stack_memory.start)))));
            self.traceInfo(
                "Allocated {} bytes at address {} with alignment {}",
                .{
                    value_size,
                    @intFromPtr(value_ptr),
                    value_alignment,
                },
            );
        }

        self.traceInfo("PUSH val_size={}, old_stack_used={}, new_stack_used={}", .{ value_size, old_stack_used, self.stack_memory.used });

        try self.value_stack.append(Value{
            .layout = value_layout,
            .offset = offset,
        });

        return value_ptr;
    }

    /// Helper to pop a value from the stacks.
    ///
    /// Pops a layout from `value_stack`, calculates the corresponding value's
    /// location on `stack_memory`, adjusts the stack pointer, and returns
    /// the layout and a pointer to the value's (now popped) location.
    pub fn popStackValue(self: *Interpreter) EvalError!StackValue {
        const value = self.value_stack.pop() orelse return error.InvalidStackState;
        const old_stack_used = self.stack_memory.used;
        self.stack_memory.used = value.offset;

        const value_size = self.layout_cache.layoutSize(value.layout);
        self.traceInfo("POP val_size={}, old_stack_used={}, new_stack_used={}", .{ value_size, old_stack_used, self.stack_memory.used });

        if (value_size == 0) {
            return StackValue{ .layout = value.layout, .ptr = null };
        } else {
            const ptr = &self.stack_memory.start[value.offset];
            return StackValue{ .layout = value.layout, .ptr = @as(*anyopaque, @ptrCast(ptr)) };
        }
    }

    /// Helper to peek at a value on the evaluation stacks without popping it.
    /// Returns the layout and a pointer to the value.
    /// Note: offset should be 1 for the topmost value, 2 for the second, etc.
    fn peekStackValue(self: *Interpreter, offset: usize) !StackValue {
        const value = self.value_stack.items[self.value_stack.items.len - offset];
        const value_size = self.layout_cache.layoutSize(value.layout);

        if (value_size == 0) {
            return StackValue{ .layout = value.layout, .ptr = null };
        }

        const ptr = &self.stack_memory.start[value.offset];
        return StackValue{ .layout = value.layout, .ptr = @as(*anyopaque, @ptrCast(ptr)) };
    }

    /// Creates a closure from a lambda expression with proper capture handling
    fn createClosure(self: *Interpreter, expr_idx: CIR.Expr.Idx, closure_expr: CIR.Expr.Closure) EvalError!void {
        self.traceEnter("createClosure for closure expr_idx={}", .{expr_idx});
        defer self.traceExit("", .{});

        // Get the underlying lambda expression
        const lambda_expr = switch (self.cir.store.getExpr(closure_expr.lambda_idx)) {
            .e_lambda => |l| l,
            else => return error.LayoutError, // Should always be a lambda
        };

        // Collect and filter captures
        var final_captures = std.ArrayList(CIR.Capture).init(self.allocator);
        defer final_captures.deinit();

        try self.collectAndFilterCaptures(closure_expr, &final_captures);

        // Create closure layout for captures
        const captures_layout_idx = try self.createClosureLayout(&final_captures);

        // Allocate and initialize closure
        const closure_layout = Layout.closure();
        const captures_record_layout = self.layout_cache.getLayout(captures_layout_idx);
        const captures_size = self.layout_cache.layoutSize(captures_record_layout);

        // Variable-Sized Closure Allocation with bounds checking
        const total_size = @sizeOf(Closure) + captures_size;
        if (DEBUG_ENABLED and total_size > self.stack_memory.capacity - self.stack_memory.used) {
            self.traceWarn("Closure allocation may exceed stack capacity: {} bytes requested, {} available", .{ total_size, self.stack_memory.capacity - self.stack_memory.used });
        }

        const captures_alignment = captures_record_layout.alignment(target_usize);
        const closure_alignment = std.mem.Alignment.fromByteUnits(@alignOf(Closure));
        const total_alignment = std.mem.Alignment.max(closure_alignment, captures_alignment);
        const closure_ptr = try self.stack_memory.alloca(total_size, total_alignment);

        // Manually push the layout onto the value stack
        try self.value_stack.append(Value{
            .layout = closure_layout,
            .offset = @as(u32, @truncate(@intFromPtr(closure_ptr) - @intFromPtr(@as(*const u8, @ptrCast(self.stack_memory.start))))),
        });

        // Create interpreter-specific capture binding info instead of modifying CIR
        var capture_binding_info = try CaptureBindingInfo.init(self.allocator, &final_captures, captures_layout_idx);
        defer capture_binding_info.deinit(self.allocator);

        // Write the closure header with the original lambda expression index
        const closure: *Closure = @ptrCast(@alignCast(closure_ptr));
        closure.* = Closure{
            .body_idx = lambda_expr.body,
            .params = lambda_expr.args,
            .captures_pattern_idx = @enumFromInt(0), // Not used in our direct binding approach
            .captures_layout_idx = captures_layout_idx,
            .lambda_expr_idx = expr_idx, // Store the e_closure's index
        };

        // Copy captures to closure memory
        if (final_captures.items.len > 0) {
            try self.copyCapturesToClosure(closure_ptr, &final_captures, captures_record_layout);
        }

        self.traceInfo("Closure created with {} captures, total size: {} bytes", .{ final_captures.items.len, total_size });
    }

    /// Collects and filters captures for a lambda expression.
    /// This is a workaround for the fact that the CIR's capture analysis is incomplete.
    /// It re-analyzes the lambda body to find all free variables.
    fn collectAndFilterCaptures(
        self: *Interpreter,
        closure_expr: CIR.Expr.Closure,
        final_captures: *std.ArrayList(CIR.Capture),
    ) EvalError!void {
        // The canonicalization step now provides the definitive list of captures.
        const captures = self.cir.store.sliceCaptures(closure_expr.captures);
        for (captures) |capture_idx| {
            const capture = self.cir.store.getCapture(capture_idx);
            try final_captures.append(capture);
        }

        self.traceInfo("Collected {} captures directly from CIR for closure {}", .{ final_captures.items.len, closure_expr.lambda_idx });
    }

    /// Creates the layout for closure captures
    fn createClosureLayout(self: *Interpreter, captures: *const std.ArrayList(CIR.Capture)) EvalError!layout.Idx {
        if (captures.items.len > MAX_CAPTURE_FIELDS) {
            return error.LayoutError;
        }

        // Use dynamic allocation for field layouts and names
        var field_layouts = try self.allocator.alloc(layout.Layout, captures.items.len);
        defer self.allocator.free(field_layouts);
        var field_names = try self.allocator.alloc(base.Ident.Idx, captures.items.len);
        defer self.allocator.free(field_names);

        for (captures.items, 0..) |capture, i| {
            self.traceInfo("Processing capture: pattern_idx={}, name={s}", .{ @intFromEnum(capture.pattern_idx), self.cir.getIdentText(capture.name) });

            // Get the layout for this capture
            const capture_var: types.Var = @enumFromInt(@intFromEnum(capture.pattern_idx));
            const capture_layout_idx = self.layout_cache.addTypeVar(capture_var) catch |err| switch (err) {
                error.ZeroSizedType => return error.ZeroSizedType,
                error.BugUnboxedRigidVar => return error.BugUnboxedFlexVar,
                else => |e| return e,
            };
            const capture_layout = self.layout_cache.getLayout(capture_layout_idx);

            field_layouts[i] = capture_layout;
            field_names[i] = capture.name;
        }

        return try self.layout_cache.putRecord(field_layouts, field_names);
    }

    /// Interpreter-specific capture information that doesn't modify the CIR
    const CaptureBindingInfo = struct {
        captures: []const CIR.Capture,
        layout_idx: layout.Idx,

        pub fn init(allocator: std.mem.Allocator, captures: *const std.ArrayList(CIR.Capture), layout_idx: layout.Idx) !CaptureBindingInfo {
            const captures_copy = try allocator.dupe(CIR.Capture, captures.items);
            return CaptureBindingInfo{
                .captures = captures_copy,
                .layout_idx = layout_idx,
            };
        }

        pub fn deinit(self: *CaptureBindingInfo, allocator: std.mem.Allocator) void {
            allocator.free(self.captures);
        }
    };

    /// Gets the variable name from a pattern (for assign patterns)
    fn getPatternVariableName(self: *Interpreter, pattern_idx: CIR.Pattern.Idx) ?[]const u8 {
        const pattern = self.cir.store.getPattern(pattern_idx);
        switch (pattern) {
            .assign => |assign_pattern| {
                return self.cir.env.idents.getText(assign_pattern.ident);
            },
            else => return null,
        }
    }

    fn writeIntToMemoryAndTrace(self: *const Interpreter, ptr: *anyopaque, value: i128, precision: types.Num.Int.Precision) void {
        if (self.trace_writer) |writer| {
            self.printTraceIndent();
            writer.print("✍️  writeInt {d} to ptr {}\n", .{ value, @intFromPtr(ptr) }) catch {};
        }
        writeIntToMemory(ptr, value, precision);
    }

    fn readIntFromMemoryAndTrace(self: *const Interpreter, ptr: *anyopaque, precision: types.Num.Int.Precision) i128 {
        const value = readIntFromMemory(ptr, precision);
        if (self.trace_writer) |writer| {
            self.printTraceIndent();
            writer.print("📖  readInt {d} from ptr {}\n", .{ value, @intFromPtr(ptr) }) catch {};
        }
        return value;
    }

    /// Copies captured values into closure memory
    fn copyCapturesToClosure(
        self: *Interpreter,
        closure_ptr: *anyopaque,
        captures: *const std.ArrayList(CIR.Capture),
        captures_record_layout: Layout,
    ) EvalError!void {
        const captures_ptr = @as([*]u8, @ptrCast(closure_ptr)) + @sizeOf(Closure);

        // Add bounds checking in debug mode
        if (DEBUG_ENABLED) {
            const captures_end = captures_ptr + self.layout_cache.layoutSize(captures_record_layout);
            const stack_end = @as([*]u8, @ptrCast(self.stack_memory.start)) + self.stack_memory.capacity;
            if (@intFromPtr(captures_end) > @intFromPtr(stack_end)) {
                self.traceError("Capture copying would exceed stack bounds", .{});
                return error.LayoutError;
            }
        }

        for (captures.items) |capture| {
            const capture_name_text = self.cir.getIdentText(capture.name);

            // First try to find in local bindings by variable name
            var copied = false;
            var reversed_bindings = std.mem.reverseIterator(self.bindings_stack.items);
            while (reversed_bindings.next()) |binding| {
                // Get the variable name from the binding's pattern
                const binding_name = self.getPatternVariableName(binding.pattern_idx);
                if (binding_name != null and std.mem.eql(u8, binding_name.?, capture_name_text)) {
                    try self.copyCapture(captures_ptr, capture_name_text, binding.value_ptr, binding.layout, captures_record_layout);
                    copied = true;
                    break;
                }
            }

            // If not found in local bindings, search up the call stack
            if (!copied) {
                copied = try self.copyFromOuterClosures(captures_ptr, capture, captures_record_layout);
            }

            if (!copied) {
                self.traceError("Could not find capture '{s}' in bindings or outer closures", .{capture_name_text});
                return error.CaptureNotFound;
            }
        }
    }

    /// Copies a single capture from source to destination
    fn copyCapture(
        self: *Interpreter,
        captures_ptr: [*]u8,
        capture_name: []const u8,
        src_ptr: *anyopaque,
        src_layout: Layout,
        captures_record_layout: Layout,
    ) EvalError!void {
        const binding_size = self.layout_cache.layoutSize(src_layout);
        if (binding_size > 0) {
            const field_offset = self.layout_cache.getRecordFieldOffsetByName(
                captures_record_layout.data.record.idx,
                capture_name,
            ) orelse return error.CaptureBindingFailed;

            const dest_ptr = captures_ptr + field_offset;
            const src_bytes = @as([*]const u8, @ptrCast(src_ptr));

            self.traceInfo("Copying capture '{s}' ({} bytes) from {} to {}", .{ capture_name, binding_size, @intFromPtr(src_ptr), @intFromPtr(dest_ptr) });
            std.mem.copyForwards(u8, dest_ptr[0..binding_size], src_bytes[0..binding_size]);
        }
    }

    /// Attempts to copy a capture from outer closures in the call stack
    fn copyFromOuterClosures(
        self: *Interpreter,
        captures_ptr: [*]u8,
        capture: CIR.Capture,
        captures_record_layout: Layout,
    ) EvalError!bool {
        var frame_idx = self.frame_stack.items.len;
        while (frame_idx > 0) {
            frame_idx -= 1;
            const frame = self.frame_stack.items[frame_idx];
            const outer_closure_val = self.value_stack.items[frame.value_base + frame.arg_count];

            if (outer_closure_val.layout.tag == .closure) {
                const outer_closure_ptr = &self.stack_memory.start[outer_closure_val.offset];
                const outer_closure: *const Closure = @ptrCast(@alignCast(outer_closure_ptr));
                const outer_captures_layout = self.layout_cache.getLayout(outer_closure.captures_layout_idx);
                const outer_captures_ptr = @as([*]u8, @ptrCast(outer_closure_ptr)) + @sizeOf(Closure);
                const capture_name_text = self.cir.getIdentText(capture.name);

                const record_data = self.layout_cache.getRecordData(outer_captures_layout.data.record.idx);
                if (record_data.fields.count > 0) {
                    const src_field_offset = self.layout_cache.getRecordFieldOffsetByName(
                        outer_captures_layout.data.record.idx,
                        capture_name_text,
                    ) orelse continue; // Not in this closure's captures

                    const capture_var: types.Var = @enumFromInt(@intFromEnum(capture.pattern_idx));
                    const capture_layout_idx = self.layout_cache.addTypeVar(capture_var) catch continue;
                    const capture_layout = self.layout_cache.getLayout(capture_layout_idx);
                    const capture_size = self.layout_cache.layoutSize(capture_layout);

                    if (capture_size > 0) {
                        const dest_field_offset = self.layout_cache.getRecordFieldOffsetByName(
                            captures_record_layout.data.record.idx,
                            capture_name_text,
                        ) orelse return error.CaptureBindingFailed;

                        const src_ptr = outer_captures_ptr + src_field_offset;
                        const dest_ptr = captures_ptr + dest_field_offset;

                        self.traceInfo("Copying capture-of-capture '{s}' ({} bytes) from {} to {}", .{ capture_name_text, capture_size, @intFromPtr(src_ptr), @intFromPtr(dest_ptr) });
                        std.mem.copyForwards(u8, dest_ptr[0..capture_size], src_ptr[0..capture_size]);
                        return true;
                    }
                }
            }
        }
        return false;
    }
};

// Helper function to write an integer to memory with the correct precision
fn writeIntToMemory(ptr: *anyopaque, value: i128, precision: types.Num.Int.Precision) void {
    switch (precision) {
        .u8 => {
            const typed_ptr = @as(*u8, @ptrCast(@alignCast(ptr)));
            std.debug.assert(@intFromPtr(typed_ptr) % @alignOf(u8) == 0);
            typed_ptr.* = @as(u8, @intCast(value));
        },
        .u16 => {
            const typed_ptr = @as(*u16, @ptrCast(@alignCast(ptr)));
            std.debug.assert(@intFromPtr(typed_ptr) % @alignOf(u16) == 0);
            typed_ptr.* = @as(u16, @intCast(value));
        },
        .u32 => {
            const typed_ptr = @as(*u32, @ptrCast(@alignCast(ptr)));
            std.debug.assert(@intFromPtr(typed_ptr) % @alignOf(u32) == 0);
            typed_ptr.* = @as(u32, @intCast(value));
        },
        .u64 => {
            const typed_ptr = @as(*u64, @ptrCast(@alignCast(ptr)));
            std.debug.assert(@intFromPtr(typed_ptr) % @alignOf(u64) == 0);
            typed_ptr.* = @as(u64, @intCast(value));
        },
        .u128 => {
            const typed_ptr = @as(*u128, @ptrCast(@alignCast(ptr)));
            std.debug.assert(@intFromPtr(typed_ptr) % @alignOf(u128) == 0);
            typed_ptr.* = @as(u128, @intCast(value));
        },
        .i8 => {
            const typed_ptr = @as(*i8, @ptrCast(@alignCast(ptr)));
            std.debug.assert(@intFromPtr(typed_ptr) % @alignOf(i8) == 0);
            typed_ptr.* = @as(i8, @intCast(value));
        },
        .i16 => {
            const typed_ptr = @as(*i16, @ptrCast(@alignCast(ptr)));
            std.debug.assert(@intFromPtr(typed_ptr) % @alignOf(i16) == 0);
            typed_ptr.* = @as(i16, @intCast(value));
        },
        .i32 => {
            const typed_ptr = @as(*i32, @ptrCast(@alignCast(ptr)));
            std.debug.assert(@intFromPtr(typed_ptr) % @alignOf(i32) == 0);
            typed_ptr.* = @as(i32, @intCast(value));
        },
        .i64 => {
            const typed_ptr = @as(*i64, @ptrCast(@alignCast(ptr)));
            std.debug.assert(@intFromPtr(typed_ptr) % @alignOf(i64) == 0);
            typed_ptr.* = @as(i64, @intCast(value));
        },
        .i128 => {
            const typed_ptr = @as(*i128, @ptrCast(@alignCast(ptr)));
            std.debug.assert(@intFromPtr(typed_ptr) % @alignOf(i128) == 0);
            typed_ptr.* = value;
        },
    }
}

/// Helper function to read an integer from memory with the correct precision
pub fn readIntFromMemory(ptr: *anyopaque, precision: types.Num.Int.Precision) i128 {
    return switch (precision) {
        .u8 => blk: {
            const typed_ptr = @as(*const u8, @ptrCast(@alignCast(ptr)));
            std.debug.assert(@intFromPtr(typed_ptr) % @alignOf(u8) == 0);
            break :blk @as(i128, typed_ptr.*);
        },
        .u16 => blk: {
            const typed_ptr = @as(*const u16, @ptrCast(@alignCast(ptr)));
            std.debug.assert(@intFromPtr(typed_ptr) % @alignOf(u16) == 0);
            break :blk @as(i128, typed_ptr.*);
        },
        .u32 => blk: {
            const typed_ptr = @as(*const u32, @ptrCast(@alignCast(ptr)));
            std.debug.assert(@intFromPtr(typed_ptr) % @alignOf(u32) == 0);
            break :blk @as(i128, typed_ptr.*);
        },
        .u64 => blk: {
            const typed_ptr = @as(*const u64, @ptrCast(@alignCast(ptr)));
            std.debug.assert(@intFromPtr(typed_ptr) % @alignOf(u64) == 0);
            break :blk @as(i128, typed_ptr.*);
        },
        .u128 => blk: {
            const typed_ptr = @as(*const u128, @ptrCast(@alignCast(ptr)));
            std.debug.assert(@intFromPtr(typed_ptr) % @alignOf(u128) == 0);
            break :blk @as(i128, @intCast(typed_ptr.*));
        },
        .i8 => blk: {
            const typed_ptr = @as(*const i8, @ptrCast(@alignCast(ptr)));
            std.debug.assert(@intFromPtr(typed_ptr) % @alignOf(i8) == 0);
            break :blk @as(i128, typed_ptr.*);
        },
        .i16 => blk: {
            const typed_ptr = @as(*const i16, @ptrCast(@alignCast(ptr)));
            std.debug.assert(@intFromPtr(typed_ptr) % @alignOf(i16) == 0);
            break :blk @as(i128, typed_ptr.*);
        },
        .i32 => blk: {
            const typed_ptr = @as(*const i32, @ptrCast(@alignCast(ptr)));
            std.debug.assert(@intFromPtr(typed_ptr) % @alignOf(i32) == 0);
            break :blk @as(i128, typed_ptr.*);
        },
        .i64 => blk: {
            const typed_ptr = @as(*const i64, @ptrCast(@alignCast(ptr)));
            std.debug.assert(@intFromPtr(typed_ptr) % @alignOf(i64) == 0);
            break :blk @as(i128, typed_ptr.*);
        },
        .i128 => blk: {
            const typed_ptr = @as(*const i128, @ptrCast(@alignCast(ptr)));
            std.debug.assert(@intFromPtr(typed_ptr) % @alignOf(i128) == 0);
            break :blk typed_ptr.*;
        },
    };
}

test {
    _ = @import("test/eval_test.zig");
}

test "stack-based binary operations" {
    // Test that the stack-based interpreter correctly evaluates binary operations
    const allocator = std.testing.allocator;

    // Create a simple stack for testing
    var eval_stack = try stack.Stack.initCapacity(allocator, 1024);
    defer eval_stack.deinit();

    // Track layouts
    // Create interpreter
    var interpreter = try Interpreter.init(allocator, undefined, &eval_stack, undefined, undefined);
    defer interpreter.deinit();

    // Test addition: 2 + 3 = 5
    {
        // Push 2
        const int_layout = Layout{
            .tag = .scalar,
            .data = .{ .scalar = .{
                .tag = .int,
                .data = .{ .int = .i64 },
            } },
        };

        // Push 2
        const ptr1 = try interpreter.pushStackValue(int_layout);
        @as(*i64, @ptrCast(@alignCast(ptr1))).* = 2;

        // Push 3
        const ptr2 = try interpreter.pushStackValue(int_layout);
        @as(*i64, @ptrCast(@alignCast(ptr2))).* = 3;

        // Perform addition
        try interpreter.completeBinop(.w_binop_add);

        // Check result
        try std.testing.expectEqual(@as(usize, 1), interpreter.value_stack.items.len);
        const result_value = try interpreter.peekStackValue(1);
        const result = @as(*i64, @ptrCast(@alignCast(result_value.ptr))).*;
        try std.testing.expectEqual(@as(i64, 5), result);
    }
}

test "stack-based comparisons" {
    // Test that comparisons produce boolean results
    const allocator = std.testing.allocator;

    // Create a simple stack for testing
    var eval_stack = try stack.Stack.initCapacity(allocator, 1024);
    defer eval_stack.deinit();

    // Create interpreter
    var interpreter = try Interpreter.init(allocator, undefined, &eval_stack, undefined, undefined);
    defer interpreter.deinit();

    // Test 5 > 3 = True (1)
    {
        const int_layout = Layout{
            .tag = .scalar,
            .data = .{ .scalar = .{
                .tag = .int,
                .data = .{ .int = .i64 },
            } },
        };

        // Push 5
        const ptr1 = try interpreter.pushStackValue(int_layout);
        @as(*i64, @ptrCast(@alignCast(ptr1))).* = 5;

        // Push 3
        const ptr2 = try interpreter.pushStackValue(int_layout);
        @as(*i64, @ptrCast(@alignCast(ptr2))).* = 3;

        // Perform comparison
        try interpreter.completeBinop(.w_binop_gt);

        // Check result - should be a u8 with value 1 (true)
        try std.testing.expectEqual(@as(usize, 1), interpreter.value_stack.items.len);
        const result_value = try interpreter.peekStackValue(1);
        const result = @as(*u8, @ptrCast(@alignCast(result_value.ptr))).*;
        try std.testing.expectEqual(@as(u8, 1), result);
        const bool_layout = interpreter.value_stack.items[0].layout;
        try std.testing.expect(bool_layout.tag == .scalar);
        try std.testing.expect(bool_layout.data.scalar.tag == .int);
        try std.testing.expect(bool_layout.data.scalar.data.int == .u8);
    }
}

test "closure struct size calculation" {
    const testing = std.testing;

    // Verify the actual size of the Closure struct matches CLOSURE_HEADER_SIZE
    const actual_size = @sizeOf(Closure);

    // The closure struct should be exactly 24 bytes (including padding)
    try testing.expectEqual(@as(usize, 24), actual_size);
    try testing.expectEqual(CLOSURE_HEADER_SIZE, actual_size);

    // Verify alignment is reasonable
    const actual_alignment = @alignOf(Closure);
    try testing.expect(actual_alignment <= 8); // Should be 4 or 8 bytes aligned
}<|MERGE_RESOLUTION|>--- conflicted
+++ resolved
@@ -179,29 +179,6 @@
     layout: Layout,
 };
 
-<<<<<<< HEAD
-=======
-/// Closure structure stored in memory
-/// The closure header is followed by the captured environment data
-pub const Closure = struct {
-    body_idx: ModuleEnv.Expr.Idx,
-    params: ModuleEnv.Pattern.Span,
-    captures: ModuleEnv.Expr.Capture.Span,
-    env_size: u16,
-};
-
-/// The size of the Closure struct header in bytes.
-/// This MUST match the hardcoded value in layout_store.zig
-/// If you change the Closure struct, run the "closure struct size calculation" test
-/// to get the correct value and update both this constant and layout_store.zig
-pub const CLOSURE_HEADER_SIZE: usize = @sizeOf(Closure);
-
-// Compile-time assertion to ensure CLOSURE_HEADER_SIZE is correct
-comptime {
-    std.debug.assert(CLOSURE_HEADER_SIZE == @sizeOf(Closure));
-}
-
->>>>>>> d01d36df
 /// Represents a value on the stack.
 pub const Value = struct {
     /// Type layout of the value
@@ -215,7 +192,7 @@
     /// Memory allocator for dynamic data structures
     allocator: std.mem.Allocator,
     /// Canonicalized Intermediate Representation containing expressions to evaluate
-    cir: *const ModuleEnv,
+    env: *const ModuleEnv,
     /// Stack memory for storing expression values during evaluation
     stack_memory: *stack.Stack,
     /// Cache for type layout information and size calculations
@@ -242,18 +219,14 @@
 
     pub fn init(
         allocator: std.mem.Allocator,
-<<<<<<< HEAD
-        cir: *CIR,
-=======
         cir: *const ModuleEnv,
->>>>>>> d01d36df
         stack_memory: *stack.Stack,
         layout_cache: *layout_store.Store,
         type_store: *types_store.Store,
     ) !Interpreter {
         return Interpreter{
             .allocator = allocator,
-            .cir = cir,
+            .env = cir,
             .stack_memory = stack_memory,
             .layout_cache = layout_cache,
             .type_store = type_store,
@@ -325,7 +298,7 @@
                     work.extra, // stores the current_element_idx
                 ),
                 .w_let_bind => {
-                    const pattern_idx: CIR.Pattern.Idx = @enumFromInt(work.extra);
+                    const pattern_idx: ModuleEnv.Pattern.Idx = @enumFromInt(work.extra);
                     const value = try self.peekStackValue(1); // Don't pop!
                     try self.bindPattern(pattern_idx, value); // Value stays on stack for the block's lifetime
                 },
@@ -414,7 +387,7 @@
                     .{@tagName(work.kind)},
                 ) catch {};
             } else {
-                const expr = self.cir.store.getExpr(work.expr_idx);
+                const expr = self.env.store.getExpr(work.expr_idx);
                 self.printTraceIndent();
                 writer.print(
                     "🏗️  scheduling {s} for ({s})\n",
@@ -437,7 +410,7 @@
                         .{@tagName(work.kind)},
                     ) catch {};
                 } else {
-                    const expr = self.cir.store.getExpr(work.expr_idx);
+                    const expr = self.env.store.getExpr(work.expr_idx);
                     self.printTraceIndent();
                     writer.print(
                         "🏗️  starting {s} for ({s})\n",
@@ -471,7 +444,7 @@
     /// Malformed expressions result in runtime error placeholders rather
     /// than evaluation failure.
     fn evalExpr(self: *Interpreter, expr_idx: ModuleEnv.Expr.Idx) EvalError!void {
-        const expr = self.cir.store.getExpr(expr_idx);
+        const expr = self.env.store.getExpr(expr_idx);
 
         self.traceEnter("evalExpr {s}", .{@tagName(expr)});
         defer self.traceExit("", .{});
@@ -520,7 +493,7 @@
                 const result_ptr = (try self.pushStackValue(expr_layout)).?;
 
                 const tag_ptr = @as(*u8, @ptrCast(@alignCast(result_ptr)));
-                const tag_name = self.cir.idents.getText(tag.name);
+                const tag_name = self.env.idents.getText(tag.name);
                 if (std.mem.eql(u8, tag_name, "True")) {
                     tag_ptr.* = 1;
                 } else if (std.mem.eql(u8, tag_name, "False")) {
@@ -579,8 +552,8 @@
                     self.schedule_work(WorkItem{ .kind = .w_if_check_condition, .expr_idx = expr_idx });
 
                     // Push work to evaluate the first condition
-                    const branches = self.cir.store.sliceIfBranches(if_expr.branches);
-                    const branch = self.cir.store.getIfBranch(branches[0]);
+                    const branches = self.env.store.sliceIfBranches(if_expr.branches);
+                    const branch = self.env.store.getIfBranch(branches[0]);
 
                     self.schedule_work(WorkItem{ .kind = .w_eval_expr, .expr_idx = branch.cond });
                 } else {
@@ -627,12 +600,12 @@
                         const captures_layout = self.layout_cache.getLayout(closure.captures_layout_idx);
                         const captures_ptr = @as([*]u8, @ptrCast(closure_ptr)) + @sizeOf(Closure);
 
-                        const pattern = self.cir.store.getPattern(lookup.pattern_idx);
+                        const pattern = self.env.store.getPattern(lookup.pattern_idx);
                         const ident_idx = switch (pattern) {
                             .assign => |a| a.ident,
                             else => return error.LayoutError,
                         };
-                        const capture_name_text = self.cir.env.idents.getText(ident_idx);
+                        const capture_name_text = self.env.idents.getText(ident_idx);
 
                         if (captures_layout.tag == .record) {
                             const record_data = self.layout_cache.getRecordData(captures_layout.data.record.idx);
@@ -668,9 +641,9 @@
                 }
 
                 // 3. If not found, fall back to global definitions
-                const defs = self.cir.store.sliceDefs(self.cir.all_defs);
+                const defs = self.env.store.sliceDefs(self.env.all_defs);
                 for (defs) |def_idx| {
-                    const def = self.cir.store.getDef(def_idx);
+                    const def = self.env.store.getDef(def_idx);
                     if (@intFromEnum(def.pattern) == @intFromEnum(lookup.pattern_idx)) {
                         self.traceInfo("Found global definition for pattern_idx={}", .{@intFromEnum(lookup.pattern_idx)});
                         try self.work_stack.append(.{
@@ -681,47 +654,8 @@
                     }
                 }
 
-<<<<<<< HEAD
                 self.traceError("Pattern not found for lookup_local: pattern_idx={}", .{@intFromEnum(lookup.pattern_idx)});
                 return error.PatternNotFound;
-=======
-                // search for the binding in reverse order (most recent scope first)
-                var reversed_bindings = std.mem.reverseIterator(self.bindings_stack.items);
-                while (reversed_bindings.next()) |binding| {
-                    if (binding.pattern_idx == lookup.pattern_idx) {
-                        const dest_ptr = try self.pushStackValue(binding.layout);
-                        if (dest_ptr) |dest| {
-                            const binding_size = self.layout_cache.layoutSize(binding.layout);
-                            if (binding_size > 0) {
-                                std.mem.copyForwards(u8, @as([*]u8, @ptrCast(dest))[0..binding_size], @as([*]const u8, @ptrCast(binding.value_ptr))[0..binding_size]);
-
-                                // Debug: print what we're copying
-                                if (binding.layout.tag == .scalar and binding.layout.data.scalar.tag == .int) {
-                                    // Check alignment before reading
-                                    const ptr_addr = @intFromPtr(binding.value_ptr);
-                                    const required_align = @intFromEnum(binding.layout.alignment(target_usize));
-                                    if (ptr_addr % required_align != 0) {
-                                        std.debug.print("ALIGNMENT ERROR: ptr {} not aligned to {}\n", .{ ptr_addr, required_align });
-                                    } else {
-                                        // Skip reading i128 values for now - they cause alignment issues
-                                        if (binding.layout.data.scalar.data.int != .i128 and
-                                            binding.layout.data.scalar.data.int != .u128)
-                                        {
-                                            // const val = readIntFromMemory(@constCast(@ptrCast(binding.value_ptr)), binding.layout.data.scalar.data.int);
-                                            // std.debug.print("Pattern lookup: pattern_idx={}, value={}, from_ptr={}, to_ptr={}\n", .{ @intFromEnum(binding.pattern_idx), val, @intFromPtr(binding.value_ptr), @intFromPtr(dest) });
-                                        } else {
-                                            // std.debug.print("Pattern lookup: pattern_idx={} (i128/u128 - skipping value read), from_ptr={}, to_ptr={}\n", .{ @intFromEnum(binding.pattern_idx), @intFromPtr(binding.value_ptr), @intFromPtr(dest) });
-                                        }
-                                    }
-                                }
-                            }
-                        }
-                        return;
-                    }
-                }
-
-                return error.LayoutError; // Pattern not found
->>>>>>> d01d36df
             },
 
             // Nominal expressions
@@ -741,7 +675,7 @@
 
                 // For now, handle boolean tags (True/False) as u8
                 const tag_ptr = @as(*u8, @ptrCast(@alignCast(result_ptr)));
-                const tag_name = self.cir.idents.getText(tag.name);
+                const tag_name = self.env.idents.getText(tag.name);
                 if (std.mem.eql(u8, tag_name, "True")) {
                     tag_ptr.* = 1;
                 } else if (std.mem.eql(u8, tag_name, "False")) {
@@ -755,7 +689,7 @@
 
             .e_call => |call| {
                 // Get function and arguments from the call
-                const all_exprs = self.cir.store.sliceExpr(call.args);
+                const all_exprs = self.env.store.sliceExpr(call.args);
 
                 if (all_exprs.len == 0) {
                     return error.LayoutError; // No function to call
@@ -824,12 +758,12 @@
                 });
 
                 // Schedule evaluation of statements in reverse order.
-                const stmts = self.cir.store.sliceStatements(block.stmts);
+                const stmts = self.env.store.sliceStatements(block.stmts);
                 var i = stmts.len;
                 while (i > 0) {
                     i -= 1;
                     const stmt_idx = stmts[i];
-                    const stmt = self.cir.store.getStatement(stmt_idx);
+                    const stmt = self.env.store.getStatement(stmt_idx);
                     switch (stmt) {
                         .s_decl => |decl| {
                             // Schedule binding after expression is evaluated.
@@ -856,7 +790,7 @@
             .e_record => |record_expr| {
                 const layout_idx = try self.getLayoutIdx(expr_idx);
                 const expr_layout = self.layout_cache.getLayout(layout_idx);
-                const fields = self.cir.store.sliceRecordFields(record_expr.fields);
+                const fields = self.env.store.sliceRecordFields(record_expr.fields);
                 if (fields.len == 0) {
                     // Per the test, `{}` should be a zero-sized type error.
                     return error.ZeroSizedType;
@@ -874,103 +808,18 @@
                 });
             },
 
-<<<<<<< HEAD
             .e_closure => |closure_expr| try self.createClosure(expr_idx, closure_expr),
 
             .e_lambda => |_| {
                 // A pure lambda cannot be evaluated as a value on its own.
                 // It must be wrapped in a closure. This indicates a compiler bug.
                 return error.LayoutError;
-=======
-            .e_lambda => |lambda_expr| {
-                _ = try self.getLayoutIdx(expr_idx);
-
-                // Calculate environment size based on captures
-                var env_size: u16 = 0;
-                var capture_layouts = std.ArrayList(Layout).init(self.allocator);
-                defer capture_layouts.deinit();
-
-                if (lambda_expr.captures.span.len > 0) {
-                    const captures = self.cir.store.sliceCaptures(lambda_expr.captures);
-                    for (captures) |capture_idx| {
-                        const capture = self.cir.store.getCapture(capture_idx);
-
-                        // Find the binding for this capture
-                        var found = false;
-                        var reversed_bindings = std.mem.reverseIterator(self.bindings_stack.items);
-                        while (reversed_bindings.next()) |binding| {
-                            if (binding.pattern_idx == capture.pattern_idx) {
-                                const capture_size = self.layout_cache.layoutSize(binding.layout);
-                                const capture_align = @intFromEnum(binding.layout.alignment(target_usize));
-                                const align_mask = capture_align - 1;
-                                // Align env_size before adding
-                                env_size = @intCast((env_size + align_mask) & ~align_mask);
-                                env_size += @intCast(capture_size);
-                                try capture_layouts.append(binding.layout);
-                                found = true;
-                                break;
-                            }
-                        }
-
-                        if (!found) {
-                            // If capture not found in bindings, mark this as a runtime error
-                            const closure_layout = Layout.closure(env_size);
-                            _ = try self.pushStackValue(closure_layout);
-                            return error.CaptureBindingFailed;
-                        }
-                    }
-                }
-
-                const closure_ptr = try self.pushStackValue(Layout.closure(env_size));
-                const closure: *Closure = @ptrCast(@alignCast(closure_ptr));
-
-                // Write the closure header
-                closure.* = Closure{
-                    .body_idx = lambda_expr.body,
-                    .params = lambda_expr.args,
-                    .captures = lambda_expr.captures,
-                    .env_size = env_size,
-                };
-
-                // Copy captured values into the closure's environment
-                if (lambda_expr.captures.span.len > 0) {
-                    const env_base = @as([*]u8, @ptrCast(closure)) + CLOSURE_HEADER_SIZE; // Skip closure header
-                    const captures = self.cir.store.sliceCaptures(lambda_expr.captures);
-                    var offset: usize = 0;
-
-                    for (captures, 0..) |capture_idx, i| {
-                        const capture = self.cir.store.getCapture(capture_idx);
-                        const capture_layout = capture_layouts.items[i];
-
-                        const capture_size = self.layout_cache.layoutSize(capture_layout);
-                        const capture_align = @intFromEnum(capture_layout.alignment(target_usize));
-                        const align_mask = capture_align - 1;
-
-                        // Align the offset
-                        offset = (offset + align_mask) & ~align_mask;
-
-                        // Find and copy the captured value
-                        var reversed_bindings = std.mem.reverseIterator(self.bindings_stack.items);
-                        while (reversed_bindings.next()) |binding| {
-                            if (binding.pattern_idx == capture.pattern_idx) {
-                                if (capture_size > 0) {
-                                    const src = @as([*]const u8, @ptrCast(binding.value_ptr));
-                                    const dest = env_base + offset;
-                                    std.mem.copyForwards(u8, dest[0..capture_size], src[0..capture_size]);
-                                }
-                                offset += capture_size;
-                                break;
-                            }
-                        }
-                    }
-                }
->>>>>>> d01d36df
             },
 
             .e_tuple => |tuple_expr| {
                 const layout_idx = try self.getLayoutIdx(expr_idx);
                 const expr_layout = self.layout_cache.getLayout(layout_idx);
-                const elements = self.cir.store.sliceExpr(tuple_expr.elems);
+                const elements = self.env.store.sliceExpr(tuple_expr.elems);
                 if (elements.len == 0) {
                     // Empty tuple has no bytes, but we still need to push its layout.
                     _ = try self.pushStackValue(expr_layout);
@@ -1127,18 +976,18 @@
         _ = try self.popStackValue();
 
         // Get the if expression
-        const if_expr = switch (self.cir.store.getExpr(expr_idx)) {
+        const if_expr = switch (self.env.store.getExpr(expr_idx)) {
             .e_if => |e| e,
             else => return error.InvalidBranchNode,
         };
 
-        const branches = self.cir.store.sliceIfBranches(if_expr.branches);
+        const branches = self.env.store.sliceIfBranches(if_expr.branches);
 
         if (branch_index >= branches.len) {
             return error.InvalidBranchNode;
         }
 
-        const branch = self.cir.store.getIfBranch(branches[branch_index]);
+        const branch = self.env.store.getIfBranch(branches[branch_index]);
 
         if (cond_val == 1) {
             // Condition is true, evaluate this branch's body
@@ -1148,7 +997,7 @@
             if (branch_index + 1 < branches.len) {
                 // Evaluate the next branch
                 const next_branch_idx = branch_index + 1;
-                const next_branch = self.cir.store.getIfBranch(branches[next_branch_idx]);
+                const next_branch = self.env.store.getIfBranch(branches[next_branch_idx]);
 
                 // Encode branch index in upper 16 bits
                 const encoded_idx: ModuleEnv.Expr.Idx = @enumFromInt(@intFromEnum(expr_idx) | (@as(u32, next_branch_idx) << 16));
@@ -1209,7 +1058,7 @@
         });
 
         // 2. Bind the explicit parameters to their arguments.
-        const param_ids = self.cir.store.slicePatterns(closure.params);
+        const param_ids = self.env.store.slicePatterns(closure.params);
         std.debug.assert(param_ids.len == arg_count);
 
         // Arguments are on the stack in evaluation order, so the last argument is at the top.
@@ -1225,77 +1074,7 @@
             try self.bindPattern(param_idx, arg);
         }
 
-<<<<<<< HEAD
         // 4. Schedule the work to copy the return value and break down the stack frame.
-=======
-        // Add bindings for closure captures from the closure's environment
-        if (closure.captures.span.len > 0) {
-            const env_base = @as([*]u8, @ptrCast(@constCast(closure))) + CLOSURE_HEADER_SIZE; // Skip closure header
-            const captures = self.cir.store.sliceCaptures(closure.captures);
-            var offset: usize = 0;
-
-            // First pass: collect the actual layouts from the closure environment
-            // The closure was created with proper layouts, we need to reconstruct them
-
-            // We stored the captures with their actual layouts when creating the closure
-            // For now, we'll have to guess based on typical patterns
-            // TODO: Store layout information in the closure or derive it properly
-
-            for (captures) |capture_idx| {
-                const capture = self.cir.store.getCapture(capture_idx);
-
-                // Check if this capture pattern was already bound by parameter binding
-                // This can happen with record destructures where the inner patterns
-                // are incorrectly marked as captures
-                var already_bound = false;
-                for (self.bindings_stack.items[frame.bindings_base..]) |binding| {
-                    if (binding.pattern_idx == capture.pattern_idx) {
-                        already_bound = true;
-                        break;
-                    }
-                }
-
-                if (already_bound) {
-                    // Skip this capture - it's already bound by parameter destructuring
-                    continue;
-                }
-
-                // If the closure env_size is 0, there are no real captures to bind
-                if (closure.env_size == 0) {
-                    continue;
-                }
-
-                // TODO: For now, assume all captures are i128 integers
-                // This matches what we see in the debug output
-                const capture_layout = Layout{
-                    .tag = .scalar,
-                    .data = .{ .scalar = .{
-                        .tag = .int,
-                        .data = .{ .int = .i128 },
-                    } },
-                };
-                const capture_size = self.layout_cache.layoutSize(capture_layout);
-                const capture_align = @intFromEnum(capture_layout.alignment(target_usize));
-                const align_mask = capture_align - 1;
-
-                // Align the offset
-                offset = (offset + align_mask) & ~align_mask;
-
-                const capture_ptr = @as(*const anyopaque, @ptrCast(env_base + offset));
-
-                // Create a binding pointing to the captured value in the closure's environment
-                try self.bindings_stack.append(Binding{
-                    .pattern_idx = capture.pattern_idx,
-                    .value_ptr = @constCast(capture_ptr),
-                    .layout = capture_layout,
-                });
-
-                offset += capture_size;
-            }
-        }
-
-        // 5. Schedule the work to copy the return value and break down the stack frame
->>>>>>> d01d36df
         self.schedule_work(WorkItem{
             .kind = .w_lambda_return,
             .expr_idx = closure.body_idx,
@@ -1397,7 +1176,7 @@
                 const src_ptr = @as([*]const u8, @ptrCast(prev_field_value.ptr.?));
                 std.mem.copyForwards(u8, dest_ptr[0..prev_field_size], src_ptr[0..prev_field_size]);
 
-                self.traceInfo("Copied field '{s}' (size={}) to offset {}", .{ self.cir.idents.getText(prev_field_layout_info.name), prev_field_size, prev_field_offset });
+                self.traceInfo("Copied field '{s}' (size={}) to offset {}", .{ self.env.idents.getText(prev_field_layout_info.name), prev_field_size, prev_field_offset });
             }
         }
 
@@ -1416,16 +1195,16 @@
             const current_field_info = sorted_fields.get(current_field_idx);
             const current_field_name = current_field_info.name;
 
-            const record_expr = self.cir.store.getExpr(record_expr_idx);
+            const record_expr = self.env.store.getExpr(record_expr_idx);
             const cir_fields = switch (record_expr) {
-                .e_record => |r| self.cir.store.sliceRecordFields(r.fields),
+                .e_record => |r| self.env.store.sliceRecordFields(r.fields),
                 else => unreachable, // Should only be called for e_record
             };
 
-            // Look for the current field CIR.Expr.Idx
+            // Look for the current field ModuleEnv.Expr.Idx
             var value_expr_idx: ?ModuleEnv.Expr.Idx = null;
             for (cir_fields) |field_idx| {
-                const field = self.cir.store.getRecordField(field_idx);
+                const field = self.env.store.getRecordField(field_idx);
                 if (field.name == current_field_name) {
                     value_expr_idx = field.value;
                     break;
@@ -1434,7 +1213,7 @@
 
             const current_field_value_expr_idx = value_expr_idx orelse {
                 // This should be impossible if the CIR and layout are consistent.
-                self.traceError("Could not find value for field '{s}'", .{self.cir.idents.getText(current_field_name)});
+                self.traceError("Could not find value for field '{s}'", .{self.env.idents.getText(current_field_name)});
                 return error.LayoutError;
             };
 
@@ -1489,9 +1268,9 @@
                 .extra = current_element_idx + 1,
             });
 
-            const tuple_expr = self.cir.store.getExpr(tuple_expr_idx);
+            const tuple_expr = self.env.store.getExpr(tuple_expr_idx);
             const cir_elements = switch (tuple_expr) {
-                .e_tuple => |t| self.cir.store.sliceExpr(t.elems),
+                .e_tuple => |t| self.env.store.sliceExpr(t.elems),
                 else => unreachable,
             };
 
@@ -1590,12 +1369,12 @@
     /// Helper to pretty print a ModuleEnv.Expression in a trace
     pub fn traceExpression(self: *const Interpreter, expression_idx: ModuleEnv.Expr.Idx) void {
         if (self.trace_writer) |writer| {
-            const expression = self.cir.store.getExpr(expression_idx);
-
-            var tree = SExprTree.init(self.cir.gpa);
+            const expression = self.env.store.getExpr(expression_idx);
+
+            var tree = SExprTree.init(self.env.gpa);
             defer tree.deinit();
 
-            expression.pushToSExprTree(self.cir, &tree, expression_idx) catch {};
+            expression.pushToSExprTree(self.env, &tree, expression_idx) catch {};
 
             self.printTraceIndent();
 
@@ -1608,12 +1387,12 @@
     /// Helper to pretty print a ModuleEnv.Pattern in a trace
     pub fn tracePattern(self: *const Interpreter, pattern_idx: ModuleEnv.Pattern.Idx) void {
         if (self.trace_writer) |writer| {
-            const pattern = self.cir.store.getPattern(pattern_idx);
-
-            var tree = SExprTree.init(self.cir.gpa);
+            const pattern = self.env.store.getPattern(pattern_idx);
+
+            var tree = SExprTree.init(self.env.gpa);
             defer tree.deinit();
 
-            pattern.pushToSExprTree(self.cir, &tree, pattern_idx) catch {};
+            pattern.pushToSExprTree(self.env, &tree, pattern_idx) catch {};
 
             self.printTraceIndent();
 
@@ -1673,7 +1452,6 @@
         }
     }
 
-<<<<<<< HEAD
     /// Trace a value on the stack
     pub fn traceValue(self: *const Interpreter, label: []const u8, value: StackValue) !void {
         if (self.trace_writer) |writer| {
@@ -1710,11 +1488,8 @@
         }
     }
 
-    fn bindPattern(self: *Interpreter, pattern_idx: CIR.Pattern.Idx, value: StackValue) EvalError!void {
-=======
     fn bindPattern(self: *Interpreter, pattern_idx: ModuleEnv.Pattern.Idx, value: StackValue) EvalError!void {
->>>>>>> d01d36df
-        const pattern = self.cir.store.getPattern(pattern_idx);
+        const pattern = self.env.store.getPattern(pattern_idx);
         switch (pattern) {
             .assign => |assign_pattern| {
                 // For a variable pattern, we create a binding for the variable
@@ -1724,7 +1499,7 @@
                     .layout = value.layout,
                 };
                 self.traceInfo("Binding '{s}' (pattern_idx={}) to ptr {}", .{
-                    self.cir.env.idents.getText(assign_pattern.ident),
+                    self.env.idents.getText(assign_pattern.ident),
                     @intFromEnum(pattern_idx),
                     @intFromPtr(binding.value_ptr),
                 });
@@ -1732,7 +1507,7 @@
                 try self.bindings_stack.append(binding);
             },
             .record_destructure => |record_destruct| {
-                const destructs = self.cir.store.sliceRecordDestructs(record_destruct.destructs);
+                const destructs = self.env.store.sliceRecordDestructs(record_destruct.destructs);
                 const record_ptr = @as([*]u8, @ptrCast(@alignCast(value.ptr.?)));
 
                 // Get the record layout
@@ -1744,14 +1519,14 @@
 
                 // For each field in the pattern
                 for (destructs) |destruct_idx| {
-                    const destruct = self.cir.store.getRecordDestruct(destruct_idx);
-                    const field_name = self.cir.idents.getText(destruct.label);
+                    const destruct = self.env.store.getRecordDestruct(destruct_idx);
+                    const field_name = self.env.idents.getText(destruct.label);
                     // Find the field in the record layout by name
                     var field_index: ?usize = null;
 
                     for (0..record_fields.len) |idx| {
                         const field = record_fields.get(idx);
-                        if (std.mem.eql(u8, self.cir.idents.getText(field.name), field_name)) {
+                        if (std.mem.eql(u8, self.env.idents.getText(field.name), field_name)) {
                             field_index = idx;
                             break;
                         }
@@ -1775,7 +1550,7 @@
                 }
             },
             .tuple => |tuple_pattern| {
-                const patterns = self.cir.store.slicePatterns(tuple_pattern.patterns);
+                const patterns = self.env.store.slicePatterns(tuple_pattern.patterns);
                 const tuple_ptr = @as([*]u8, @ptrCast(@alignCast(value.ptr.?)));
 
                 if (value.layout.tag != .tuple) {
@@ -1896,18 +1671,18 @@
     }
 
     /// Creates a closure from a lambda expression with proper capture handling
-    fn createClosure(self: *Interpreter, expr_idx: CIR.Expr.Idx, closure_expr: CIR.Expr.Closure) EvalError!void {
+    fn createClosure(self: *Interpreter, expr_idx: ModuleEnv.Expr.Idx, closure_expr: ModuleEnv.Expr.Closure) EvalError!void {
         self.traceEnter("createClosure for closure expr_idx={}", .{expr_idx});
         defer self.traceExit("", .{});
 
         // Get the underlying lambda expression
-        const lambda_expr = switch (self.cir.store.getExpr(closure_expr.lambda_idx)) {
+        const lambda_expr = switch (self.env.store.getExpr(closure_expr.lambda_idx)) {
             .e_lambda => |l| l,
             else => return error.LayoutError, // Should always be a lambda
         };
 
         // Collect and filter captures
-        var final_captures = std.ArrayList(CIR.Capture).init(self.allocator);
+        var final_captures = std.ArrayList(ModuleEnv.Expr.Capture).init(self.allocator);
         defer final_captures.deinit();
 
         try self.collectAndFilterCaptures(closure_expr, &final_captures);
@@ -1964,13 +1739,13 @@
     /// It re-analyzes the lambda body to find all free variables.
     fn collectAndFilterCaptures(
         self: *Interpreter,
-        closure_expr: CIR.Expr.Closure,
-        final_captures: *std.ArrayList(CIR.Capture),
+        closure_expr: ModuleEnv.Expr.Closure,
+        final_captures: *std.ArrayList(ModuleEnv.Expr.Capture),
     ) EvalError!void {
         // The canonicalization step now provides the definitive list of captures.
-        const captures = self.cir.store.sliceCaptures(closure_expr.captures);
+        const captures = self.env.store.sliceCaptures(closure_expr.captures);
         for (captures) |capture_idx| {
-            const capture = self.cir.store.getCapture(capture_idx);
+            const capture = self.env.store.getCapture(capture_idx);
             try final_captures.append(capture);
         }
 
@@ -1978,7 +1753,7 @@
     }
 
     /// Creates the layout for closure captures
-    fn createClosureLayout(self: *Interpreter, captures: *const std.ArrayList(CIR.Capture)) EvalError!layout.Idx {
+    fn createClosureLayout(self: *Interpreter, captures: *const std.ArrayList(ModuleEnv.Expr.Capture)) EvalError!layout.Idx {
         if (captures.items.len > MAX_CAPTURE_FIELDS) {
             return error.LayoutError;
         }
@@ -1990,7 +1765,7 @@
         defer self.allocator.free(field_names);
 
         for (captures.items, 0..) |capture, i| {
-            self.traceInfo("Processing capture: pattern_idx={}, name={s}", .{ @intFromEnum(capture.pattern_idx), self.cir.getIdentText(capture.name) });
+            self.traceInfo("Processing capture: pattern_idx={}, name={s}", .{ @intFromEnum(capture.pattern_idx), self.env.getIdentText(capture.name) });
 
             // Get the layout for this capture
             const capture_var: types.Var = @enumFromInt(@intFromEnum(capture.pattern_idx));
@@ -2010,11 +1785,11 @@
 
     /// Interpreter-specific capture information that doesn't modify the CIR
     const CaptureBindingInfo = struct {
-        captures: []const CIR.Capture,
+        captures: []const ModuleEnv.Expr.Capture,
         layout_idx: layout.Idx,
 
-        pub fn init(allocator: std.mem.Allocator, captures: *const std.ArrayList(CIR.Capture), layout_idx: layout.Idx) !CaptureBindingInfo {
-            const captures_copy = try allocator.dupe(CIR.Capture, captures.items);
+        pub fn init(allocator: std.mem.Allocator, captures: *const std.ArrayList(ModuleEnv.Expr.Capture), layout_idx: layout.Idx) !CaptureBindingInfo {
+            const captures_copy = try allocator.dupe(ModuleEnv.Expr.Capture, captures.items);
             return CaptureBindingInfo{
                 .captures = captures_copy,
                 .layout_idx = layout_idx,
@@ -2027,11 +1802,11 @@
     };
 
     /// Gets the variable name from a pattern (for assign patterns)
-    fn getPatternVariableName(self: *Interpreter, pattern_idx: CIR.Pattern.Idx) ?[]const u8 {
-        const pattern = self.cir.store.getPattern(pattern_idx);
+    fn getPatternVariableName(self: *Interpreter, pattern_idx: ModuleEnv.Pattern.Idx) ?[]const u8 {
+        const pattern = self.env.store.getPattern(pattern_idx);
         switch (pattern) {
             .assign => |assign_pattern| {
-                return self.cir.env.idents.getText(assign_pattern.ident);
+                return self.env.idents.getText(assign_pattern.ident);
             },
             else => return null,
         }
@@ -2058,7 +1833,7 @@
     fn copyCapturesToClosure(
         self: *Interpreter,
         closure_ptr: *anyopaque,
-        captures: *const std.ArrayList(CIR.Capture),
+        captures: *const std.ArrayList(ModuleEnv.Expr.Capture),
         captures_record_layout: Layout,
     ) EvalError!void {
         const captures_ptr = @as([*]u8, @ptrCast(closure_ptr)) + @sizeOf(Closure);
@@ -2074,7 +1849,7 @@
         }
 
         for (captures.items) |capture| {
-            const capture_name_text = self.cir.getIdentText(capture.name);
+            const capture_name_text = self.env.getIdentText(capture.name);
 
             // First try to find in local bindings by variable name
             var copied = false;
@@ -2129,7 +1904,7 @@
     fn copyFromOuterClosures(
         self: *Interpreter,
         captures_ptr: [*]u8,
-        capture: CIR.Capture,
+        capture: ModuleEnv.Expr.Capture,
         captures_record_layout: Layout,
     ) EvalError!bool {
         var frame_idx = self.frame_stack.items.len;
@@ -2143,7 +1918,7 @@
                 const outer_closure: *const Closure = @ptrCast(@alignCast(outer_closure_ptr));
                 const outer_captures_layout = self.layout_cache.getLayout(outer_closure.captures_layout_idx);
                 const outer_captures_ptr = @as([*]u8, @ptrCast(outer_closure_ptr)) + @sizeOf(Closure);
-                const capture_name_text = self.cir.getIdentText(capture.name);
+                const capture_name_text = self.env.getIdentText(capture.name);
 
                 const record_data = self.layout_cache.getRecordData(outer_captures_layout.data.record.idx);
                 if (record_data.fields.count > 0) {
@@ -2379,19 +2154,4 @@
         try std.testing.expect(bool_layout.data.scalar.tag == .int);
         try std.testing.expect(bool_layout.data.scalar.data.int == .u8);
     }
-}
-
-test "closure struct size calculation" {
-    const testing = std.testing;
-
-    // Verify the actual size of the Closure struct matches CLOSURE_HEADER_SIZE
-    const actual_size = @sizeOf(Closure);
-
-    // The closure struct should be exactly 24 bytes (including padding)
-    try testing.expectEqual(@as(usize, 24), actual_size);
-    try testing.expectEqual(CLOSURE_HEADER_SIZE, actual_size);
-
-    // Verify alignment is reasonable
-    const actual_alignment = @alignOf(Closure);
-    try testing.expect(actual_alignment <= 8); // Should be 4 or 8 bytes aligned
 }