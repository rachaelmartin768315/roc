[alias]
test-gen-llvm = "test -p test_gen"
test-gen-dev = "test -p roc_gen_dev -p test_gen --no-default-features --features gen-dev"
test-gen-wasm = "test -p roc_gen_wasm -p test_gen --no-default-features --features gen-wasm"

[target.wasm32-unknown-unknown]
# Rust compiler flags for minimum-sized .wasm binary in the web REPL
# opt-level=s   Optimizations should focus more on size than speed
# lto=fat       Spend extra effort on link-time optimization across crates
rustflags = ["-Copt-level=s", "-Clto=fat"]

[env]
# Debug flags. Keep this up-to-date with compiler/debug_flags/src/lib.rs.
# Set = "1" to turn a debug flag on.
<<<<<<< HEAD
ROC_PRETTY_PRINT_ALIAS_CONTENTS     = "0"
ROC_PRINT_UNIFICATIONS              = "0"
ROC_PRINT_MISMATCHES                = "0"
ROC_VERIFY_RIGID_LET_GENERALIZED    = "0"
ROC_PRINT_IR_AFTER_SPECIALIZATION   = "0"
ROC_PRINT_IR_AFTER_RESET_REUSE      = "0"
ROC_PRINT_IR_AFTER_REFCOUNT         = "0"
ROC_DEBUG_ALIAS_ANALYSIS            = "0"
ROC_PRINT_LLVM_FN_VERIFICATION      = "0"
ROC_PRINT_LOAD_LOG                  = "0"
=======
ROC_PRETTY_PRINT_ALIAS_CONTENTS   = "0"
ROC_PRINT_UNIFICATIONS            = "0"
ROC_PRINT_MISMATCHES              = "0"
ROC_PRINT_IR_AFTER_SPECIALIZATION = "0"
ROC_PRINT_IR_AFTER_RESET_REUSE    = "0"
ROC_PRINT_IR_AFTER_REFCOUNT       = "0"
ROC_DEBUG_ALIAS_ANALYSIS          = "0"
ROC_PRINT_LLVM_FN_VERIFICATION    = "0"
ROC_PRINT_LOAD_LOG                = "0"
>>>>>>> 1a8d697a
<|MERGE_RESOLUTION|>--- conflicted
+++ resolved
@@ -12,7 +12,6 @@
 [env]
 # Debug flags. Keep this up-to-date with compiler/debug_flags/src/lib.rs.
 # Set = "1" to turn a debug flag on.
-<<<<<<< HEAD
 ROC_PRETTY_PRINT_ALIAS_CONTENTS     = "0"
 ROC_PRINT_UNIFICATIONS              = "0"
 ROC_PRINT_MISMATCHES                = "0"
@@ -22,15 +21,4 @@
 ROC_PRINT_IR_AFTER_REFCOUNT         = "0"
 ROC_DEBUG_ALIAS_ANALYSIS            = "0"
 ROC_PRINT_LLVM_FN_VERIFICATION      = "0"
-ROC_PRINT_LOAD_LOG                  = "0"
-=======
-ROC_PRETTY_PRINT_ALIAS_CONTENTS   = "0"
-ROC_PRINT_UNIFICATIONS            = "0"
-ROC_PRINT_MISMATCHES              = "0"
-ROC_PRINT_IR_AFTER_SPECIALIZATION = "0"
-ROC_PRINT_IR_AFTER_RESET_REUSE    = "0"
-ROC_PRINT_IR_AFTER_REFCOUNT       = "0"
-ROC_DEBUG_ALIAS_ANALYSIS          = "0"
-ROC_PRINT_LLVM_FN_VERIFICATION    = "0"
-ROC_PRINT_LOAD_LOG                = "0"
->>>>>>> 1a8d697a
+ROC_PRINT_LOAD_LOG                  = "0"