# META
~~~ini
description=Basic function type canonicalization
type=file
~~~
# SOURCE
~~~roc
app [main!] { pf: platform "../basic-cli/main.roc" }

apply : (_a -> _b) -> _a -> _b
apply = |fn, x| fn(x)

main! = |_| {}
~~~
# EXPECTED
PARSE ERROR - type_function_basic.md:3:26:3:28
PARSE ERROR - type_function_basic.md:3:29:3:31
# PROBLEMS
**PARSE ERROR**
Function types with multiple arrows need parentheses.

Instead of writing **a -> b -> c**, use parentheses to clarify which you mean:
        a -> (b -> c) for a **curried** function (a function that **returns** another function)
        (a -> b) -> c for a **higher-order** function (a function that **takes** another function)

Here is the problematic code:
<<<<<<< HEAD
**type_function_basic.md:3:20:3:22:**
```roc
apply : (_a -> _b) -> _a -> _b
```
                   ^^


**PARSE ERROR**
A parsing error occurred: `statement_unexpected_token`
This is an unexpected parsing error. Please check your syntax.

Here is the problematic code:
**type_function_basic.md:3:23:3:25:**
```roc
apply : (_a -> _b) -> _a -> _b
```
                      ^^


**PARSE ERROR**
Function types with multiple arrows need parentheses.

Instead of writing **a -> b -> c**, use parentheses to clarify which you mean:
        a -> (b -> c) for a **curried** function (a function that **returns** another function)
        (a -> b) -> c for a **higher-order** function (a function that **takes** another function)

Here is the problematic code:
=======
>>>>>>> a9df54f3
**type_function_basic.md:3:26:3:28:**
```roc
apply : (_a -> _b) -> _a -> _b
```
                         ^^


**PARSE ERROR**
A parsing error occurred: `statement_unexpected_token`
This is an unexpected parsing error. Please check your syntax.

Here is the problematic code:
**type_function_basic.md:3:29:3:31:**
```roc
apply : (_a -> _b) -> _a -> _b
```
                            ^^


# TOKENS
~~~zig
KwApp(1:1-1:4),OpenSquare(1:5-1:6),LowerIdent(1:6-1:11),CloseSquare(1:11-1:12),OpenCurly(1:13-1:14),LowerIdent(1:15-1:17),OpColon(1:17-1:18),KwPlatform(1:19-1:27),StringStart(1:28-1:29),StringPart(1:29-1:50),StringEnd(1:50-1:51),CloseCurly(1:52-1:53),
LowerIdent(3:1-3:6),OpColon(3:7-3:8),OpenRound(3:9-3:10),NamedUnderscore(3:10-3:12),OpArrow(3:13-3:15),NamedUnderscore(3:16-3:18),CloseRound(3:18-3:19),OpArrow(3:20-3:22),NamedUnderscore(3:23-3:25),OpArrow(3:26-3:28),NamedUnderscore(3:29-3:31),
LowerIdent(4:1-4:6),OpAssign(4:7-4:8),OpBar(4:9-4:10),LowerIdent(4:10-4:12),Comma(4:12-4:13),LowerIdent(4:14-4:15),OpBar(4:15-4:16),LowerIdent(4:17-4:19),NoSpaceOpenRound(4:19-4:20),LowerIdent(4:20-4:21),CloseRound(4:21-4:22),
LowerIdent(6:1-6:6),OpAssign(6:7-6:8),OpBar(6:9-6:10),Underscore(6:10-6:11),OpBar(6:11-6:12),OpenCurly(6:13-6:14),CloseCurly(6:14-6:15),EndOfFile(6:15-6:15),
~~~
# PARSE
~~~clojure
(file @1.1-6.15
	(app @1.1-1.53
		(provides @1.5-1.12
			(exposed-lower-ident @1.6-1.11
				(text "main!")))
		(record-field @1.15-1.51 (name "pf")
			(e-string @1.28-1.51
				(e-string-part @1.29-1.50 (raw "../basic-cli/main.roc"))))
		(packages @1.13-1.53
			(record-field @1.15-1.51 (name "pf")
				(e-string @1.28-1.51
					(e-string-part @1.29-1.50 (raw "../basic-cli/main.roc"))))))
	(statements
<<<<<<< HEAD
		(s-type-anno @3.1-3.19 (name "apply")
			(ty-fn @3.10-3.18
				(underscore-ty-var @3.10-3.12 (raw "_a"))
				(underscore-ty-var @3.16-3.18 (raw "_b"))))
		(s-malformed @3.20-3.22 (tag "multi_arrow_needs_parens"))
		(s-malformed @3.23-3.25 (tag "statement_unexpected_token"))
		(s-malformed @3.26-3.28 (tag "multi_arrow_needs_parens"))
=======
		(s-type-anno @3.1-3.25 (name "apply")
			(ty-fn @3.9-3.25
				(ty-fn @3.10-3.18
					(underscore-ty-var @3.10-3.12 (raw "_a"))
					(underscore-ty-var @3.16-3.18 (raw "_b")))
				(underscore-ty-var @3.23-3.25 (raw "_a"))))
		(s-malformed @3.26-3.28 (tag "statement_unexpected_token"))
>>>>>>> a9df54f3
		(s-malformed @3.29-3.31 (tag "statement_unexpected_token"))
		(s-decl @4.1-4.22
			(p-ident @4.1-4.6 (raw "apply"))
			(e-lambda @4.9-4.22
				(args
					(p-ident @4.10-4.12 (raw "fn"))
					(p-ident @4.14-4.15 (raw "x")))
				(e-apply @4.17-4.22
					(e-ident @4.17-4.19 (raw "fn"))
					(e-ident @4.20-4.21 (raw "x")))))
		(s-decl @6.1-6.15
			(p-ident @6.1-6.6 (raw "main!"))
			(e-lambda @6.9-6.15
				(args
					(p-underscore))
				(e-record @6.13-6.15)))))
~~~
# FORMATTED
~~~roc
app [main!] { pf: platform "../basic-cli/main.roc" }

apply : (_a -> _b) -> _a

apply = |fn, x| fn(x)

main! = |_| {}
~~~
# CANONICALIZE
~~~clojure
(can-ir
	(d-let
		(p-assign @4.1-4.6 (ident "apply"))
		(e-lambda @4.9-4.22
			(args
				(p-assign @4.10-4.12 (ident "fn"))
				(p-assign @4.14-4.15 (ident "x")))
			(e-call @4.17-4.22
				(e-lookup-local @4.17-4.19
					(p-assign @4.10-4.12 (ident "fn")))
				(e-lookup-local @4.20-4.21
					(p-assign @4.14-4.15 (ident "x"))))))
	(d-let
		(p-assign @6.1-6.6 (ident "main!"))
		(e-lambda @6.9-6.15
			(args
				(p-underscore @6.10-6.11))
			(e-empty_record @6.13-6.15))))
~~~
# TYPES
~~~clojure
(inferred-types
	(defs
		(patt @4.1-4.6 (type "_arg -> ret, _arg2 -> ret2"))
		(patt @6.1-6.6 (type "_arg -> {}")))
	(expressions
		(expr @4.9-4.22 (type "_arg -> ret, _arg2 -> ret2"))
		(expr @6.9-6.15 (type "_arg -> {}"))))
~~~<|MERGE_RESOLUTION|>--- conflicted
+++ resolved
@@ -24,36 +24,6 @@
         (a -> b) -> c for a **higher-order** function (a function that **takes** another function)
 
 Here is the problematic code:
-<<<<<<< HEAD
-**type_function_basic.md:3:20:3:22:**
-```roc
-apply : (_a -> _b) -> _a -> _b
-```
-                   ^^
-
-
-**PARSE ERROR**
-A parsing error occurred: `statement_unexpected_token`
-This is an unexpected parsing error. Please check your syntax.
-
-Here is the problematic code:
-**type_function_basic.md:3:23:3:25:**
-```roc
-apply : (_a -> _b) -> _a -> _b
-```
-                      ^^
-
-
-**PARSE ERROR**
-Function types with multiple arrows need parentheses.
-
-Instead of writing **a -> b -> c**, use parentheses to clarify which you mean:
-        a -> (b -> c) for a **curried** function (a function that **returns** another function)
-        (a -> b) -> c for a **higher-order** function (a function that **takes** another function)
-
-Here is the problematic code:
-=======
->>>>>>> a9df54f3
 **type_function_basic.md:3:26:3:28:**
 ```roc
 apply : (_a -> _b) -> _a -> _b
@@ -95,23 +65,13 @@
 				(e-string @1.28-1.51
 					(e-string-part @1.29-1.50 (raw "../basic-cli/main.roc"))))))
 	(statements
-<<<<<<< HEAD
-		(s-type-anno @3.1-3.19 (name "apply")
-			(ty-fn @3.10-3.18
-				(underscore-ty-var @3.10-3.12 (raw "_a"))
-				(underscore-ty-var @3.16-3.18 (raw "_b"))))
-		(s-malformed @3.20-3.22 (tag "multi_arrow_needs_parens"))
-		(s-malformed @3.23-3.25 (tag "statement_unexpected_token"))
-		(s-malformed @3.26-3.28 (tag "multi_arrow_needs_parens"))
-=======
 		(s-type-anno @3.1-3.25 (name "apply")
 			(ty-fn @3.9-3.25
 				(ty-fn @3.10-3.18
 					(underscore-ty-var @3.10-3.12 (raw "_a"))
 					(underscore-ty-var @3.16-3.18 (raw "_b")))
 				(underscore-ty-var @3.23-3.25 (raw "_a"))))
-		(s-malformed @3.26-3.28 (tag "statement_unexpected_token"))
->>>>>>> a9df54f3
+		(s-malformed @3.26-3.28 (tag "multi_arrow_needs_parens"))
 		(s-malformed @3.29-3.31 (tag "statement_unexpected_token"))
 		(s-decl @4.1-4.22
 			(p-ident @4.1-4.6 (raw "apply"))
