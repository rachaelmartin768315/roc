platform "folkertdev/foo"
    requires {} { main : Effect {} }
    exposes []
    packages {}
    imports [ Task.{ Task } ]
    provides [ mainForHost ]
<<<<<<< HEAD
    effects fx.Effect
        {
            putLine : Str -> Effect {},
            putInt : I64 -> Effect {},
            getInt : Effect { value : I64, errorCode : [ A, B ], isError : Bool },
        }
=======
>>>>>>> e7a28fa1

mainForHost : Task {} [] as Fx
mainForHost = main<|MERGE_RESOLUTION|>--- conflicted
+++ resolved
@@ -4,15 +4,6 @@
     packages {}
     imports [ Task.{ Task } ]
     provides [ mainForHost ]
-<<<<<<< HEAD
-    effects fx.Effect
-        {
-            putLine : Str -> Effect {},
-            putInt : I64 -> Effect {},
-            getInt : Effect { value : I64, errorCode : [ A, B ], isError : Bool },
-        }
-=======
->>>>>>> e7a28fa1
 
 mainForHost : Task {} [] as Fx
 mainForHost = main