app [main] { pf: platform "platform/main.roc" }

import pf.Stdout
import pf.Stdin
import Context exposing [Context]
import Variable exposing [Variable]

# An interpreter for the False programming language: https://strlen.com/false-language/
# This is just a silly example to test this variety of program.
# In general think of this as a program that parses a number of files and prints some output.
# It has some extra constraints:
# 1) The input files are considered too large to just read in at once. Instead it is read via buffer or line.
# 2) The output is also considered too large to generate in memory. It must be printed as we go via buffer or line.
# I think one of the biggest issues with this implementation is that it doesn't return to the platform frequently enough.
# What I mean by that is we build a chain of all Tasks period and return that to the host.
# In something like the elm architecture you return a single step with one Task.
# The huge difference here is when it comes to things like stack overflows.
# In an imperative language, a few of these pieces would be in while loops and it would basically never overflow.
# This implementation is easy to overflow, either make the input long enough or make a false while loop run long enough.
# I assume all of the Task.awaits are the cause of this, but I am not 100% sure.
InterpreterErrors : [BadUtf8, DivByZero, EmptyStack, InvalidBooleanValue, InvalidChar Str, MaxInputNumber, NoLambdaOnStack, NoNumberOnStack, NoVariableOnStack, NoScope, OutOfBounds, UnexpectedEndOfData]

main : Str -> Task {} []
main = \filename ->
    interpretFile filename
    |> Task.onErr \StringErr e -> Stdout.line "Ran into problem:\n$(e)\n"

interpretFile : Str -> Task {} [StringErr Str]
interpretFile = \filename ->
    Context.with filename \ctx ->
        result = interpretCtx ctx |> Task.result!
        when result is
            Ok _ ->
<<<<<<< HEAD
                Task.ok {}

            Err BadUtf8 ->
                Task.err (StringErr "Failed to convert string from Utf8 bytes")

            Err DivByZero ->
                Task.err (StringErr "Division by zero")

            Err EmptyStack ->
                Task.err (StringErr "Tried to pop a value off of the stack when it was empty")

            Err InvalidBooleanValue ->
                Task.err (StringErr "Ran into an invalid boolean that was neither false (0) or true (-1)")

            Err (InvalidChar char) ->
                Task.err (StringErr "Ran into an invalid character with ascii code: $(char)")

            Err MaxInputNumber ->
                Task.err (StringErr "Like the original false compiler, the max input number is 320,000")

            Err NoLambdaOnStack ->
                Task.err (StringErr "Tried to run a lambda when no lambda was on the stack")

            Err NoNumberOnStack ->
                Task.err (StringErr "Tried to run a number when no number was on the stack")

            Err NoVariableOnStack ->
                Task.err (StringErr "Tried to load a variable when no variable was on the stack")

            Err NoScope ->
                Task.err (StringErr "Tried to run code when not in any scope")

            Err OutOfBounds ->
                Task.err (StringErr "Tried to load from an offset that was outside of the stack")

            Err UnexpectedEndOfData ->
                Task.err (StringErr "Hit end of data while still parsing something")
=======
                Task.succeed {}

            Err BadUtf8 ->
                Task.fail (StringErr "Failed to convert string from Utf8 bytes")

            Err DivByZero ->
                Task.fail (StringErr "Division by zero")

            Err EmptyStack ->
                Task.fail (StringErr "Tried to pop a value off of the stack when it was empty")

            Err InvalidBooleanValue ->
                Task.fail (StringErr "Ran into an invalid boolean that was neither false (0) or true (-1)")

            Err (InvalidChar char) ->
                Task.fail (StringErr "Ran into an invalid character with ascii code: $(char)")

            Err MaxInputNumber ->
                Task.fail (StringErr "Like the original false compiler, the max input number is 320,000")

            Err NoLambdaOnStack ->
                Task.fail (StringErr "Tried to run a lambda when no lambda was on the stack")

            Err NoNumberOnStack ->
                Task.fail (StringErr "Tried to run a number when no number was on the stack")

            Err NoVariableOnStack ->
                Task.fail (StringErr "Tried to load a variable when no variable was on the stack")

            Err NoScope ->
                Task.fail (StringErr "Tried to run code when not in any scope")

            Err OutOfBounds ->
                Task.fail (StringErr "Tried to load from an offset that was outside of the stack")

            Err UnexpectedEndOfData ->
                Task.fail (StringErr "Hit end of data while still parsing something")
>>>>>>> 9906f60b

isDigit : U8 -> Bool
isDigit = \char ->
    char
    >= 0x30 # `0`
    && char
    <= 0x39 # `0`
isWhitespace : U8 -> Bool
isWhitespace = \char ->
    char
    == 0xA # new line
    || char
    == 0xD # carriage return
    || char
    == 0x20 # space
    || char
    == 0x9 # tab
interpretCtx : Context -> Task Context InterpreterErrors
interpretCtx = \ctx ->
    Task.loop ctx interpretCtxLoop

interpretCtxLoop : Context -> Task [Step Context, Done Context] InterpreterErrors
interpretCtxLoop = \ctx ->
    when ctx.state is
        Executing if Context.inWhileScope ctx ->
            # Deal with the current while loop potentially looping.
            last = (List.len ctx.scopes - 1)

            when List.get ctx.scopes last is
                Ok scope ->
                    when scope.whileInfo is
                        Some { state: InCond, body, cond } ->
                            # Just ran condition. Check the top of stack to see if body should run.
                            when popNumber ctx is
                                Ok (T popCtx n) ->
                                    if n == 0 then
                                        newScope = { scope & whileInfo: None }

                                        Task.ok (Step { popCtx & scopes: List.set ctx.scopes last newScope })
                                    else
                                        newScope = { scope & whileInfo: Some { state: InBody, body, cond } }

                                        Task.ok (Step { popCtx & scopes: List.append (List.set ctx.scopes last newScope) { data: None, buf: body, index: 0, whileInfo: None } })

                                Err e ->
                                    Task.err e

                        Some { state: InBody, body, cond } ->
                            # Just rand the body. Run the condition again.
                            newScope = { scope & whileInfo: Some { state: InCond, body, cond } }

                            Task.ok (Step { ctx & scopes: List.append (List.set ctx.scopes last newScope) { data: None, buf: cond, index: 0, whileInfo: None } })

                        None ->
                            Task.err NoScope

                Err OutOfBounds ->
                    Task.err NoScope

        Executing ->
            # Stdout.line! (Context.toStr ctx)
            result = Context.getChar ctx |> Task.result!
            when result is
                Ok (T val newCtx) ->
                    execCtx = stepExecCtx! newCtx val
<<<<<<< HEAD
                    Task.ok (Step execCtx)
=======
                    Task.succeed (Step execCtx)
>>>>>>> 9906f60b

                Err NoScope ->
                    Task.err NoScope

                Err EndOfData ->
                    # Computation complete for this scope.
                    # Drop a scope.
                    dropCtx = { ctx & scopes: List.dropAt ctx.scopes (List.len ctx.scopes - 1) }

                    # If no scopes left, all execution complete.
                    if List.isEmpty dropCtx.scopes then
                        Task.ok (Done dropCtx)
                    else
                        Task.ok (Step dropCtx)

        InComment ->
            result = Context.getChar ctx |> Task.result!
            when result is
                Ok (T val newCtx) ->
                    if val == 0x7D then
                        # `}` end of comment
                        Task.ok (Step { newCtx & state: Executing })
                    else
                        Task.ok (Step { newCtx & state: InComment })

                Err NoScope ->
                    Task.err NoScope

                Err EndOfData ->
                    Task.err UnexpectedEndOfData

        InNumber accum ->
            result = Context.getChar ctx |> Task.result!
            when result is
                Ok (T val newCtx) ->
                    if isDigit val then
                        # still in the number
                        # i32 multiplication is kinda broken because it implicitly seems to want to upcast to i64.
                        # so like should be (i32, i32) -> i32, but seems to be (i32, i32) -> i64
                        # so this is make i64 mul by 10 then convert back to i32.
                        nextAccum = (10 * Num.intCast accum) + Num.intCast (val - 0x30)

                        Task.ok (Step { newCtx & state: InNumber (Num.intCast nextAccum) })
                    else
                        # outside of number now, this needs to be executed.
                        pushCtx = Context.pushStack newCtx (Number accum)

                        execCtx = stepExecCtx! { pushCtx & state: Executing } val
<<<<<<< HEAD
                        Task.ok (Step execCtx)
=======
                        Task.succeed (Step execCtx)
>>>>>>> 9906f60b

                Err NoScope ->
                    Task.err NoScope

                Err EndOfData ->
                    Task.err UnexpectedEndOfData

        InString bytes ->
            result = Context.getChar ctx |> Task.result!
            when result is
                Ok (T val newCtx) ->
                    if val == 0x22 then
                        # `"` end of string
                        when Str.fromUtf8 bytes is
                            Ok str ->
                                Stdout.raw! str
<<<<<<< HEAD
                                Task.ok (Step { newCtx & state: Executing })
=======
                                Task.succeed (Step { newCtx & state: Executing })
>>>>>>> 9906f60b

                            Err _ ->
                                Task.err BadUtf8
                    else
                        Task.ok (Step { newCtx & state: InString (List.append bytes val) })

                Err NoScope ->
                    Task.err NoScope

                Err EndOfData ->
                    Task.err UnexpectedEndOfData

        InLambda depth bytes ->
            result = Context.getChar ctx |> Task.result!
            when result is
                Ok (T val newCtx) ->
                    if val == 0x5B then
                        # start of a nested lambda `[`
                        Task.ok (Step { newCtx & state: InLambda (depth + 1) (List.append bytes val) })
                    else if val == 0x5D then
                        # `]` end of current lambda
                        if depth == 0 then
                            # end of all lambdas
                            Task.ok (Step (Context.pushStack { newCtx & state: Executing } (Lambda bytes)))
                        else
                            # end of nested lambda
                            Task.ok (Step { newCtx & state: InLambda (depth - 1) (List.append bytes val) })
                    else
                        Task.ok (Step { newCtx & state: InLambda depth (List.append bytes val) })

                Err NoScope ->
                    Task.err NoScope

                Err EndOfData ->
                    Task.err UnexpectedEndOfData

        InSpecialChar ->
            result = Context.getChar { ctx & state: Executing } |> Task.result!
            when result is
                Ok (T 0xB8 newCtx) ->
                    result2 =
                        (T popCtx index) = popNumber? newCtx
                        # I think Num.abs is too restrictive, it should be able to produce a natural number, but it seem to be restricted to signed numbers.
                        size = List.len popCtx.stack - 1
                        offset = Num.intCast size - index

                        if offset >= 0 then
                            stackVal = List.get? popCtx.stack (Num.intCast offset)
                            Ok (Context.pushStack popCtx stackVal)
                        else
                            Err OutOfBounds

                    when result2 is
                        Ok a -> Task.ok (Step a)
                        Err e -> Task.err e

                Ok (T 0x9F newCtx) ->
                    # This is supposed to flush io buffers. We don't buffer, so it does nothing
                    Task.ok (Step newCtx)

                Ok (T x _) ->
                    data = Num.toStr (Num.intCast x)

                    Task.err (InvalidChar data)

                Err NoScope ->
                    Task.err NoScope

                Err EndOfData ->
                    Task.err UnexpectedEndOfData

        LoadChar ->
            result = Context.getChar { ctx & state: Executing } |> Task.result!
            when result is
                Ok (T x newCtx) ->
                    Task.ok (Step (Context.pushStack newCtx (Number (Num.intCast x))))

                Err NoScope ->
                    Task.err NoScope

                Err EndOfData ->
                    Task.err UnexpectedEndOfData

# If it weren't for reading stdin or writing to stdout, this could return a result.
stepExecCtx : Context, U8 -> Task Context InterpreterErrors
stepExecCtx = \ctx, char ->
    when char is
        0x21 ->
            # `!` execute lambda
            Task.fromResult
                (
                    (T popCtx bytes) = popLambda? ctx
                    Ok { popCtx & scopes: List.append popCtx.scopes { data: None, buf: bytes, index: 0, whileInfo: None } }
                )

        0x3F ->
            # `?` if
            Task.fromResult
                (
                    (T popCtx1 bytes) = popLambda? ctx
                    (T popCtx2 n1) = popNumber? popCtx1
                    if n1 == 0 then
                        Ok popCtx2
                    else
                        Ok { popCtx2 & scopes: List.append popCtx2.scopes { data: None, buf: bytes, index: 0, whileInfo: None } }
                )

        0x23 ->
            # `#` while
            Task.fromResult
                (
                    (T popCtx1 body) = popLambda? ctx
                    (T popCtx2 cond) = popLambda? popCtx1
                    last = (List.len popCtx2.scopes - 1)

                    when List.get popCtx2.scopes last is
                        Ok scope ->
                            # set the current scope to be in a while loop.
                            scopes = List.set popCtx2.scopes last { scope & whileInfo: Some { cond: cond, body: body, state: InCond } }

                            # push a scope to execute the condition.
                            Ok { popCtx2 & scopes: List.append scopes { data: None, buf: cond, index: 0, whileInfo: None } }

                        Err OutOfBounds ->
                            Err NoScope
                )

        0x24 ->
            # `$` dup
            # Switching this to List.last and changing the error to ListWasEmpty leads to a compiler bug.
            # Complains about the types eq not matching.
            when List.get ctx.stack (List.len ctx.stack - 1) is
                Ok dupItem -> Task.ok (Context.pushStack ctx dupItem)
                Err OutOfBounds -> Task.err EmptyStack

        0x25 ->
            # `%` drop
            when Context.popStack ctx is
                # Dropping with an empty stack, all results here are fine
                Ok (T popCtx _) -> Task.ok popCtx
                Err _ -> Task.ok ctx

        0x5C ->
            # `\` swap
            result2 =
                (T popCtx1 n1) = Context.popStack? ctx
                (T popCtx2 n2) = Context.popStack? popCtx1
                Ok (Context.pushStack (Context.pushStack popCtx2 n1) n2)

            when result2 is
                Ok a ->
                    Task.ok a

                # Being explicit with error type is required to stop the need to propogate the error parameters to Context.popStack
                Err EmptyStack ->
                    Task.err EmptyStack

        0x40 ->
            # `@` rot
            result2 =
                (T popCtx1 n1) = Context.popStack? ctx
                (T popCtx2 n2) = Context.popStack? popCtx1
                (T popCtx3 n3) = Context.popStack? popCtx2
                Ok (Context.pushStack (Context.pushStack (Context.pushStack popCtx3 n2) n1) n3)

            when result2 is
                Ok a ->
                    Task.ok a

                # Being explicit with error type is required to stop the need to propogate the error parameters to Context.popStack
                Err EmptyStack ->
                    Task.err EmptyStack

        0xC3 ->
            # `ø` pick or `ß` flush
            # these are actually 2 bytes, 0xC3 0xB8 or  0xC3 0x9F
            # requires special parsing
            Task.ok { ctx & state: InSpecialChar }

        0x4F ->
            # `O` also treat this as pick for easier script writing
            Task.fromResult
                (
                    (T popCtx index) = popNumber? ctx
                    # I think Num.abs is too restrictive, it should be able to produce a natural number, but it seem to be restricted to signed numbers.
                    size = List.len popCtx.stack - 1
                    offset = Num.intCast size - index

                    if offset >= 0 then
                        stackVal = List.get? popCtx.stack (Num.intCast offset)
                        Ok (Context.pushStack popCtx stackVal)
                    else
                        Err OutOfBounds
                )

        0x42 ->
            # `B` also treat this as flush for easier script writing
            # This is supposed to flush io buffers. We don't buffer, so it does nothing
            Task.ok ctx

        0x27 ->
            # `'` load next char
            Task.ok { ctx & state: LoadChar }

        0x2B ->
            # `+` add
            Task.fromResult (binaryOp ctx Num.addWrap)

        0x2D ->
            # `-` sub
            Task.fromResult (binaryOp ctx Num.subWrap)

        0x2A ->
            # `*` mul
            Task.fromResult (binaryOp ctx Num.mulWrap)

        0x2F ->
            # `/` div
            # Due to possible division by zero error, this must be handled specially.
            Task.fromResult
                (
                    (T popCtx1 numR) = popNumber? ctx
                    (T popCtx2 numL) = popNumber? popCtx1
                    res = Num.divTruncChecked? numL numR
                    Ok (Context.pushStack popCtx2 (Number res))
                )

        0x26 ->
            # `&` bitwise and
            Task.fromResult (binaryOp ctx Num.bitwiseAnd)

        0x7C ->
            # `|` bitwise or
            Task.fromResult (binaryOp ctx Num.bitwiseOr)

        0x3D ->
            # `=` equals
            Task.fromResult
                (
                    binaryOp ctx \a, b ->
                        if a == b then
                            -1
                        else
                            0
                )

        0x3E ->
            # `>` greater than
            Task.fromResult
                (
                    binaryOp ctx \a, b ->
                        if a > b then
                            -1
                        else
                            0
                )

        0x5F ->
            # `_` negate
            Task.fromResult (unaryOp ctx Num.neg)

        0x7E ->
            # `~` bitwise not
            Task.fromResult (unaryOp ctx (\x -> Num.bitwiseXor x -1)) # xor with -1 should be bitwise not

        0x2C ->
            # `,` write char
            when popNumber ctx is
                Ok (T popCtx num) ->
                    when Str.fromUtf8 [Num.intCast num] is
                        Ok str ->
                            Stdout.raw! str
<<<<<<< HEAD
                            Task.ok popCtx
=======
                            Task.succeed popCtx
>>>>>>> 9906f60b

                        Err _ ->
                            Task.err BadUtf8

                Err e ->
                    Task.err e

        0x2E ->
            # `.` write int
            when popNumber ctx is
                Ok (T popCtx num) ->
                    Stdout.raw! (Num.toStr (Num.intCast num))
<<<<<<< HEAD
                    Task.ok popCtx
=======
                    Task.succeed popCtx
>>>>>>> 9906f60b

                Err e ->
                    Task.err e

        0x5E ->
            # `^` read char as int
            in = Stdin.char!
            if in == 255 then
                # max char sent on EOF. Change to -1
                Task.ok (Context.pushStack ctx (Number -1))
            else
                Task.ok (Context.pushStack ctx (Number (Num.intCast in)))

        0x3A ->
            # `:` store to variable
            Task.fromResult
                (
                    (T popCtx1 var) = popVariable? ctx
                    # The Result.mapErr on the next line maps from EmptyStack in Context.roc to the full InterpreterErrors union here.
                    (T popCtx2 n1) = Result.mapErr? (Context.popStack popCtx1) (\EmptyStack -> EmptyStack)
                    Ok { popCtx2 & vars: List.set popCtx2.vars (Variable.toIndex var) n1 }
                )

        0x3B ->
            # `;` load from variable
            Task.fromResult
                (
                    (T popCtx var) = popVariable? ctx
                    elem = List.get? popCtx.vars (Variable.toIndex var)
                    Ok (Context.pushStack popCtx elem)
                )

        0x22 ->
            # `"` string start
            Task.ok { ctx & state: InString [] }

        0x5B ->
            # `"` string start
            Task.ok { ctx & state: InLambda 0 [] }

        0x7B ->
            # `{` comment start
            Task.ok { ctx & state: InComment }

        x if isDigit x ->
            # number start
            Task.ok { ctx & state: InNumber (Num.intCast (x - 0x30)) }

        x if isWhitespace x ->
            Task.ok ctx

        x ->
            when Variable.fromUtf8 x is
                # letters are variable names
                Ok var ->
                    Task.ok (Context.pushStack ctx (Var var))

                Err _ ->
                    data = Num.toStr (Num.intCast x)

                    Task.err (InvalidChar data)

unaryOp : Context, (I32 -> I32) -> Result Context InterpreterErrors
unaryOp = \ctx, op ->
    (T popCtx num) = popNumber? ctx
    Ok (Context.pushStack popCtx (Number (op num)))

binaryOp : Context, (I32, I32 -> I32) -> Result Context InterpreterErrors
binaryOp = \ctx, op ->
    (T popCtx1 numR) = popNumber? ctx
    (T popCtx2 numL) = popNumber? popCtx1
    Ok (Context.pushStack popCtx2 (Number (op numL numR)))

popNumber : Context -> Result [T Context I32] InterpreterErrors
popNumber = \ctx ->
    when Context.popStack ctx is
        Ok (T popCtx (Number num)) -> Ok (T popCtx num)
        Ok _ -> Err (NoNumberOnStack)
        Err EmptyStack -> Err EmptyStack

popLambda : Context -> Result [T Context (List U8)] InterpreterErrors
popLambda = \ctx ->
    when Context.popStack ctx is
        Ok (T popCtx (Lambda bytes)) -> Ok (T popCtx bytes)
        Ok _ -> Err NoLambdaOnStack
        Err EmptyStack -> Err EmptyStack

popVariable : Context -> Result [T Context Variable] InterpreterErrors
popVariable = \ctx ->
    when Context.popStack ctx is
        Ok (T popCtx (Var var)) -> Ok (T popCtx var)
        Ok _ -> Err NoVariableOnStack
        Err EmptyStack -> Err EmptyStack<|MERGE_RESOLUTION|>--- conflicted
+++ resolved
@@ -31,8 +31,7 @@
         result = interpretCtx ctx |> Task.result!
         when result is
             Ok _ ->
-<<<<<<< HEAD
-                Task.ok {}
+                Task.succeed {}
 
             Err BadUtf8 ->
                 Task.err (StringErr "Failed to convert string from Utf8 bytes")
@@ -69,45 +68,6 @@
 
             Err UnexpectedEndOfData ->
                 Task.err (StringErr "Hit end of data while still parsing something")
-=======
-                Task.succeed {}
-
-            Err BadUtf8 ->
-                Task.fail (StringErr "Failed to convert string from Utf8 bytes")
-
-            Err DivByZero ->
-                Task.fail (StringErr "Division by zero")
-
-            Err EmptyStack ->
-                Task.fail (StringErr "Tried to pop a value off of the stack when it was empty")
-
-            Err InvalidBooleanValue ->
-                Task.fail (StringErr "Ran into an invalid boolean that was neither false (0) or true (-1)")
-
-            Err (InvalidChar char) ->
-                Task.fail (StringErr "Ran into an invalid character with ascii code: $(char)")
-
-            Err MaxInputNumber ->
-                Task.fail (StringErr "Like the original false compiler, the max input number is 320,000")
-
-            Err NoLambdaOnStack ->
-                Task.fail (StringErr "Tried to run a lambda when no lambda was on the stack")
-
-            Err NoNumberOnStack ->
-                Task.fail (StringErr "Tried to run a number when no number was on the stack")
-
-            Err NoVariableOnStack ->
-                Task.fail (StringErr "Tried to load a variable when no variable was on the stack")
-
-            Err NoScope ->
-                Task.fail (StringErr "Tried to run code when not in any scope")
-
-            Err OutOfBounds ->
-                Task.fail (StringErr "Tried to load from an offset that was outside of the stack")
-
-            Err UnexpectedEndOfData ->
-                Task.fail (StringErr "Hit end of data while still parsing something")
->>>>>>> 9906f60b
 
 isDigit : U8 -> Bool
 isDigit = \char ->
@@ -173,11 +133,7 @@
             when result is
                 Ok (T val newCtx) ->
                     execCtx = stepExecCtx! newCtx val
-<<<<<<< HEAD
                     Task.ok (Step execCtx)
-=======
-                    Task.succeed (Step execCtx)
->>>>>>> 9906f60b
 
                 Err NoScope ->
                     Task.err NoScope
@@ -226,11 +182,7 @@
                         pushCtx = Context.pushStack newCtx (Number accum)
 
                         execCtx = stepExecCtx! { pushCtx & state: Executing } val
-<<<<<<< HEAD
                         Task.ok (Step execCtx)
-=======
-                        Task.succeed (Step execCtx)
->>>>>>> 9906f60b
 
                 Err NoScope ->
                     Task.err NoScope
@@ -247,11 +199,7 @@
                         when Str.fromUtf8 bytes is
                             Ok str ->
                                 Stdout.raw! str
-<<<<<<< HEAD
                                 Task.ok (Step { newCtx & state: Executing })
-=======
-                                Task.succeed (Step { newCtx & state: Executing })
->>>>>>> 9906f60b
 
                             Err _ ->
                                 Task.err BadUtf8
@@ -524,11 +472,7 @@
                     when Str.fromUtf8 [Num.intCast num] is
                         Ok str ->
                             Stdout.raw! str
-<<<<<<< HEAD
                             Task.ok popCtx
-=======
-                            Task.succeed popCtx
->>>>>>> 9906f60b
 
                         Err _ ->
                             Task.err BadUtf8
@@ -541,11 +485,7 @@
             when popNumber ctx is
                 Ok (T popCtx num) ->
                     Stdout.raw! (Num.toStr (Num.intCast num))
-<<<<<<< HEAD
                     Task.ok popCtx
-=======
-                    Task.succeed popCtx
->>>>>>> 9906f60b
 
                 Err e ->
                     Task.err e
