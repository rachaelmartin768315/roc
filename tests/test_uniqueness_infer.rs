--- conflicted
+++ resolved
@@ -13,17 +13,11 @@
     use crate::helpers::{assert_correct_variable_usage, uniq_expr};
     use roc::infer::infer_expr;
     use roc::pretty_print_types::{content_to_string, name_all_type_vars};
-    use roc::subs::Subs;
 
     // HELPERS
 
-<<<<<<< HEAD
-    fn infer_eq_help(src: &str) -> (Vec<roc::types::Problem>, Subs, String) {
-        let (_output, _problems, subs, variable, constraint) = uniq_expr(src);
-=======
     fn infer_eq_help(src: &str) -> (Vec<roc::types::Problem>, String) {
         let (_output, _problems, subs, variable, constraint, home, interns) = uniq_expr(src);
->>>>>>> 0dbe219c
 
         assert_correct_variable_usage(&constraint);
 
@@ -33,36 +27,21 @@
 
         name_all_type_vars(variable, &mut subs);
 
-<<<<<<< HEAD
-        dbg!(&content, &subs);
-
-        let actual_str = content_to_string(content, &mut subs);
-=======
         let actual_str = content_to_string(content, &mut subs, home, &interns);
->>>>>>> 0dbe219c
-
-        (unify_problems, subs, actual_str)
+
+        (unify_problems, actual_str)
     }
     fn infer_eq_ignore_problems(src: &str, expected: &str) {
-        let (_, _, actual) = infer_eq_help(src);
+        let (_, actual) = infer_eq_help(src);
 
         assert_eq!(actual, expected.to_string());
     }
 
     fn infer_eq(src: &str, expected: &str) {
-        let (problems, subs, actual) = infer_eq_help(src);
+        let (problems, actual) = infer_eq_help(src);
 
         if !problems.is_empty() {
-<<<<<<< HEAD
-            dbg!(&problems);
-            dbg!(&subs);
-            // fail with an assert, but print the problems normally so rust doesn't try to diff
-            // an empty vec with the problems.
-            println!("expected:\n{:?}\ninfered:\n{:?}", expected, actual);
-            assert_eq!(0, 1);
-=======
             panic!("expected:\n{:?}\ninferred:\n{:?}", expected, actual);
->>>>>>> 0dbe219c
         }
         assert_eq!(actual, expected.to_string());
     }
@@ -1011,7 +990,7 @@
                 .left
                 "#
             ),
-            "Attr.Attr * (Attr.Attr (* | a) { left : (Attr.Attr a b) }* -> Attr.Attr a b)",
+            "Attr.Attr * (Attr.Attr (a | *) { left : (Attr.Attr a b) }* -> Attr.Attr a b)",
         );
     }
 
@@ -1035,11 +1014,7 @@
                 \{ left, right } -> { left, right }
                 "#
             ),
-<<<<<<< HEAD
             "Attr.Attr * (Attr.Attr ((a | b) | *) { left : (Attr.Attr a c), right : (Attr.Attr b d) }* -> Attr.Attr * { left : (Attr.Attr a c), right : (Attr.Attr b d) })",
-=======
-            "Attr.Attr * (Attr.Attr (a | b) { left : (Attr.Attr a c), right : (Attr.Attr b d) }* -> Attr.Attr * { left : (Attr.Attr a c), right : (Attr.Attr b d) })",
->>>>>>> 0dbe219c
         );
     }
 
@@ -1081,11 +1056,7 @@
             // TODO: is it safe to ignore uniqueness constraints from patterns that bind no identifiers?
             // i.e. the `b` could be ignored in this example, is that true in general?
             // seems like it because we don't really extract anything.
-<<<<<<< HEAD
-            "Attr.Attr * (Attr.Attr ((a | b) | *) [ Foo (Attr.Attr a c) (Attr.Attr b *) ]* -> Attr.Attr * [ Foo (Attr.Attr a c) (Attr.Attr * Str) ]*)"
-=======
-            "Attr.Attr * (Attr.Attr (b | a) [ Foo (Attr.Attr b c) (Attr.Attr a *) ]* -> Attr.Attr * [ Foo (Attr.Attr b c) (Attr.Attr * Str) ]*)"
->>>>>>> 0dbe219c
+            "Attr.Attr * (Attr.Attr ((b | a) | *) [ Foo (Attr.Attr b c) (Attr.Attr a *) ]* -> Attr.Attr * [ Foo (Attr.Attr b c) (Attr.Attr * Str) ]*)",
         );
     }
 
@@ -1264,7 +1235,7 @@
                             p
                         "#
                     ),
-                "Attr.Attr * (Attr.Attr Attr.Shared { x : (Attr.Attr Attr.Shared a), y : (Attr.Attr Attr.Shared b) }c -> Attr.Attr Attr.Shared { x : (Attr.Attr Attr.Shared a), y : (Attr.Attr Attr.Shared b) }c)"
+                "Attr.Attr * (Attr.Attr a { x : (Attr.Attr Attr.Shared b), y : (Attr.Attr Attr.Shared c) }d -> Attr.Attr a { x : (Attr.Attr Attr.Shared b), y : (Attr.Attr Attr.Shared c) }d)"
                 );
     }
 
@@ -1308,7 +1279,7 @@
                     r
                 "#
             ),
-            "Attr.Attr * (Attr.Attr (a | b) { foo : (Attr.Attr a { bar : (Attr.Attr Attr.Shared d), baz : (Attr.Attr Attr.Shared c) }e) }f -> Attr.Attr (b | a) { foo : (Attr.Attr a { bar : (Attr.Attr Attr.Shared d), baz : (Attr.Attr Attr.Shared c) }e) }f)"
+            "Attr.Attr * (Attr.Attr (b | a) { foo : (Attr.Attr b { bar : (Attr.Attr Attr.Shared d), baz : (Attr.Attr Attr.Shared c) }e) }f -> Attr.Attr (a | b) { foo : (Attr.Attr b { bar : (Attr.Attr Attr.Shared d), baz : (Attr.Attr Attr.Shared c) }e) }f)"
         );
     }
 
