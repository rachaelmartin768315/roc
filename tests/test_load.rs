#[macro_use]
extern crate pretty_assertions;
#[macro_use]
extern crate maplit;

extern crate bumpalo;
extern crate inkwell;
extern crate roc;

mod helpers;

#[cfg(test)]
mod test_load {
    use crate::helpers::fixtures_dir;
    use inlinable_string::InlinableString;
    use roc::can::def::Declaration::*;
    use roc::can::def::Def;
    use roc::collections::MutMap;
    use roc::load::{load, LoadedModule};
    use roc::module::symbol::{Interns, ModuleId};
    use roc::pretty_print_types::{content_to_string, name_all_type_vars};
    use roc::solve::SubsByModule;
    use roc::subs::Subs;
    use std::collections::HashMap;

    // HELPERS

    fn test_async<F: std::future::Future>(future: F) -> F::Output {
        use tokio::runtime::Runtime;

        // Create the runtime
        let mut rt = Runtime::new().expect("Error initializing Tokio runtime.");

        // Spawn the root task
        rt.block_on(future)
    }

    async fn load_fixture(
        dir_name: &str,
        module_name: &str,
        subs_by_module: SubsByModule,
    ) -> LoadedModule {
        let src_dir = fixtures_dir().join(dir_name);
        let filename = src_dir.join(format!("{}.roc", module_name));
        let loaded = load(src_dir, filename, subs_by_module).await;
        let loaded_module = loaded.expect("Test module failed to load");

        assert_eq!(loaded_module.can_problems, Vec::new());
        assert_eq!(loaded_module.type_problems, Vec::new());

        let expected_name = loaded_module
            .interns
            .module_ids
            .get_name(loaded_module.module_id)
            .expect("Test ModuleID not found in module_ids");

        assert_eq!(expected_name, &InlinableString::from(module_name));

        loaded_module
    }

    fn expect_def(
        interns: &Interns,
        subs: &mut Subs,
        home: ModuleId,
        def: &Def,
        expected_types: &HashMap<&str, &str>,
    ) {
        for (symbol, expr_var) in &def.pattern_vars {
            let content = subs.get(*expr_var).content;

            name_all_type_vars(*expr_var, subs);

            let actual_str = content_to_string(content, subs, home, &interns);
            let fully_qualified = symbol.fully_qualified(&interns, home).to_string();
            let expected_type = expected_types
                .get(fully_qualified.as_str())
                .unwrap_or_else(|| {
                    panic!("Defs included an unexpected symbol: {:?}", fully_qualified)
                });

            assert_eq!((&symbol, expected_type), (&symbol, &actual_str.as_str()));
        }
    }

    fn expect_types(loaded_module: LoadedModule, expected_types: HashMap<&str, &str>) {
        let home = loaded_module.module_id;
        let mut subs = loaded_module.solved.into_inner();

        assert_eq!(loaded_module.can_problems, Vec::new());
        assert_eq!(loaded_module.type_problems, Vec::new());

        let num_decls = loaded_module.declarations.len();

        for decl in loaded_module.declarations {
            match decl {
                Declare(def) => expect_def(
                    &loaded_module.interns,
                    &mut subs,
                    home,
                    &def,
                    &expected_types,
                ),
                DeclareRec(defs) => {
                    for def in defs {
                        expect_def(
                            &loaded_module.interns,
                            &mut subs,
                            home,
                            &def,
                            &expected_types,
                        );
                    }
                }
                cycle @ InvalidCycle(_, _) => {
                    panic!("Unexpected cyclic def in module declarations: {:?}", cycle);
                }
            };
        }

        assert_eq!(expected_types.len(), num_decls);
    }

    // TESTS

    #[test]
    fn interface_with_deps() {
        let subs_by_module = MutMap::default();
        let src_dir = fixtures_dir().join("interface_with_deps");
        let filename = src_dir.join("Primary.roc");

        test_async(async {
            let loaded = load(src_dir, filename, subs_by_module).await;
            let loaded_module = loaded.expect("Test module failed to load");

            assert_eq!(loaded_module.can_problems, Vec::new());
            assert_eq!(loaded_module.type_problems, Vec::new());

            let def_count: usize = loaded_module
                .declarations
                .iter()
                .map(|decl| decl.def_count())
                .sum();

            let expected_name = loaded_module
                .interns
                .module_ids
                .get_name(loaded_module.module_id)
                .expect("Test ModuleID not found in module_ids");

            assert_eq!(expected_name, &InlinableString::from("Primary"));
            assert_eq!(def_count, 10);
        });
    }

    #[test]
<<<<<<< HEAD
    fn load_and_infer() {
=======
    fn load_unit() {
        test_async(async {
            let subs_by_module = MutMap::default();
            let loaded_module =
                load_fixture("no_deps", "Unit", subs_by_module).await;

            expect_types(
                loaded_module,
                hashmap! {
                    "unit" => "Unit.Unit",
                },
            );
        });
    }

    #[test]
    fn import_alias() {
        test_async(async {
            let subs_by_module = MutMap::default();
            let loaded_module =
                load_fixture("interface_with_deps", "ImportAlias", subs_by_module).await;

            expect_types(
                loaded_module,
                hashmap! {
                    "unit" => "Dep1.Unit",
                },
            );
        });
    }

    #[test]
    fn load_and_typecheck() {
>>>>>>> 4a834140
        test_async(async {
            let subs_by_module = MutMap::default();
            let loaded_module =
                load_fixture("interface_with_deps", "WithBuiltins", subs_by_module).await;

            expect_types(
                loaded_module,
                hashmap! {
                    "floatTest" => "Float",
                    "divisionFn" => "Float, Float -> Float",
                    "divisionTest" => "Float",
                    "intTest" => "Int",
                    "x" => "Float",
                    "constantInt" => "Int",
                    "divDep1ByDep2" => "Float",
                    "fromDep2" => "Float",
                },
            );
        });
    }

    #[test]
<<<<<<< HEAD
    fn load_and_infer_quicksort() {
=======
    fn load_and_typecheck_quicksort() {
>>>>>>> 4a834140
        test_async(async {
            let subs_by_module = MutMap::default();
            let loaded_module =
                load_fixture("interface_with_deps", "Quicksort", subs_by_module).await;

            expect_types(
                loaded_module,
                hashmap! {
                    "swap" => "Int, Int, List a -> List a",
<<<<<<< HEAD
                    "partition" => "Num Integer, Int, List a -> [ Pair Num Integer List a ]*",
                    "quicksort" => "List a, Num Integer, Num Integer -> List a",
=======
                    "partition" => "Int, Int, List a -> [ Pair Int (List a) ]*",
                    "quicksort" => "List a, Int, Int -> List a",
>>>>>>> 4a834140
                },
            );
        });
    }

    #[test]
    fn load_principal_types() {
        test_async(async {
            let subs_by_module = MutMap::default();
            let loaded_module =
<<<<<<< HEAD
                load_fixture("interface_with_deps", "Principal", subs_by_module).await;
=======
                load_fixture("no_deps", "Principal", subs_by_module).await;
>>>>>>> 4a834140

            expect_types(
                loaded_module,
                hashmap! {
                    "intVal" => "Str",
                    "identity" => "a -> a",
                },
            );
        });
    }

    #[test]
    fn load_dep_types() {
        test_async(async {
            let subs_by_module = MutMap::default();
            let loaded_module =
                load_fixture("interface_with_deps", "Primary", subs_by_module).await;

            expect_types(
                loaded_module,
                hashmap! {
                    "blah2" => "Float",
                    "blah3" => "Str",
                    "str" => "Str",
                    "alwaysThree" => "* -> Str",
                    // "identity" => "a -> a",
                    "z" => "Dep1.Unit",
                    "w" => "Dep1.Identity {}",
                    "succeed" => "a -> Dep1.Identity a",
                    "yay" => "Res.Res e {}",
                    "map" => "Res.Res * a, a -> a",
                },
            );
        });
    }

    // #[test]
    // fn load_records() {
    //     test_async(async {
    //         use roc::types::{ErrorType, Mismatch, Problem, TypeExt};

    //         let subs_by_module = MutMap::default();
    //         let loaded_module =
    //             load_fixture("interface_with_deps", "Records", subs_by_module).await;

    //         // NOTE: `a` here is unconstrained, so unifies with <type error>
    //         let expected_types = hashmap! {
    //             "Records.intVal" => "a",
    //         };

    //         let a = ErrorType::FlexVar("a".into());

    //         let mut record = SendMap::default();
    //         record.insert("x".into(), a);

    //         let problem = Problem::Mismatch(
    //             Mismatch::TypeMismatch,
    //             ErrorType::Record(SendMap::default(), TypeExt::Closed),
    //             ErrorType::Record(record, TypeExt::FlexOpen("b".into())),
    //         );

    //         assert_eq!(loaded_module.problems, vec![problem]);
    //         assert_eq!(expected_types.len(), loaded_module.declarations.len());

    //         let mut subs = loaded_module.solved.into_inner();

    //         for decl in loaded_module.declarations {
    //             let def = match decl {
    //                 Declare(def) => def,
    //                 rec_decl @ DeclareRec(_) => {
    //                     panic!(
    //                         "Unexpected recursive def in module declarations: {:?}",
    //                         rec_decl
    //                     );
    //                 }
    //                 cycle @ InvalidCycle(_, _) => {
    //                     panic!("Unexpected cyclic def in module declarations: {:?}", cycle);
    //                 }
    //             };

    //             for (symbol, expr_var) in def.pattern_vars {
    //                 let content = subs.get(expr_var).content;

    //                 name_all_type_vars(expr_var, &mut subs);

    //                 let actual_str = content_to_string(content, &mut subs);
    //                 let expected_type = expected_types.get(symbol.as_str()).unwrap_or_else(|| {
    //                     panic!("Defs included an unexpected symbol: {:?}", symbol)
    //                 });

    //                 assert_eq!((&symbol, expected_type), (&symbol, &actual_str.as_str()));
    //             }
    //         }
    //     });
    // }
}<|MERGE_RESOLUTION|>--- conflicted
+++ resolved
@@ -154,9 +154,6 @@
     }
 
     #[test]
-<<<<<<< HEAD
-    fn load_and_infer() {
-=======
     fn load_unit() {
         test_async(async {
             let subs_by_module = MutMap::default();
@@ -190,7 +187,6 @@
 
     #[test]
     fn load_and_typecheck() {
->>>>>>> 4a834140
         test_async(async {
             let subs_by_module = MutMap::default();
             let loaded_module =
@@ -213,11 +209,7 @@
     }
 
     #[test]
-<<<<<<< HEAD
-    fn load_and_infer_quicksort() {
-=======
     fn load_and_typecheck_quicksort() {
->>>>>>> 4a834140
         test_async(async {
             let subs_by_module = MutMap::default();
             let loaded_module =
@@ -227,13 +219,8 @@
                 loaded_module,
                 hashmap! {
                     "swap" => "Int, Int, List a -> List a",
-<<<<<<< HEAD
-                    "partition" => "Num Integer, Int, List a -> [ Pair Num Integer List a ]*",
-                    "quicksort" => "List a, Num Integer, Num Integer -> List a",
-=======
                     "partition" => "Int, Int, List a -> [ Pair Int (List a) ]*",
                     "quicksort" => "List a, Int, Int -> List a",
->>>>>>> 4a834140
                 },
             );
         });
@@ -244,11 +231,7 @@
         test_async(async {
             let subs_by_module = MutMap::default();
             let loaded_module =
-<<<<<<< HEAD
-                load_fixture("interface_with_deps", "Principal", subs_by_module).await;
-=======
                 load_fixture("no_deps", "Principal", subs_by_module).await;
->>>>>>> 4a834140
 
             expect_types(
                 loaded_module,
