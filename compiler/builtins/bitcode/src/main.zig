const builtin = @import("builtin");
const std = @import("std");
const testing = std.testing;

// List Module
const list = @import("list.zig");

comptime {
    exportListFn(list.listMap, "map");
    exportListFn(list.listMap2, "map2");
    exportListFn(list.listMap3, "map3");
    exportListFn(list.listMapWithIndex, "map_with_index");
    exportListFn(list.listKeepIf, "keep_if");
    exportListFn(list.listWalk, "walk");
    exportListFn(list.listWalkUntil, "walkUntil");
    exportListFn(list.listWalkBackwards, "walk_backwards");
    exportListFn(list.listKeepOks, "keep_oks");
    exportListFn(list.listKeepErrs, "keep_errs");
    exportListFn(list.listContains, "contains");
    exportListFn(list.listRepeat, "repeat");
    exportListFn(list.listAppend, "append");
    exportListFn(list.listSingle, "single");
    exportListFn(list.listJoin, "join");
    exportListFn(list.listRange, "range");
    exportListFn(list.listReverse, "reverse");
    exportListFn(list.listSortWith, "sort_with");
    exportListFn(list.listConcat, "concat");
<<<<<<< HEAD
    exportListFn(list.listSet, "set");
=======
    exportListFn(list.listDrop, "drop");
>>>>>>> 7be7eafa
}

// Dict Module
const dict = @import("dict.zig");
const hash = @import("hash.zig");

comptime {
    exportDictFn(dict.dictLen, "len");
    exportDictFn(dict.dictEmpty, "empty");
    exportDictFn(dict.dictInsert, "insert");
    exportDictFn(dict.dictRemove, "remove");
    exportDictFn(dict.dictContains, "contains");
    exportDictFn(dict.dictGet, "get");
    exportDictFn(dict.elementsRc, "elementsRc");
    exportDictFn(dict.dictKeys, "keys");
    exportDictFn(dict.dictValues, "values");
    exportDictFn(dict.dictUnion, "union");
    exportDictFn(dict.dictIntersection, "intersection");
    exportDictFn(dict.dictDifference, "difference");
    exportDictFn(dict.dictWalk, "walk");

    exportDictFn(dict.setFromList, "set_from_list");

    exportDictFn(hash.wyhash, "hash");
    exportDictFn(hash.wyhash_rocstr, "hash_str");
}

// Num Module
const num = @import("num.zig");
comptime {
    exportNumFn(num.atan, "atan");
    exportNumFn(num.isFinite, "is_finite");
    exportNumFn(num.powInt, "pow_int");
    exportNumFn(num.acos, "acos");
    exportNumFn(num.asin, "asin");
}

// Str Module
const str = @import("str.zig");
comptime {
    exportStrFn(str.init, "init");
    exportStrFn(str.strSplitInPlaceC, "str_split_in_place");
    exportStrFn(str.countSegments, "count_segments");
    exportStrFn(str.countGraphemeClusters, "count_grapheme_clusters");
    exportStrFn(str.startsWith, "starts_with");
    exportStrFn(str.startsWithCodePoint, "starts_with_code_point");
    exportStrFn(str.endsWith, "ends_with");
    exportStrFn(str.strConcatC, "concat");
    exportStrFn(str.strJoinWithC, "joinWith");
    exportStrFn(str.strNumberOfBytes, "number_of_bytes");
    exportStrFn(str.strFromIntC, "from_int");
    exportStrFn(str.strFromFloatC, "from_float");
    exportStrFn(str.strEqual, "equal");
    exportStrFn(str.strToBytesC, "to_bytes");
    exportStrFn(str.fromUtf8C, "from_utf8");
}

// Export helpers - Must be run inside a comptime
fn exportBuiltinFn(comptime func: anytype, comptime func_name: []const u8) void {
    @export(func, .{ .name = "roc_builtins." ++ func_name, .linkage = .Strong });
}
fn exportNumFn(comptime func: anytype, comptime func_name: []const u8) void {
    exportBuiltinFn(func, "num." ++ func_name);
}
fn exportStrFn(comptime func: anytype, comptime func_name: []const u8) void {
    exportBuiltinFn(func, "str." ++ func_name);
}
fn exportDictFn(comptime func: anytype, comptime func_name: []const u8) void {
    exportBuiltinFn(func, "dict." ++ func_name);
}

fn exportListFn(comptime func: anytype, comptime func_name: []const u8) void {
    exportBuiltinFn(func, "list." ++ func_name);
}

// Run all tests in imported modules
// https://github.com/ziglang/zig/blob/master/lib/std/std.zig#L94
test "" {
    testing.refAllDecls(@This());
}<|MERGE_RESOLUTION|>--- conflicted
+++ resolved
@@ -25,11 +25,8 @@
     exportListFn(list.listReverse, "reverse");
     exportListFn(list.listSortWith, "sort_with");
     exportListFn(list.listConcat, "concat");
-<<<<<<< HEAD
+    exportListFn(list.listDrop, "drop");
     exportListFn(list.listSet, "set");
-=======
-    exportListFn(list.listDrop, "drop");
->>>>>>> 7be7eafa
 }
 
 // Dict Module
