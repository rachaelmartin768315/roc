--- conflicted
+++ resolved
@@ -191,13 +191,9 @@
             inc_n_data(data, size);
         }
 
-<<<<<<< HEAD
-        utils.decref(alignment, list.bytes, size * old_element_width);
-=======
         while (i < size) : (i += 1) {
             caller(data, source_ptr + (i * old_element_width), target_ptr + (i * new_element_width));
         }
->>>>>>> f2567955
 
         return output;
     } else {
@@ -225,13 +221,9 @@
             inc_n_data(data, size);
         }
 
-<<<<<<< HEAD
-        utils.decref(alignment, list.bytes, size * old_element_width);
-=======
         while (i < size) : (i += 1) {
             caller(data, @ptrCast(?[*]u8, &i), source_ptr + (i * old_element_width), target_ptr + (i * new_element_width));
         }
->>>>>>> f2567955
 
         return output;
     } else {
@@ -287,40 +279,11 @@
                 caller(data, element_a, element_b, target);
             }
 
-<<<<<<< HEAD
-            utils.decref(alignment, list1.bytes, list1.len() * a_width);
-            utils.decref(alignment, list2.bytes, list2.len() * b_width);
-
-            return output;
-        } else {
-            // consume list1 elements (we know there is at least one because the list1.bytes pointer is non-null
-            var i: usize = 0;
-            while (i < list1.len()) : (i += 1) {
-                const element_a = source_a + i * a_width;
-                dec_a(element_a);
-            }
-            utils.decref(alignment, list1.bytes, list1.len() * a_width);
-
-            return RocList.empty();
-        }
-    } else {
-        // consume list2 elements (if any)
-        if (list2.bytes) |source_b| {
-            var i: usize = 0;
-            while (i < list2.len()) : (i += 1) {
-                const element_b = source_b + i * b_width;
-                dec_b(element_b);
-            }
-            utils.decref(alignment, list2.bytes, list2.len() * b_width);
-        }
-
-=======
             return output;
         } else {
             return RocList.empty();
         }
     } else {
->>>>>>> f2567955
         return RocList.empty();
     }
 }
@@ -369,89 +332,6 @@
                     caller(data, element_a, element_b, element_c, target);
                 }
 
-<<<<<<< HEAD
-                if (list3.len() > output_length) {
-                    i = output_length;
-                    while (i < list3.len()) : (i += 1) {
-                        const element_c = source_c + i * c_width;
-                        dec_c(element_c);
-                    }
-                }
-
-                utils.decref(alignment, list1.bytes, list1.len() * a_width);
-                utils.decref(alignment, list2.bytes, list2.len() * b_width);
-                utils.decref(alignment, list3.bytes, list3.len() * c_width);
-
-                return output;
-            } else {
-                // consume list1 elements (we know there is at least one because the list1.bytes pointer is non-null
-                var i: usize = 0;
-                while (i < list1.len()) : (i += 1) {
-                    const element_a = source_a + i * a_width;
-                    dec_a(element_a);
-                }
-                utils.decref(alignment, list1.bytes, list1.len() * a_width);
-
-                // consume list2 elements (we know there is at least one because the list1.bytes pointer is non-null
-                i = 0;
-                while (i < list2.len()) : (i += 1) {
-                    const element_b = source_b + i * b_width;
-                    dec_b(element_b);
-                }
-                utils.decref(alignment, list2.bytes, list2.len() * b_width);
-
-                return RocList.empty();
-            }
-        } else {
-            // consume list1 elements (we know there is at least one because the list1.bytes pointer is non-null
-            var i: usize = 0;
-            while (i < list1.len()) : (i += 1) {
-                const element_a = source_a + i * a_width;
-                dec_a(element_a);
-            }
-
-            utils.decref(alignment, list1.bytes, list1.len() * a_width);
-
-            // consume list3 elements (if any)
-            if (list3.bytes) |source_c| {
-                i = 0;
-
-                while (i < list2.len()) : (i += 1) {
-                    const element_c = source_c + i * c_width;
-                    dec_c(element_c);
-                }
-
-                utils.decref(alignment, list3.bytes, list3.len() * c_width);
-            }
-
-            return RocList.empty();
-        }
-    } else {
-        // consume list2 elements (if any)
-        if (list2.bytes) |source_b| {
-            var i: usize = 0;
-
-            while (i < list2.len()) : (i += 1) {
-                const element_b = source_b + i * b_width;
-                dec_b(element_b);
-            }
-
-            utils.decref(alignment, list2.bytes, list2.len() * b_width);
-        }
-
-        // consume list3 elements (if any)
-        if (list3.bytes) |source_c| {
-            var i: usize = 0;
-
-            while (i < list2.len()) : (i += 1) {
-                const element_c = source_c + i * c_width;
-                dec_c(element_c);
-            }
-
-            utils.decref(alignment, list3.bytes, list3.len() * c_width);
-        }
-
-=======
                 return output;
             } else {
                 return RocList.empty();
@@ -460,7 +340,6 @@
             return RocList.empty();
         }
     } else {
->>>>>>> f2567955
         return RocList.empty();
     }
 }
@@ -502,12 +381,6 @@
             }
         }
 
-<<<<<<< HEAD
-        // consume the input list
-        utils.decref(alignment, list.bytes, size * element_width);
-
-=======
->>>>>>> f2567955
         if (kept == 0) {
             // if the output is empty, deallocate the space we made for the result
             utils.decref(alignment, output.bytes, size * element_width);
@@ -617,12 +490,7 @@
             }
         }
 
-<<<<<<< HEAD
-        utils.decref(alignment, list.bytes, size * before_width);
         utils.dealloc(alignment, temporary);
-=======
-        std.heap.c_allocator.free(temporary[0..result_width]);
->>>>>>> f2567955
 
         if (kept == 0) {
             utils.decref(alignment, output.bytes, size * after_width);
@@ -657,15 +525,11 @@
         return;
     }
 
-<<<<<<< HEAD
-    const bytes_ptr: [*]u8 = utils.alloc(alignment, accum_width);
-=======
     if (data_is_owned) {
         inc_n_data(data, list.len());
     }
 
-    const alloc: [*]u8 = @ptrCast([*]u8, std.heap.c_allocator.alloc(u8, accum_width) catch unreachable);
->>>>>>> f2567955
+    const bytes_ptr: [*]u8 = utils.alloc(alignment, accum_width);
     var b1 = output orelse unreachable;
     var b2 = bytes_ptr;
 
@@ -685,14 +549,7 @@
     }
 
     @memcpy(output orelse unreachable, b2, accum_width);
-<<<<<<< HEAD
     utils.dealloc(alignment, bytes_ptr);
-
-    const data_bytes = list.len() * element_width;
-    utils.decref(alignment, list.bytes, data_bytes);
-=======
-    std.heap.c_allocator.free(alloc[0..accum_width]);
->>>>>>> f2567955
 }
 
 pub fn listWalkBackwards(
@@ -716,15 +573,11 @@
         return;
     }
 
-<<<<<<< HEAD
-    const bytes_ptr: [*]u8 = utils.alloc(alignment, accum_width);
-=======
     if (data_is_owned) {
         inc_n_data(data, list.len());
     }
 
-    const alloc: [*]u8 = @ptrCast([*]u8, std.heap.c_allocator.alloc(u8, accum_width) catch unreachable);
->>>>>>> f2567955
+    const bytes_ptr: [*]u8 = utils.alloc(alignment, accum_width);
     var b1 = output orelse unreachable;
     var b2 = bytes_ptr;
 
@@ -745,14 +598,7 @@
     }
 
     @memcpy(output orelse unreachable, b2, accum_width);
-<<<<<<< HEAD
     utils.dealloc(alignment, bytes_ptr);
-
-    const data_bytes = list.len() * element_width;
-    utils.decref(alignment, list.bytes, data_bytes);
-=======
-    std.heap.c_allocator.free(alloc[0..accum_width]);
->>>>>>> f2567955
 }
 
 pub fn listWalkUntil(
@@ -789,16 +635,12 @@
         const size = list.len();
         while (i < size) : (i += 1) {
             const element = source_ptr + i * element_width;
-<<<<<<< HEAD
-            stepper_caller(stepper, element, bytes_ptr + TAG_WIDTH, bytes_ptr);
-=======
 
             if (data_is_owned) {
                 inc_n_data(data, 1);
             }
 
-            caller(data, element, alloc + TAG_WIDTH, alloc);
->>>>>>> f2567955
+            caller(data, element, bytes_ptr + TAG_WIDTH, bytes_ptr);
 
             const usizes: [*]usize = @ptrCast([*]usize, @alignCast(8, bytes_ptr));
             if (usizes[0] != 0) {
@@ -812,16 +654,8 @@
         }
     }
 
-<<<<<<< HEAD
     @memcpy(output orelse unreachable, bytes_ptr + TAG_WIDTH, accum_width);
     utils.dealloc(alignment, bytes_ptr);
-
-    const data_bytes = list.len() * element_width;
-    utils.decref(alignment, list.bytes, data_bytes);
-=======
-    @memcpy(output orelse unreachable, alloc + TAG_WIDTH, accum_width);
-    std.heap.c_allocator.free(alloc[0 .. TAG_WIDTH + accum_width]);
->>>>>>> f2567955
 }
 
 // List.contains : List k, k -> Bool
@@ -1043,10 +877,6 @@
     }
 }
 
-<<<<<<< HEAD
-pub fn listSortWith(input: RocList, transform: Opaque, wrapper: CompareFn, alignment: usize, element_width: usize) callconv(.C) RocList {
-    var list = input.makeUnique(alignment, element_width);
-=======
 pub fn listSortWith(
     input: RocList,
     caller: CompareFn,
@@ -1056,8 +886,7 @@
     alignment: usize,
     element_width: usize,
 ) callconv(.C) RocList {
-    var list = input.makeUnique(std.heap.c_allocator, alignment, element_width);
->>>>>>> f2567955
+    var list = input.makeUnique(alignment, element_width);
 
     if (data_is_owned) {
         inc_n_data(data, list.len());
