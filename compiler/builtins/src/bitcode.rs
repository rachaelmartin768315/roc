pub const OBJ_PATH: &str = env!(
    "BUILTINS_O",
    "Env var BUILTINS_O not found. Is there a problem with the build script?"
);

pub const NUM_ASIN: &str = "roc_builtins.num.asin";
pub const NUM_ACOS: &str = "roc_builtins.num.acos";
pub const NUM_ATAN: &str = "roc_builtins.num.atan";
pub const NUM_IS_FINITE: &str = "roc_builtins.num.is_finite";
pub const NUM_POW_INT: &str = "roc_builtins.num.pow_int";

pub const STR_INIT: &str = "roc_builtins.str.init";
pub const STR_COUNT_SEGMENTS: &str = "roc_builtins.str.count_segments";
pub const STR_CONCAT: &str = "roc_builtins.str.concat";
pub const STR_JOIN_WITH: &str = "roc_builtins.str.joinWith";
pub const STR_STR_SPLIT_IN_PLACE: &str = "roc_builtins.str.str_split_in_place";
pub const STR_COUNT_GRAPEHEME_CLUSTERS: &str = "roc_builtins.str.count_grapheme_clusters";
pub const STR_STARTS_WITH: &str = "roc_builtins.str.starts_with";
pub const STR_STARTS_WITH_CODE_POINT: &str = "roc_builtins.str.starts_with_code_point";
pub const STR_ENDS_WITH: &str = "roc_builtins.str.ends_with";
pub const STR_NUMBER_OF_BYTES: &str = "roc_builtins.str.number_of_bytes";
pub const STR_FROM_INT: &str = "roc_builtins.str.from_int";
pub const STR_FROM_FLOAT: &str = "roc_builtins.str.from_float";
pub const STR_EQUAL: &str = "roc_builtins.str.equal";
pub const STR_TO_BYTES: &str = "roc_builtins.str.to_bytes";
pub const STR_FROM_UTF8: &str = "roc_builtins.str.from_utf8";

pub const DICT_HASH: &str = "roc_builtins.dict.hash";
pub const DICT_HASH_STR: &str = "roc_builtins.dict.hash_str";
pub const DICT_LEN: &str = "roc_builtins.dict.len";
pub const DICT_EMPTY: &str = "roc_builtins.dict.empty";
pub const DICT_INSERT: &str = "roc_builtins.dict.insert";
pub const DICT_REMOVE: &str = "roc_builtins.dict.remove";
pub const DICT_CONTAINS: &str = "roc_builtins.dict.contains";
pub const DICT_GET: &str = "roc_builtins.dict.get";
pub const DICT_ELEMENTS_RC: &str = "roc_builtins.dict.elementsRc";
pub const DICT_KEYS: &str = "roc_builtins.dict.keys";
pub const DICT_VALUES: &str = "roc_builtins.dict.values";
pub const DICT_UNION: &str = "roc_builtins.dict.union";
pub const DICT_DIFFERENCE: &str = "roc_builtins.dict.difference";
pub const DICT_INTERSECTION: &str = "roc_builtins.dict.intersection";
pub const DICT_WALK: &str = "roc_builtins.dict.walk";

pub const SET_FROM_LIST: &str = "roc_builtins.dict.set_from_list";

pub const LIST_MAP: &str = "roc_builtins.list.map";
pub const LIST_MAP2: &str = "roc_builtins.list.map2";
pub const LIST_MAP3: &str = "roc_builtins.list.map3";
pub const LIST_MAP_WITH_INDEX: &str = "roc_builtins.list.map_with_index";
pub const LIST_KEEP_IF: &str = "roc_builtins.list.keep_if";
pub const LIST_KEEP_OKS: &str = "roc_builtins.list.keep_oks";
pub const LIST_KEEP_ERRS: &str = "roc_builtins.list.keep_errs";
pub const LIST_WALK: &str = "roc_builtins.list.walk";
pub const LIST_WALK_UNTIL: &str = "roc_builtins.list.walkUntil";
pub const LIST_WALK_BACKWARDS: &str = "roc_builtins.list.walk_backwards";
pub const LIST_CONTAINS: &str = "roc_builtins.list.contains";
pub const LIST_REPEAT: &str = "roc_builtins.list.repeat";
pub const LIST_APPEND: &str = "roc_builtins.list.append";
pub const LIST_DROP: &str = "roc_builtins.list.drop";
pub const LIST_SWAP: &str = "roc_builtins.list.swap";
pub const LIST_SINGLE: &str = "roc_builtins.list.single";
pub const LIST_JOIN: &str = "roc_builtins.list.join";
pub const LIST_RANGE: &str = "roc_builtins.list.range";
pub const LIST_REVERSE: &str = "roc_builtins.list.reverse";
pub const LIST_SORT_WITH: &str = "roc_builtins.list.sort_with";
pub const LIST_CONCAT: &str = "roc_builtins.list.concat";
pub const LIST_SET: &str = "roc_builtins.list.set";
<<<<<<< HEAD
=======
pub const LIST_SET_IN_PLACE: &str = "roc_builtins.list.set_in_place";
>>>>>>> 7fa71805

pub const DEC_FROM_F64: &str = "roc_builtins.dec.from_f64";
pub const DEC_EQ: &str = "roc_builtins.dec.eq";
pub const DEC_NEQ: &str = "roc_builtins.dec.neq";
pub const DEC_NEGATE: &str = "roc_builtins.dec.negate";
pub const DEC_ADD: &str = "roc_builtins.dec.add";
pub const DEC_SUB: &str = "roc_builtins.dec.sub";
pub const DEC_MUL: &str = "roc_builtins.dec.mul";
<<<<<<< HEAD
pub const DEC_DIV: &str = "roc_builtins.dec.div";

pub const LIST_SET_IN_PLACE: &str = "roc_builtins.list.set_in_place";
=======
pub const DEC_DIV: &str = "roc_builtins.dec.div";
>>>>>>> 7fa71805
<|MERGE_RESOLUTION|>--- conflicted
+++ resolved
@@ -65,10 +65,7 @@
 pub const LIST_SORT_WITH: &str = "roc_builtins.list.sort_with";
 pub const LIST_CONCAT: &str = "roc_builtins.list.concat";
 pub const LIST_SET: &str = "roc_builtins.list.set";
-<<<<<<< HEAD
-=======
 pub const LIST_SET_IN_PLACE: &str = "roc_builtins.list.set_in_place";
->>>>>>> 7fa71805
 
 pub const DEC_FROM_F64: &str = "roc_builtins.dec.from_f64";
 pub const DEC_EQ: &str = "roc_builtins.dec.eq";
@@ -77,10 +74,4 @@
 pub const DEC_ADD: &str = "roc_builtins.dec.add";
 pub const DEC_SUB: &str = "roc_builtins.dec.sub";
 pub const DEC_MUL: &str = "roc_builtins.dec.mul";
-<<<<<<< HEAD
-pub const DEC_DIV: &str = "roc_builtins.dec.div";
-
-pub const LIST_SET_IN_PLACE: &str = "roc_builtins.list.set_in_place";
-=======
-pub const DEC_DIV: &str = "roc_builtins.dec.div";
->>>>>>> 7fa71805
+pub const DEC_DIV: &str = "roc_builtins.dec.div";