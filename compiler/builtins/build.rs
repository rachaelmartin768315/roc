use std::convert::AsRef;
use std::env;
use std::ffi::OsStr;
use std::path::Path;
use std::process::Command;
use std::str;

<<<<<<< HEAD
fn run_command<S, I>(command: &str, args: I)
where
    I: IntoIterator<Item = S>,
    S: AsRef<OsStr>,
{
    let output_result = Command::new(OsStr::new(&command)).args(args).output();
    match output_result {
        Ok(output) => {
            if !output.status.success() {
                let error_str = match str::from_utf8(&output.stderr) {
                    Ok(stderr) => stderr.to_string(),
                    Err(_) => format!("Failed to run \"{}\"", command),
                };
                panic!("{} failed: {}", command, error_str);
            }
        }
        Err(reason) => panic!("{} failed: {}", command, reason),
    }
}
=======
// TODO: Use zig build system command instead
>>>>>>> 46c8dd7e

fn main() {
    let out_dir = env::var_os("OUT_DIR").unwrap();

    // "." is relative to where "build.rs" is
    let src_path = Path::new(".").join("bitcode").join("src").join("main.zig");
    let src_path_str = src_path.to_str().expect("Invalid src path");
    println!("Building main.zig from: {}", src_path_str);

    let zig_cache_dir = Path::new(&out_dir).join("zig-cache");
    let zig_cache_dir_str = zig_cache_dir.to_str().expect("Invalid zig cache dir");
    println!("Setting zig cache to: {}", zig_cache_dir_str);

    let dest_ll_path = Path::new(&out_dir).join("builtins.ll");
    let dest_ll = dest_ll_path.to_str().expect("Invalid dest ir path");
    let emit_ir_arg = "-femit-llvm-ir=".to_owned() + dest_ll;
    println!("Compiling zig llvm-ir to: {}", dest_ll);

    run_command(
        "zig",
        &[
            "build-obj",
            src_path_str,
            &emit_ir_arg,
            "-fno-emit-bin",
            "--strip",
            "-O",
            "ReleaseFast",
            "--cache-dir",
            zig_cache_dir_str,
        ],
    );

    let dest_bc_path = Path::new(&out_dir).join("builtins.bc");
    let dest_bc = dest_bc_path.to_str().expect("Invalid dest bc path");
    println!("Compiling bitcode to: {}", dest_bc);

    run_command("llvm-as-10", &[dest_ll, "-o", dest_bc]);

    // TODO: Recursivly search zig src dir to watch for each file
    println!("cargo:rerun-if-changed=build.rs");
    println!("cargo:rerun-if-changed={}", src_path_str);
    println!("cargo:rustc-env=BUILTINS_BC={}", dest_bc);
}

fn run_command<S, I>(command: &str, args: I)
where
    I: IntoIterator<Item = S>,
    S: AsRef<OsStr>,
{
    let output_result = Command::new(OsStr::new(&command)).args(args).output();
    match output_result {
        Ok(output) => match output.status.success() {
            true => (),
            false => {
                let error_str = match str::from_utf8(&output.stderr) {
                    Ok(stderr) => stderr.to_string(),
                    Err(_) => format!("Failed to run \"{}\"", command),
                };
                panic!("{} failed: {}", command, error_str);
            }
        },
        Err(reason) => panic!("{} failed: {}", command, reason),
    }
}<|MERGE_RESOLUTION|>--- conflicted
+++ resolved
@@ -5,29 +5,7 @@
 use std::process::Command;
 use std::str;
 
-<<<<<<< HEAD
-fn run_command<S, I>(command: &str, args: I)
-where
-    I: IntoIterator<Item = S>,
-    S: AsRef<OsStr>,
-{
-    let output_result = Command::new(OsStr::new(&command)).args(args).output();
-    match output_result {
-        Ok(output) => {
-            if !output.status.success() {
-                let error_str = match str::from_utf8(&output.stderr) {
-                    Ok(stderr) => stderr.to_string(),
-                    Err(_) => format!("Failed to run \"{}\"", command),
-                };
-                panic!("{} failed: {}", command, error_str);
-            }
-        }
-        Err(reason) => panic!("{} failed: {}", command, reason),
-    }
-}
-=======
 // TODO: Use zig build system command instead
->>>>>>> 46c8dd7e
 
 fn main() {
     let out_dir = env::var_os("OUT_DIR").unwrap();
