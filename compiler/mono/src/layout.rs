use bumpalo::collections::Vec;
use bumpalo::Bump;
use roc_collections::all::{default_hasher, MutMap, MutSet};
use roc_module::ident::{Lowercase, TagName};
use roc_module::symbol::{Interns, Symbol};
use roc_types::subs::{Content, FlatType, Subs, Variable};
use roc_types::types::RecordField;
use std::collections::HashMap;

pub const MAX_ENUM_SIZE: usize = (std::mem::size_of::<u8>() * 8) as usize;

/// If a (Num *) gets translated to a Layout, this is the numeric type it defaults to.
const DEFAULT_NUM_BUILTIN: Builtin<'_> = Builtin::Int64;

#[derive(Debug, Clone)]
pub enum LayoutProblem {
    UnresolvedTypeVar(Variable),
    Erroneous,
}

/// Types for code gen must be monomorphic. No type variables allowed!
#[derive(Clone, Debug, PartialEq, Eq, Hash)]
pub enum Layout<'a> {
    Builtin(Builtin<'a>),
    /// A layout that is empty (turns into the empty struct in LLVM IR
    /// but for our purposes, not zero-sized, so it does not get dropped from data structures
    /// this is important for closures that capture zero-sized values
    PhantomEmptyStruct,
    Struct(&'a [Layout<'a>]),
    Union(&'a [&'a [Layout<'a>]]),
    RecursiveUnion(&'a [&'a [Layout<'a>]]),
    RecursivePointer,
    /// A function. The types of its arguments, then the type of its return value.
    FunctionPointer(&'a [Layout<'a>], &'a Layout<'a>),
    Closure(&'a [Layout<'a>], ClosureLayout<'a>, &'a Layout<'a>),
    Pointer(&'a Layout<'a>),
}

#[derive(Clone, Debug, PartialEq, Eq, Hash)]
pub struct ClosureLayout<'a> {
    /// the layout that this specific closure captures
    /// uses a Vec instead of a MutMap because it's Hash
    /// the vec is likely to be small, so linear search is fine
    captured: &'a [(TagName, &'a [Layout<'a>])],

    layout: &'a Layout<'a>,
}

impl<'a> ClosureLayout<'a> {
    fn from_unit(arena: &'a Bump) -> Self {
        let layout = Layout::PhantomEmptyStruct;
        let layouts = arena.alloc(layout);
        ClosureLayout {
            captured: &[],
            layout: layouts,
        }
    }
    fn from_bool(arena: &'a Bump) -> Self {
        let layout = Layout::Builtin(Builtin::Int1);
        let layouts = arena.alloc(layout);
        ClosureLayout {
            captured: &[],
            layout: layouts,
        }
    }
    fn from_byte(arena: &'a Bump) -> Self {
        let layout = Layout::Builtin(Builtin::Int8);
        let layouts = arena.alloc(layout);
        ClosureLayout {
            captured: &[],
            layout: layouts,
        }
    }
    fn from_unwrapped(arena: &'a Bump, layouts: &'a [Layout<'a>]) -> Self {
        debug_assert!(!layouts.is_empty());

        // DO NOT unwrap 1-element records here!
        let layout = arena.alloc(Layout::Struct(layouts));

        ClosureLayout {
            captured: &[],
            layout,
        }
    }

    fn from_tag_union(arena: &'a Bump, tags: &'a [(TagName, &'a [Layout<'a>])]) -> Self {
        debug_assert!(tags.len() > 1);

        // if the closed-over value is actually a layout, it should be wrapped in a 1-element record
        debug_assert!(matches!(tags[0].0, TagName::Closure(_)));

        let mut tag_arguments = Vec::with_capacity_in(tags.len(), arena);

        for (_, tag_args) in tags.iter() {
            tag_arguments.push(&tag_args[0..]);
        }

        ClosureLayout {
            captured: tags,
            layout: arena.alloc(Layout::Union(tag_arguments.into_bump_slice())),
        }
    }

    pub fn get_wrapped(&self) -> crate::ir::Wrapped {
        use crate::ir::Wrapped;

        match self.layout {
            Layout::Struct(fields) if fields.len() == 1 => Wrapped::SingleElementRecord,
            Layout::Struct(_) => Wrapped::RecordOrSingleTagUnion,
            Layout::Union(_) => Wrapped::MultiTagUnion,
            _ => Wrapped::SingleElementRecord,
        }
    }

    pub fn from_var(
        arena: &'a Bump,
        subs: &Subs,
        closure_var: Variable,
    ) -> Result<Option<Self>, LayoutProblem> {
        let mut tags = std::vec::Vec::new();
        match roc_types::pretty_print::chase_ext_tag_union(subs, closure_var, &mut tags) {
            Ok(()) | Err((_, Content::FlexVar(_))) if !tags.is_empty() => {
                // special-case the `[ Closure1, Closure2, Closure3 ]` case, where none of
                // the tags have a payload
                let all_no_payload = tags.iter().all(|(_, arguments)| arguments.is_empty());

                if all_no_payload {
                    return Ok(None);
                }

                // otherwise, this is a closure with a payload
                let variant = union_sorted_tags_help(arena, tags, None, subs);

                use UnionVariant::*;
                match variant {
                    Never => Ok(None),
                    Unit => Ok(None),
                    UnitWithArguments => {
                        // the closure layout is zero-sized, but there is something in it (e.g.  `{}`)

                        let closure_layout = ClosureLayout::from_unit(arena);
                        Ok(Some(closure_layout))
                    }
                    BoolUnion { .. } => {
                        let closure_layout = ClosureLayout::from_bool(arena);

                        Ok(Some(closure_layout))
                    }
                    ByteUnion(_) => {
                        let closure_layout = ClosureLayout::from_byte(arena);

                        Ok(Some(closure_layout))
                    }
                    Unwrapped(layouts) => {
                        let closure_layout =
                            ClosureLayout::from_unwrapped(arena, layouts.into_bump_slice());

                        Ok(Some(closure_layout))
                    }
                    Wrapped(tags) => {
                        let closure_layout =
                            ClosureLayout::from_tag_union(arena, tags.into_bump_slice());

                        Ok(Some(closure_layout))
                    }
                }
            }

            Ok(()) | Err((_, Content::FlexVar(_))) => {
                // a max closure size of 0 means this is a standart top-level function
                Ok(None)
            }
            _ => panic!("called ClosureLayout.from_var on invalid input"),
        }
    }

    pub fn extend_function_layout(
        arena: &'a Bump,
        argument_layouts: &'a [Layout<'a>],
        closure_layout: Self,
        ret_layout: &'a Layout<'a>,
    ) -> Layout<'a> {
        let closure_data_layout = match closure_layout.layout {
            Layout::Struct(fields) if fields.len() == 1 => &fields[0],
            other => other,
        };

        // define the function pointer
        let function_ptr_layout = {
            let mut temp = Vec::from_iter_in(argument_layouts.iter().cloned(), arena);
            temp.push(closure_data_layout.clone());
            Layout::FunctionPointer(temp.into_bump_slice(), ret_layout)
        };

        function_ptr_layout
    }

    pub fn stack_size(&self, pointer_size: u32) -> u32 {
        self.layout.stack_size(pointer_size)
    }
    pub fn contains_refcounted(&self) -> bool {
        self.layout.contains_refcounted()
    }
    pub fn safe_to_memcpy(&self) -> bool {
        self.layout.safe_to_memcpy()
    }

    pub fn as_named_layout(&self, symbol: Symbol) -> Layout<'a> {
        let layouts = if self.captured.is_empty() {
            match self.layout {
                Layout::Struct(fields) if fields.len() == 1 => fields[0].clone(),
                other => other.clone(),
            }
        } else if let Some((_, tag_args)) = self
            .captured
            .iter()
            .find(|(tn, _)| *tn == TagName::Closure(symbol))
        {
            if tag_args.len() == 1 {
                tag_args[0].clone()
            } else {
                Layout::Struct(tag_args)
            }
        } else {
            unreachable!(
                "invariant broken, TagName::Closure({:?}) is not in {:?}",
                symbol, &self.captured
            );
        };

        layouts
    }

    pub fn as_block_of_memory_layout(&self) -> Layout<'a> {
        match self.layout {
            Layout::Struct(fields) if fields.len() == 1 => fields[0].clone(),
            other => other.clone(),
        }
    }

    pub fn internal_layout(&self) -> Layout<'a> {
        self.layout.clone()
    }

    pub fn build_closure_data(
        &self,
        original: Symbol,
        symbols: &'a [Symbol],
    ) -> Result<crate::ir::Expr<'a>, Symbol> {
        use crate::ir::Expr;

        match self.layout {
            Layout::Struct(fields) if fields.len() == 1 => Err(symbols[0]),
            Layout::Struct(fields) => {
                debug_assert!(fields.len() > 1);
                debug_assert_eq!(fields.len(), symbols.len());

                Ok(Expr::Struct(symbols))
            }
            Layout::Union(tags) => {
                // NOTE it's very important that this Union consists of Closure tags
                // and is not an unpacked 1-element record

                let tag_id = self
                    .captured
                    .iter()
                    .position(|(tn, _)| *tn == TagName::Closure(original))
                    .unwrap() as _;

                let expr = Expr::Tag {
                    tag_layout: Layout::Union(tags),
                    tag_name: TagName::Closure(original),
                    tag_id,
                    union_size: tags.len() as u8,
                    arguments: symbols,
                };

                Ok(expr)
            }
            Layout::PhantomEmptyStruct => {
                debug_assert_eq!(symbols.len(), 1);

                Ok(Expr::Struct(&[]))
            }

            _ => {
                debug_assert_eq!(
                    symbols.len(),
                    1,
                    "symbols {:?} for layout {:?}",
                    &symbols,
                    &self.layout
                );

                Err(symbols[0])
            }
        }
    }
}

#[derive(Clone, Debug, PartialEq, Eq, Hash, Copy)]
pub enum MemoryMode {
    Unique,
    Refcounted,
}

#[derive(Clone, Debug, PartialEq, Eq, Hash)]
pub enum Builtin<'a> {
    Int128,
    Int64,
    Int32,
    Int16,
    Int8,
    Int1,
    Float128,
    Float64,
    Float32,
    Float16,
    Str,
    Dict(&'a Layout<'a>, &'a Layout<'a>),
    Set(&'a Layout<'a>),
    List(MemoryMode, &'a Layout<'a>),
    EmptyStr,
    EmptyList,
    EmptyDict,
    EmptySet,
}

pub struct Env<'a, 'b> {
    arena: &'a Bump,
    seen: MutSet<Variable>,
    subs: &'b Subs,
}

impl<'a, 'b> Env<'a, 'b> {
    fn is_seen(&self, var: Variable) -> bool {
        let var = self.subs.get_root_key_without_compacting(var);

        self.seen.contains(&var)
    }

    fn insert_seen(&mut self, var: Variable) -> bool {
        let var = self.subs.get_root_key_without_compacting(var);

        self.seen.insert(var)
    }
}

impl<'a> Layout<'a> {
    fn new_help<'b>(
        env: &mut Env<'a, 'b>,
        var: Variable,
        content: Content,
    ) -> Result<Self, LayoutProblem> {
        use roc_types::subs::Content::*;

        match content {
            FlexVar(_) | RigidVar(_) => Err(LayoutProblem::UnresolvedTypeVar(var)),
            RecursionVar { structure, .. } => {
                let structure_content = env.subs.get_without_compacting(structure).content;
                Self::new_help(env, structure, structure_content)
            }
            Structure(flat_type) => layout_from_flat_type(env, flat_type),

<<<<<<< HEAD
            Alias(Symbol::NUM_INT, args, _) => {
                debug_assert!(args.len() == 1);
                Ok(Layout::Builtin(Builtin::Int64))
            }
            Alias(Symbol::NUM_FLOAT, args, _) => {
                debug_assert!(args.len() == 1);
=======
            // Ints
            Alias(Symbol::NUM_I128, args, _) => {
                debug_assert!(args.is_empty());
                Ok(Layout::Builtin(Builtin::Int128))
            }
            Alias(Symbol::NUM_I64, args, _) => {
                debug_assert!(args.is_empty());
                Ok(Layout::Builtin(Builtin::Int64))
            }
            Alias(Symbol::NUM_I32, args, _) => {
                debug_assert!(args.is_empty());
                Ok(Layout::Builtin(Builtin::Int32))
            }
            Alias(Symbol::NUM_I16, args, _) => {
                debug_assert!(args.is_empty());
                Ok(Layout::Builtin(Builtin::Int16))
            }
            Alias(Symbol::NUM_I8, args, _) => {
                debug_assert!(args.is_empty());
                Ok(Layout::Builtin(Builtin::Int8))
            }

            // I think unsigned and signed use the same layout
            Alias(Symbol::NUM_U128, args, _) => {
                debug_assert!(args.is_empty());
                Ok(Layout::Builtin(Builtin::Int128))
            }
            Alias(Symbol::NUM_U64, args, _) => {
                debug_assert!(args.is_empty());
                Ok(Layout::Builtin(Builtin::Int64))
            }
            Alias(Symbol::NUM_U32, args, _) => {
                debug_assert!(args.is_empty());
                Ok(Layout::Builtin(Builtin::Int32))
            }
            Alias(Symbol::NUM_U16, args, _) => {
                debug_assert!(args.is_empty());
                Ok(Layout::Builtin(Builtin::Int16))
            }
            Alias(Symbol::NUM_U8, args, _) => {
                debug_assert!(args.is_empty());
                Ok(Layout::Builtin(Builtin::Int8))
            }

            // Floats
            Alias(Symbol::NUM_F64, args, _) => {
                debug_assert!(args.is_empty());
>>>>>>> 6741761e
                Ok(Layout::Builtin(Builtin::Float64))
            }
            Alias(Symbol::NUM_F32, args, _) => {
                debug_assert!(args.is_empty());
                Ok(Layout::Builtin(Builtin::Float32))
            }

            Alias(_, _, var) => Self::from_var(env, var),
            Error => Err(LayoutProblem::Erroneous),
        }
    }

    /// Returns Err(()) if given an error, or Ok(Layout) if given a non-erroneous Structure.
    /// Panics if given a FlexVar or RigidVar, since those should have been
    /// monomorphized away already!
    fn from_var(env: &mut Env<'a, '_>, var: Variable) -> Result<Self, LayoutProblem> {
        if env.is_seen(var) {
            Ok(Layout::RecursivePointer)
        } else {
            let content = env.subs.get_without_compacting(var).content;
            Self::new_help(env, var, content)
        }
    }

    pub fn safe_to_memcpy(&self) -> bool {
        use Layout::*;

        match self {
            Builtin(builtin) => builtin.safe_to_memcpy(),
            PhantomEmptyStruct => true,
            Struct(fields) => fields
                .iter()
                .all(|field_layout| field_layout.safe_to_memcpy()),
            Union(tags) => tags
                .iter()
                .all(|tag_layout| tag_layout.iter().all(|field| field.safe_to_memcpy())),
            RecursiveUnion(_) => {
                // a recursive union will always contain a pointer, and are thus not safe to memcpy
                false
            }
            FunctionPointer(_, _) => {
                // Function pointers are immutable and can always be safely copied
                true
            }
            Closure(_, closure_layout, _) => closure_layout.safe_to_memcpy(),
            Pointer(_) => {
                // We cannot memcpy pointers, because then we would have the same pointer in multiple places!
                false
            }
            RecursivePointer => {
                // We cannot memcpy pointers, because then we would have the same pointer in multiple places!
                false
            }
        }
    }

    pub fn is_dropped_because_empty(&self) -> bool {
        // For this calculation, we don't need an accurate
        // stack size, we just need to know whether it's zero,
        // so it's fine to use a pointer size of 1.
        if let Layout::PhantomEmptyStruct = self {
            false
        } else {
            // self.stack_size(1) == 0
            false
        }
    }

    pub fn stack_size(&self, pointer_size: u32) -> u32 {
        use Layout::*;

        match self {
            Builtin(builtin) => builtin.stack_size(pointer_size),
            PhantomEmptyStruct => 0,
            Struct(fields) => {
                let mut sum = 0;

                for field_layout in *fields {
                    sum += field_layout.stack_size(pointer_size);
                }

                sum
            }
            Union(fields) => fields
                .iter()
                .map(|tag_layout| {
                    tag_layout
                        .iter()
                        .map(|field| field.stack_size(pointer_size))
                        .sum()
                })
                .max()
                .unwrap_or_default(),
            RecursiveUnion(fields) => fields
                .iter()
                .map(|tag_layout| {
                    tag_layout
                        .iter()
                        .map(|field| field.stack_size(pointer_size))
                        .sum()
                })
                .max()
                .unwrap_or_default(),
            Closure(_, closure_layout, _) => pointer_size + closure_layout.stack_size(pointer_size),
            FunctionPointer(_, _) => pointer_size,
            RecursivePointer => pointer_size,
            Pointer(_) => pointer_size,
        }
    }

    pub fn alignment_bytes(&self, pointer_size: u32) -> u32 {
        match self {
            Layout::Struct(fields) => fields
                .iter()
                .map(|x| x.alignment_bytes(pointer_size))
                .max()
                .unwrap_or(0),
            Layout::Union(tags) | Layout::RecursiveUnion(tags) => tags
                .iter()
                .map(|x| x.iter())
                .flatten()
                .map(|x| x.alignment_bytes(pointer_size))
                .max()
                .unwrap_or(0),
            Layout::Builtin(builtin) => builtin.alignment_bytes(pointer_size),
            Layout::PhantomEmptyStruct => 0,
            Layout::RecursivePointer => pointer_size,
            Layout::FunctionPointer(_, _) => pointer_size,
            Layout::Pointer(_) => pointer_size,
            Layout::Closure(_, captured, _) => {
                pointer_size.max(captured.layout.alignment_bytes(pointer_size))
            }
        }
    }

    pub fn is_refcounted(&self) -> bool {
        match self {
            Layout::Builtin(Builtin::List(MemoryMode::Refcounted, _)) => true,
            Layout::Builtin(Builtin::Str) => true,
            Layout::RecursiveUnion(_) => true,
            Layout::RecursivePointer => true,
            _ => false,
        }
    }

    /// Even if a value (say, a record) is not itself reference counted,
    /// it may contains values/fields that are. Therefore when this record
    /// goes out of scope, the refcount on those values/fields must  be decremented.
    pub fn contains_refcounted(&self) -> bool {
        use Layout::*;

        match self {
            Builtin(builtin) => builtin.is_refcounted(),
            PhantomEmptyStruct => false,
            Struct(fields) => fields.iter().any(|f| f.contains_refcounted()),
            Union(fields) => fields
                .iter()
                .map(|ls| ls.iter())
                .flatten()
                .any(|f| f.contains_refcounted()),
            RecursiveUnion(_) => true,
            Closure(_, closure_layout, _) => closure_layout.contains_refcounted(),
            FunctionPointer(_, _) | RecursivePointer | Pointer(_) => false,
        }
    }
}

/// Avoid recomputing Layout from Variable multiple times.
/// We use `ena` for easy snapshots and rollbacks of the cache.
/// During specialization, a type variable `a` can be specialized to different layouts,
/// e.g. `identity : a -> a` could be specialized to `Bool -> Bool` or `Str -> Str`.
/// Therefore in general it's invalid to store a map from variables to layouts
/// But if we're careful when to invalidate certain keys, we still get some benefit
#[derive(Default, Debug)]
pub struct LayoutCache<'a> {
    layouts: ven_ena::unify::UnificationTable<ven_ena::unify::InPlace<CachedVariable<'a>>>,
}

#[derive(Debug, Clone)]
pub enum CachedLayout<'a> {
    Cached(Layout<'a>),
    NotCached,
    Problem(LayoutProblem),
}

/// Must wrap so we can define a specific UnifyKey instance
/// PhantomData so we can store the 'a lifetime, which is needed to implement the UnifyKey trait,
/// specifically so we can use `type Value = CachedLayout<'a>`
#[derive(Debug, Copy, Clone, PartialEq, Eq)]
pub struct CachedVariable<'a>(Variable, std::marker::PhantomData<&'a ()>);

impl<'a> CachedVariable<'a> {
    fn new(var: Variable) -> Self {
        CachedVariable(var, std::marker::PhantomData)
    }
}

// use ven_ena::unify::{InPlace, Snapshot, UnificationTable, UnifyKey};

impl<'a> ven_ena::unify::UnifyKey for CachedVariable<'a> {
    type Value = CachedLayout<'a>;

    fn index(&self) -> u32 {
        self.0.index()
    }

    fn from_index(index: u32) -> Self {
        CachedVariable(Variable::from_index(index), std::marker::PhantomData)
    }

    fn tag() -> &'static str {
        "CachedVariable"
    }
}

impl<'a> LayoutCache<'a> {
    /// Returns Err(()) if given an error, or Ok(Layout) if given a non-erroneous Structure.
    /// Panics if given a FlexVar or RigidVar, since those should have been
    /// monomorphized away already!
    pub fn from_var(
        &mut self,
        arena: &'a Bump,
        var: Variable,
        subs: &Subs,
    ) -> Result<Layout<'a>, LayoutProblem> {
        // Store things according to the root Variable, to avoid duplicate work.
        let var = subs.get_root_key_without_compacting(var);

        let cached_var = CachedVariable::new(var);

        self.expand_to_fit(cached_var);

        use CachedLayout::*;
        match self.layouts.probe_value(cached_var) {
            Cached(result) => Ok(result),
            Problem(problem) => Err(problem),
            NotCached => {
                let mut env = Env {
                    arena,
                    subs,
                    seen: MutSet::default(),
                };

                let result = Layout::from_var(&mut env, var);

                // Don't actually cache. The layout cache is very hard to get right in the presence
                // of specialization, it's turned of for now so an invalid cache is never the cause
                // of a problem
                if false {
                    let cached_layout = match &result {
                        Ok(layout) => Cached(layout.clone()),
                        Err(problem) => Problem(problem.clone()),
                    };

                    self.layouts
                        .update_value(cached_var, |existing| existing.value = cached_layout);
                }

                result
            }
        }
    }

    fn expand_to_fit(&mut self, var: CachedVariable<'a>) {
        use ven_ena::unify::UnifyKey;

        let required = (var.index() as isize) - (self.layouts.len() as isize) + 1;
        if required > 0 {
            self.layouts.reserve(required as usize);

            for _ in 0..required {
                self.layouts.new_key(CachedLayout::NotCached);
            }
        }
    }

    pub fn snapshot(
        &mut self,
    ) -> ven_ena::unify::Snapshot<ven_ena::unify::InPlace<CachedVariable<'a>>> {
        self.layouts.snapshot()
    }

    pub fn rollback_to(
        &mut self,
        snapshot: ven_ena::unify::Snapshot<ven_ena::unify::InPlace<CachedVariable<'a>>>,
    ) {
        self.layouts.rollback_to(snapshot)
    }
}

impl<'a> Builtin<'a> {
    const I128_SIZE: u32 = std::mem::size_of::<i128>() as u32;
    const I64_SIZE: u32 = std::mem::size_of::<i64>() as u32;
    const I32_SIZE: u32 = std::mem::size_of::<i32>() as u32;
    const I16_SIZE: u32 = std::mem::size_of::<i16>() as u32;
    const I8_SIZE: u32 = std::mem::size_of::<i8>() as u32;
    const I1_SIZE: u32 = std::mem::size_of::<bool>() as u32;
    const F128_SIZE: u32 = 16;
    const F64_SIZE: u32 = std::mem::size_of::<f64>() as u32;
    const F32_SIZE: u32 = std::mem::size_of::<f32>() as u32;
    const F16_SIZE: u32 = 2;

    /// Number of machine words in an empty one of these
    pub const STR_WORDS: u32 = 2;
    pub const DICT_WORDS: u32 = 6;
    pub const SET_WORDS: u32 = Builtin::DICT_WORDS; // Set is an alias for Dict with {} for value
    pub const LIST_WORDS: u32 = 2;

    /// Layout of collection wrapper for List and Str - a struct of (pointer, length).
    ///
    /// We choose this layout (with pointer first) because it's how
    /// Rust slices are laid out, meaning we can cast to/from them for free.
    pub const WRAPPER_PTR: u32 = 0;
    pub const WRAPPER_LEN: u32 = 1;

    pub fn stack_size(&self, pointer_size: u32) -> u32 {
        use Builtin::*;

        match self {
            Int128 => Builtin::I128_SIZE,
            Int64 => Builtin::I64_SIZE,
            Int32 => Builtin::I32_SIZE,
            Int16 => Builtin::I16_SIZE,
            Int8 => Builtin::I8_SIZE,
            Int1 => Builtin::I1_SIZE,
            Float128 => Builtin::F128_SIZE,
            Float64 => Builtin::F64_SIZE,
            Float32 => Builtin::F32_SIZE,
            Float16 => Builtin::F16_SIZE,
            Str | EmptyStr => Builtin::STR_WORDS * pointer_size,
            Dict(_, _) | EmptyDict => Builtin::DICT_WORDS * pointer_size,
            Set(_) | EmptySet => Builtin::SET_WORDS * pointer_size,
            List(_, _) | EmptyList => Builtin::LIST_WORDS * pointer_size,
        }
    }

    pub fn alignment_bytes(&self, pointer_size: u32) -> u32 {
        use std::mem::align_of;
        use Builtin::*;

        // for our data structures, what counts is the alignment of the `( ptr, len )` tuple, and
        // since both of those are one pointer size, the alignment of that structure is a pointer
        // size
        match self {
            Int128 => align_of::<i128>() as u32,
            Int64 => align_of::<i64>() as u32,
            Int32 => align_of::<i32>() as u32,
            Int16 => align_of::<i16>() as u32,
            Int8 => align_of::<i8>() as u32,
            Int1 => align_of::<bool>() as u32,
            Float128 => align_of::<i128>() as u32,
            Float64 => align_of::<f64>() as u32,
            Float32 => align_of::<f32>() as u32,
            Float16 => align_of::<i16>() as u32,
            Str | EmptyStr => pointer_size,
            Dict(_, _) | EmptyDict => pointer_size,
            Set(_) | EmptySet => pointer_size,
            List(_, _) | EmptyList => pointer_size,
        }
    }

    pub fn safe_to_memcpy(&self) -> bool {
        use Builtin::*;

        match self {
            Int128 | Int64 | Int32 | Int16 | Int8 | Int1 | Float128 | Float64 | Float32
            | Float16 | EmptyStr | EmptyDict | EmptyList | EmptySet => true,
            Str | Dict(_, _) | Set(_) | List(_, _) => false,
        }
    }

    // Question: does is_refcounted exactly correspond with the "safe to memcpy" property?
    pub fn is_refcounted(&self) -> bool {
        use Builtin::*;

        match self {
            Int128 | Int64 | Int32 | Int16 | Int8 | Int1 | Float128 | Float64 | Float32
            | Float16 | EmptyStr | EmptyDict | EmptyList | EmptySet => false,
            List(mode, element_layout) => match mode {
                MemoryMode::Refcounted => true,
                MemoryMode::Unique => element_layout.contains_refcounted(),
            },

            Str | Dict(_, _) | Set(_) => true,
        }
    }
}

fn layout_from_flat_type<'a>(
    env: &mut Env<'a, '_>,
    flat_type: FlatType,
) -> Result<Layout<'a>, LayoutProblem> {
    use roc_types::subs::FlatType::*;

    let arena = env.arena;
    let subs = env.subs;

    match flat_type {
        Apply(symbol, args) => {
            match symbol {
<<<<<<< HEAD
                Symbol::NUM_INT => {
                    debug_assert_eq!(args.len(), 0);
                    Ok(Layout::Builtin(Builtin::Int64))
                }
                Symbol::NUM_FLOAT => {
=======
                // Ints
                Symbol::NUM_I128 => {
                    debug_assert_eq!(args.len(), 0);
                    Ok(Layout::Builtin(Builtin::Int128))
                }
                Symbol::NUM_I64 => {
                    debug_assert_eq!(args.len(), 0);
                    Ok(Layout::Builtin(Builtin::Int64))
                }
                Symbol::NUM_I32 => {
                    debug_assert_eq!(args.len(), 0);
                    Ok(Layout::Builtin(Builtin::Int64))
                }
                Symbol::NUM_I16 => {
                    debug_assert_eq!(args.len(), 0);
                    Ok(Layout::Builtin(Builtin::Int64))
                }
                Symbol::NUM_I8 => {
                    debug_assert_eq!(args.len(), 0);
                    Ok(Layout::Builtin(Builtin::Int64))
                }

                // I think unsigned and signed use the same layout
                Symbol::NUM_U128 => {
                    debug_assert_eq!(args.len(), 0);
                    Ok(Layout::Builtin(Builtin::Int128))
                }
                Symbol::NUM_U64 => {
                    debug_assert_eq!(args.len(), 0);
                    Ok(Layout::Builtin(Builtin::Int64))
                }
                Symbol::NUM_U32 => {
                    debug_assert_eq!(args.len(), 0);
                    Ok(Layout::Builtin(Builtin::Int64))
                }
                Symbol::NUM_U16 => {
                    debug_assert_eq!(args.len(), 0);
                    Ok(Layout::Builtin(Builtin::Int64))
                }
                Symbol::NUM_U8 => {
                    debug_assert_eq!(args.len(), 0);
                    Ok(Layout::Builtin(Builtin::Int64))
                }

                // Floats
                Symbol::NUM_F64 => {
>>>>>>> 6741761e
                    debug_assert_eq!(args.len(), 0);
                    Ok(Layout::Builtin(Builtin::Float64))
                }
                Symbol::NUM_F32 => {
                    debug_assert_eq!(args.len(), 0);
                    Ok(Layout::Builtin(Builtin::Float32))
                }

                Symbol::NUM_NUM | Symbol::NUM_AT_NUM => {
                    // Num.Num should only ever have 1 argument, e.g. Num.Num Int.Integer
                    debug_assert_eq!(args.len(), 1);

                    let var = args.first().unwrap();
                    let content = subs.get_without_compacting(*var).content;

                    layout_from_num_content(content)
                }

                Symbol::STR_STR => Ok(Layout::Builtin(Builtin::Str)),
                Symbol::LIST_LIST => list_layout_from_elem(env, args[0]),
                Symbol::ATTR_ATTR => {
                    debug_assert_eq!(args.len(), 2);

                    // The first argument is the uniqueness info;
                    // second is the base type
                    let wrapped_var = args[1];

                    // correct the memory mode of unique lists
                    match Layout::from_var(env, wrapped_var)? {
                        Layout::Builtin(Builtin::List(_ignored, elem_layout)) => {
                            let uniqueness_var = args[0];
                            let uniqueness_content =
                                subs.get_without_compacting(uniqueness_var).content;

                            let mode = if uniqueness_content.is_unique(subs) {
                                MemoryMode::Unique
                            } else {
                                MemoryMode::Refcounted
                            };

                            Ok(Layout::Builtin(Builtin::List(mode, elem_layout)))
                        }
                        other => Ok(other),
                    }
                }
                _ => {
                    panic!("TODO layout_from_flat_type for {:?}", Apply(symbol, args));
                }
            }
        }
        Func(args, closure_var, ret_var) => {
            let mut fn_args = Vec::with_capacity_in(args.len(), arena);

            for arg_var in args {
                fn_args.push(Layout::from_var(env, arg_var)?);
            }

            let ret = Layout::from_var(env, ret_var)?;

            let fn_args = fn_args.into_bump_slice();
            let ret = arena.alloc(ret);

            match ClosureLayout::from_var(env.arena, env.subs, closure_var)? {
                Some(closure_layout) => Ok(Layout::Closure(fn_args, closure_layout, ret)),
                None => Ok(Layout::FunctionPointer(fn_args, ret)),
            }
        }
        Record(fields, ext_var) => {
            // extract any values from the ext_var
            let mut fields_map = MutMap::default();
            fields_map.extend(fields);
            match roc_types::pretty_print::chase_ext_record(subs, ext_var, &mut fields_map) {
                Ok(()) | Err((_, Content::FlexVar(_))) => {}
                Err(_) => unreachable!("this would have been a type error"),
            }

            let sorted_fields = sort_record_fields_help(env, fields_map);

            // Determine the layouts of the fields, maintaining sort order
            let mut layouts = Vec::with_capacity_in(sorted_fields.len(), arena);

            for (_, _, res_layout) in sorted_fields {
                match res_layout {
                    Ok(layout) => {
                        // Drop any zero-sized fields like {}.
                        if !layout.is_dropped_because_empty() {
                            layouts.push(layout);
                        }
                    }
                    Err(_) => {
                        // optional field, ignore
                        continue;
                    }
                }
            }

            if layouts.len() == 1 {
                // If the record has only one field that isn't zero-sized,
                // unwrap it.
                Ok(layouts.pop().unwrap())
            } else {
                Ok(Layout::Struct(layouts.into_bump_slice()))
            }
        }
        TagUnion(tags, ext_var) => {
            debug_assert!(ext_var_is_empty_tag_union(subs, ext_var));

            Ok(layout_from_tag_union(arena, tags, subs))
        }
        RecursiveTagUnion(rec_var, tags, ext_var) => {
            debug_assert!(ext_var_is_empty_tag_union(subs, ext_var));

            // some observations
            //
            // * recursive tag unions are always recursive
            // * therefore at least one tag has a pointer (non-zero sized) field
            // * they must (to be instantiated) have 2 or more tags
            //
            // That means none of the optimizations for enums or single tag tag unions apply

            let rec_var = subs.get_root_key_without_compacting(rec_var);
            env.insert_seen(rec_var);
            let mut tag_layouts = Vec::with_capacity_in(tags.len(), arena);

            // VERY IMPORTANT: sort the tags
            let mut tags_vec: std::vec::Vec<_> = tags.into_iter().collect();
            tags_vec.sort();

            for (_name, variables) in tags_vec {
                let mut tag_layout = Vec::with_capacity_in(variables.len() + 1, arena);

                // store the discriminant
                tag_layout.push(Layout::Builtin(Builtin::Int64));

                for var in variables {
                    // TODO does this cause problems with mutually recursive unions?
                    if rec_var == subs.get_root_key_without_compacting(var) {
                        tag_layout.push(Layout::RecursivePointer);
                        continue;
                    }

                    tag_layout.push(Layout::from_var(env, var)?);
                }

                tag_layout.sort_by(|layout1, layout2| {
                    let ptr_bytes = 8;

                    let size1 = layout1.alignment_bytes(ptr_bytes);
                    let size2 = layout2.alignment_bytes(ptr_bytes);

                    size2.cmp(&size1)
                });

                tag_layouts.push(tag_layout.into_bump_slice());
            }

            Ok(Layout::RecursiveUnion(tag_layouts.into_bump_slice()))
        }
        EmptyTagUnion => {
            panic!("TODO make Layout for empty Tag Union");
        }
        Boolean(_) => {
            panic!("TODO make Layout for Boolean");
        }
        Erroneous(_) => Err(LayoutProblem::Erroneous),
        EmptyRecord => Ok(Layout::Struct(&[])),
    }
}

pub fn sort_record_fields<'a>(
    arena: &'a Bump,
    var: Variable,
    subs: &Subs,
) -> Vec<'a, (Lowercase, Variable, Result<Layout<'a>, Layout<'a>>)> {
    let mut fields_map = MutMap::default();

    let mut env = Env {
        arena,
        subs,
        seen: MutSet::default(),
    };

    match roc_types::pretty_print::chase_ext_record(subs, var, &mut fields_map) {
        Ok(()) | Err((_, Content::FlexVar(_))) => sort_record_fields_help(&mut env, fields_map),
        Err(other) => panic!("invalid content in record variable: {:?}", other),
    }
}

fn sort_record_fields_help<'a>(
    env: &mut Env<'a, '_>,
    fields_map: MutMap<Lowercase, RecordField<Variable>>,
) -> Vec<'a, (Lowercase, Variable, Result<Layout<'a>, Layout<'a>>)> {
    // Sort the fields by label
    let mut sorted_fields = Vec::with_capacity_in(fields_map.len(), env.arena);

    for (label, field) in fields_map {
        let var = match field {
            RecordField::Demanded(v) => v,
            RecordField::Required(v) => v,
            RecordField::Optional(v) => {
                let layout = Layout::from_var(env, v).expect("invalid layout from var");
                sorted_fields.push((label, v, Err(layout)));
                continue;
            }
        };

        let layout = Layout::from_var(env, var).expect("invalid layout from var");

        // Drop any zero-sized fields like {}
        if !layout.is_dropped_because_empty() {
            sorted_fields.push((label, var, Ok(layout)));
        }
    }

    sorted_fields.sort_by(
        |(label1, _, res_layout1), (label2, _, res_layout2)| match res_layout1 {
            Ok(layout1) | Err(layout1) => match res_layout2 {
                Ok(layout2) | Err(layout2) => {
                    let ptr_bytes = 8;

                    let size1 = layout1.alignment_bytes(ptr_bytes);
                    let size2 = layout2.alignment_bytes(ptr_bytes);

                    size2.cmp(&size1).then(label1.cmp(label2))
                }
            },
        },
    );

    sorted_fields
}

#[derive(Clone, Debug, PartialEq, Eq, Hash)]
pub enum UnionVariant<'a> {
    Never,
    Unit,
    UnitWithArguments,
    BoolUnion { ttrue: TagName, ffalse: TagName },
    ByteUnion(Vec<'a, TagName>),
    Unwrapped(Vec<'a, Layout<'a>>),
    Wrapped(Vec<'a, (TagName, &'a [Layout<'a>])>),
}

pub fn union_sorted_tags<'a>(arena: &'a Bump, var: Variable, subs: &Subs) -> UnionVariant<'a> {
    let var =
        if let Content::RecursionVar { structure, .. } = subs.get_without_compacting(var).content {
            structure
        } else {
            var
        };

    let mut tags_vec = std::vec::Vec::new();
    let result = match roc_types::pretty_print::chase_ext_tag_union(subs, var, &mut tags_vec) {
        Ok(()) | Err((_, Content::FlexVar(_))) | Err((_, Content::RecursionVar { .. })) => {
            let opt_rec_var = get_recursion_var(subs, var);
            union_sorted_tags_help(arena, tags_vec, opt_rec_var, subs)
        }
        Err(other) => panic!("invalid content in tag union variable: {:?}", other),
    };

    result
}

fn get_recursion_var(subs: &Subs, var: Variable) -> Option<Variable> {
    match subs.get_without_compacting(var).content {
        Content::Structure(FlatType::RecursiveTagUnion(rec_var, _, _)) => Some(rec_var),
        Content::Structure(FlatType::Apply(Symbol::ATTR_ATTR, args)) => {
            get_recursion_var(subs, args[1])
        }
        Content::Alias(_, _, actual) => get_recursion_var(subs, actual),
        _ => None,
    }
}

pub fn union_sorted_tags_help<'a>(
    arena: &'a Bump,
    mut tags_vec: std::vec::Vec<(TagName, std::vec::Vec<Variable>)>,
    opt_rec_var: Option<Variable>,
    subs: &Subs,
) -> UnionVariant<'a> {
    // sort up front; make sure the ordering stays intact!
    tags_vec.sort();

    let mut env = Env {
        arena,
        subs,
        seen: MutSet::default(),
    };

    if let Some(rec_var) = opt_rec_var {
        env.insert_seen(rec_var);
    }

    match tags_vec.len() {
        0 => {
            // trying to instantiate a type with no values
            UnionVariant::Never
        }
        1 => {
            let (tag_name, arguments) = tags_vec.remove(0);

            // just one tag in the union (but with arguments) can be a struct
            let mut layouts = Vec::with_capacity_in(tags_vec.len(), arena);
            let mut contains_zero_sized = false;

            // special-case NUM_AT_NUM: if its argument is a FlexVar, make it Int
            match tag_name {
                TagName::Private(Symbol::NUM_AT_NUM) => {
                    layouts.push(unwrap_num_tag(subs, arguments[0]).expect("invalid num layout"));
                }
                _ => {
                    for var in arguments {
                        match Layout::from_var(&mut env, var) {
                            Ok(layout) => {
                                // Drop any zero-sized arguments like {}
                                if !layout.is_dropped_because_empty() {
                                    layouts.push(layout);
                                } else {
                                    contains_zero_sized = true;
                                }
                            }
                            Err(LayoutProblem::UnresolvedTypeVar(_)) => {
                                // If we encounter an unbound type var (e.g. `Ok *`)
                                // then it's zero-sized; drop the argument.
                            }
                            Err(LayoutProblem::Erroneous) => {
                                // An erroneous type var will code gen to a runtime
                                // error, so we don't need to store any data for it.
                            }
                        }
                    }
                }
            }

            layouts.sort_by(|layout1, layout2| {
                let ptr_bytes = 8;

                let size1 = layout1.alignment_bytes(ptr_bytes);
                let size2 = layout2.alignment_bytes(ptr_bytes);

                size2.cmp(&size1)
            });

            if layouts.is_empty() {
                if contains_zero_sized {
                    UnionVariant::UnitWithArguments
                } else {
                    UnionVariant::Unit
                }
            } else {
                UnionVariant::Unwrapped(layouts)
            }
        }
        num_tags => {
            // default path
            let mut answer = Vec::with_capacity_in(tags_vec.len(), arena);
            let mut has_any_arguments = false;

            for (tag_name, arguments) in tags_vec {
                // reserve space for the tag discriminant
                let mut arg_layouts = Vec::with_capacity_in(arguments.len() + 1, arena);

                // add the tag discriminant (size currently always hardcoded to i64)
                arg_layouts.push(Layout::Builtin(Builtin::Int64));

                for var in arguments {
                    match Layout::from_var(&mut env, var) {
                        Ok(layout) => {
                            // Drop any zero-sized arguments like {}
                            if !layout.is_dropped_because_empty() {
                                has_any_arguments = true;

                                arg_layouts.push(layout);
                            }
                        }
                        Err(LayoutProblem::UnresolvedTypeVar(_)) => {
                            // If we encounter an unbound type var (e.g. `Ok *`)
                            // then it's zero-sized; drop the argument.
                        }
                        Err(LayoutProblem::Erroneous) => {
                            // An erroneous type var will code gen to a runtime
                            // error, so we don't need to store any data for it.
                        }
                    }
                }

                arg_layouts.sort_by(|layout1, layout2| {
                    let ptr_bytes = 8;

                    let size1 = layout1.alignment_bytes(ptr_bytes);
                    let size2 = layout2.alignment_bytes(ptr_bytes);

                    size2.cmp(&size1)
                });

                answer.push((tag_name, arg_layouts.into_bump_slice()));
            }

            match num_tags {
                2 if !has_any_arguments => {
                    // type can be stored in a boolean

                    // tags_vec is sorted, and answer is sorted the same way
                    let ttrue = answer.remove(1).0;
                    let ffalse = answer.remove(0).0;

                    UnionVariant::BoolUnion { ffalse, ttrue }
                }
                3..=MAX_ENUM_SIZE if !has_any_arguments => {
                    // type can be stored in a byte
                    // needs the sorted tag names to determine the tag_id
                    let mut tag_names = Vec::with_capacity_in(answer.len(), arena);

                    for (tag_name, _) in answer {
                        tag_names.push(tag_name);
                    }

                    UnionVariant::ByteUnion(tag_names)
                }
                _ => UnionVariant::Wrapped(answer),
            }
        }
    }
}

pub fn layout_from_tag_union<'a>(
    arena: &'a Bump,
    tags: MutMap<TagName, std::vec::Vec<Variable>>,
    subs: &Subs,
) -> Layout<'a> {
    use UnionVariant::*;

    let tags_vec: std::vec::Vec<_> = tags.into_iter().collect();

    match tags_vec.get(0) {
        Some((tag_name, arguments)) if *tag_name == TagName::Private(Symbol::NUM_AT_NUM) => {
            debug_assert_eq!(arguments.len(), 1);

            let var = arguments.iter().next().unwrap();

            unwrap_num_tag(subs, *var).expect("invalid Num argument")
        }
        _ => {
            let opt_rec_var = None;
            let variant = union_sorted_tags_help(arena, tags_vec, opt_rec_var, subs);

            match variant {
                Never => Layout::Union(&[]),
                Unit | UnitWithArguments => Layout::Struct(&[]),
                BoolUnion { .. } => Layout::Builtin(Builtin::Int1),
                ByteUnion(_) => Layout::Builtin(Builtin::Int8),
                Unwrapped(mut field_layouts) => {
                    if field_layouts.len() == 1 {
                        field_layouts.pop().unwrap()
                    } else {
                        Layout::Struct(field_layouts.into_bump_slice())
                    }
                }
                Wrapped(tags) => {
                    let mut tag_layouts = Vec::with_capacity_in(tags.len(), arena);

                    for (_, tag_layout) in tags {
                        tag_layouts.push(tag_layout);
                    }
                    Layout::Union(tag_layouts.into_bump_slice())
                }
            }
        }
    }
}

#[cfg(debug_assertions)]
fn ext_var_is_empty_tag_union(subs: &Subs, ext_var: Variable) -> bool {
    // the ext_var is empty
    let mut ext_fields = std::vec::Vec::new();
    match roc_types::pretty_print::chase_ext_tag_union(subs, ext_var, &mut ext_fields) {
        Ok(()) | Err((_, Content::FlexVar(_))) => ext_fields.is_empty(),
        Err(content) => panic!("invalid content in ext_var: {:?}", content),
    }
}

#[cfg(not(debug_assertions))]
fn ext_var_is_empty_tag_union(_: &Subs, _: Variable) -> bool {
    // This should only ever be used in debug_assert! macros
    unreachable!();
}

fn layout_from_num_content<'a>(content: Content) -> Result<Layout<'a>, LayoutProblem> {
    use roc_types::subs::Content::*;
    use roc_types::subs::FlatType::*;

    match content {
        RecursionVar { .. } => panic!("recursion var in num"),
        FlexVar(_) | RigidVar(_) => {
            // If a Num makes it all the way through type checking with an unbound
            // type variable, then assume it's a 64-bit integer.
            //
            // (e.g. for (5 + 5) assume both 5s are 64-bit integers.)
            Ok(Layout::Builtin(DEFAULT_NUM_BUILTIN))
        }
        Structure(Apply(symbol, args)) => match symbol {
            // Ints
            Symbol::NUM_INTEGER => Ok(Layout::Builtin(Builtin::Int64)),
            Symbol::NUM_I128 => Ok(Layout::Builtin(Builtin::Int128)),
            Symbol::NUM_I64 => Ok(Layout::Builtin(Builtin::Int64)),
            Symbol::NUM_I32 => Ok(Layout::Builtin(Builtin::Int32)),
            Symbol::NUM_I16 => Ok(Layout::Builtin(Builtin::Int16)),
            Symbol::NUM_I8 => Ok(Layout::Builtin(Builtin::Int8)),

            // I think unsigned and signed use the same layout
            Symbol::NUM_U128 => Ok(Layout::Builtin(Builtin::Int128)),
            Symbol::NUM_U64 => Ok(Layout::Builtin(Builtin::Int64)),
            Symbol::NUM_U32 => Ok(Layout::Builtin(Builtin::Int32)),
            Symbol::NUM_U16 => Ok(Layout::Builtin(Builtin::Int16)),
            Symbol::NUM_U8 => Ok(Layout::Builtin(Builtin::Int8)),

            // Floats
            Symbol::NUM_FLOATINGPOINT => Ok(Layout::Builtin(Builtin::Float64)),
            Symbol::NUM_F64 => Ok(Layout::Builtin(Builtin::Float64)),
            Symbol::NUM_F32 => Ok(Layout::Builtin(Builtin::Float32)),

            _ => {
                panic!(
                    "Invalid Num.Num type application: {:?}",
                    Apply(symbol, args)
                );
            }
        },
        Alias(_, _, _) => {
            todo!("TODO recursively resolve type aliases in num_from_content");
        }
        Structure(_) => {
            panic!("Invalid Num.Num type application: {:?}", content);
        }
        Error => Err(LayoutProblem::Erroneous),
    }
}

fn unwrap_num_tag<'a>(subs: &Subs, var: Variable) -> Result<Layout<'a>, LayoutProblem> {
    match subs.get_without_compacting(var).content {
        Content::Structure(flat_type) => match flat_type {
            FlatType::Apply(Symbol::ATTR_ATTR, args) => {
                debug_assert_eq!(args.len(), 2);

                let arg_var = args.get(1).unwrap();

                unwrap_num_tag(subs, *arg_var)
            }
            _ => {
                todo!("TODO handle Num.@Num flat_type {:?}", flat_type);
            }
        },
        Content::Alias(Symbol::NUM_INTEGER, args, _) => {
            debug_assert!(args.len() == 1);

            // TODO: we probably need to match on the type of the arg
            // and return the correct builtin ex: Builtin::{Int32, Int16}
            Ok(Layout::Builtin(Builtin::Int64))
        }
        Content::Alias(Symbol::NUM_FLOATINGPOINT, args, _) => {
            debug_assert!(args.len() == 1);

            // TODO: we probably need to match on the type of the arg
            // and return the correct builtin ex: Builtin::Float32
            Ok(Layout::Builtin(Builtin::Float64))
        }
        Content::FlexVar(_) | Content::RigidVar(_) => {
            // If this was still a (Num *) then default to compiling it to i64
            Ok(Layout::Builtin(DEFAULT_NUM_BUILTIN))
        }
        other => {
            todo!("TODO non structure Num.@Num flat_type {:?}", other);
        }
    }
}

pub fn list_layout_from_elem<'a>(
    env: &mut Env<'a, '_>,
    elem_var: Variable,
) -> Result<Layout<'a>, LayoutProblem> {
    match env.subs.get_without_compacting(elem_var).content {
        Content::Structure(FlatType::Apply(Symbol::ATTR_ATTR, args)) => {
            debug_assert_eq!(args.len(), 2);

            let var = *args.get(1).unwrap();

            list_layout_from_elem(env, var)
        }
        Content::FlexVar(_) | Content::RigidVar(_) => {
            // If this was still a (List *) then it must have been an empty list
            Ok(Layout::Builtin(Builtin::EmptyList))
        }
        content => {
            let elem_layout = Layout::new_help(env, elem_var, content)?;

            // This is a normal list.
            Ok(Layout::Builtin(Builtin::List(
                MemoryMode::Refcounted,
                env.arena.alloc(elem_layout),
            )))
        }
    }
}

pub fn mode_from_var(var: Variable, subs: &Subs) -> MemoryMode {
    match subs.get_without_compacting(var).content {
        Content::Structure(FlatType::Apply(Symbol::ATTR_ATTR, args)) => {
            debug_assert_eq!(args.len(), 2);

            let uvar = *args.get(0).unwrap();
            let content = subs.get_without_compacting(uvar).content;

            if content.is_unique(subs) {
                MemoryMode::Unique
            } else {
                MemoryMode::Refcounted
            }
        }
        _ => MemoryMode::Refcounted,
    }
}

#[derive(Debug, Clone, Copy, PartialEq, Eq)]
pub struct LayoutId(u32);

impl LayoutId {
    // Returns something like "foo#1" when given a symbol that interns to "foo"
    // and a LayoutId of 1.
    pub fn to_symbol_string(self, symbol: Symbol, interns: &Interns) -> String {
        let ident_string = symbol.ident_string(interns);
        let module_string = interns.module_ids.get_name(symbol.module_id()).unwrap();
        format!("{}_{}_{}", module_string, ident_string, self.0)
    }
}

struct IdsByLayout<'a> {
    by_id: MutMap<Layout<'a>, u32>,
    next_id: u32,
}

#[derive(Default)]
pub struct LayoutIds<'a> {
    by_symbol: MutMap<Symbol, IdsByLayout<'a>>,
}

impl<'a> LayoutIds<'a> {
    /// Returns a LayoutId which is unique for the given symbol and layout.
    /// If given the same symbol and same layout, returns the same LayoutId.
    pub fn get(&mut self, symbol: Symbol, layout: &Layout<'a>) -> LayoutId {
        // Note: this function does some weird stuff to satisfy the borrow checker.
        // There's probably a nicer way to write it that still works.
        let ids = self.by_symbol.entry(symbol).or_insert_with(|| IdsByLayout {
            by_id: HashMap::with_capacity_and_hasher(1, default_hasher()),
            next_id: 1,
        });

        // Get the id associated with this layout, or default to next_id.
        let answer = ids.by_id.get(layout).copied().unwrap_or(ids.next_id);

        // If we had to default to next_id, it must not have been found;
        // store the ID we're going to return and increment next_id.
        if answer == ids.next_id {
            ids.by_id.insert(layout.clone(), ids.next_id);

            ids.next_id += 1;
        }

        LayoutId(answer)
    }
}<|MERGE_RESOLUTION|>--- conflicted
+++ resolved
@@ -362,14 +362,6 @@
             }
             Structure(flat_type) => layout_from_flat_type(env, flat_type),
 
-<<<<<<< HEAD
-            Alias(Symbol::NUM_INT, args, _) => {
-                debug_assert!(args.len() == 1);
-                Ok(Layout::Builtin(Builtin::Int64))
-            }
-            Alias(Symbol::NUM_FLOAT, args, _) => {
-                debug_assert!(args.len() == 1);
-=======
             // Ints
             Alias(Symbol::NUM_I128, args, _) => {
                 debug_assert!(args.is_empty());
@@ -417,7 +409,6 @@
             // Floats
             Alias(Symbol::NUM_F64, args, _) => {
                 debug_assert!(args.is_empty());
->>>>>>> 6741761e
                 Ok(Layout::Builtin(Builtin::Float64))
             }
             Alias(Symbol::NUM_F32, args, _) => {
@@ -818,13 +809,6 @@
     match flat_type {
         Apply(symbol, args) => {
             match symbol {
-<<<<<<< HEAD
-                Symbol::NUM_INT => {
-                    debug_assert_eq!(args.len(), 0);
-                    Ok(Layout::Builtin(Builtin::Int64))
-                }
-                Symbol::NUM_FLOAT => {
-=======
                 // Ints
                 Symbol::NUM_I128 => {
                     debug_assert_eq!(args.len(), 0);
@@ -871,7 +855,6 @@
 
                 // Floats
                 Symbol::NUM_F64 => {
->>>>>>> 6741761e
                     debug_assert_eq!(args.len(), 0);
                     Ok(Layout::Builtin(Builtin::Float64))
                 }
