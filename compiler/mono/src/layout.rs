--- conflicted
+++ resolved
@@ -120,19 +120,12 @@
         match self {
             Int64 => Builtin::I64_SIZE,
             Float64 => Builtin::F64_SIZE,
-<<<<<<< HEAD
+            Bool(_, _) => Builtin::BOOL_SIZE,
+            Byte(_) => Builtin::BYTE_SIZE,
             Str | EmptyStr => Builtin::STR_WORDS * pointer_size,
             Map(_, _) | EmptyMap => Builtin::MAP_WORDS * pointer_size,
             Set(_) | EmptySet => Builtin::SET_WORDS * pointer_size,
             List(_) | EmptyList => Builtin::LIST_WORDS * pointer_size,
-=======
-            Bool(_, _) => Builtin::BOOL_SIZE,
-            Byte(_) => Builtin::BYTE_SIZE,
-            Str => Builtin::STR_WORDS * pointer_size,
-            Map(_, _) => Builtin::MAP_WORDS * pointer_size,
-            Set(_) => Builtin::SET_WORDS * pointer_size,
-            List(_) => Builtin::LIST_WORDS * pointer_size,
->>>>>>> d1a7f402
         }
     }
 }
@@ -167,16 +160,13 @@
                 }
                 Symbol::STR_STR => Ok(Layout::Builtin(Builtin::Str)),
                 Symbol::LIST_LIST => {
-<<<<<<< HEAD
                     use roc_types::subs::Content::*;
 
                     match subs.get_without_compacting(args[0]).content {
                         FlexVar(_) | RigidVar(_) => Ok(Layout::Builtin(Builtin::EmptyList)),
                         content => {
-                            let elem_layout = Layout::from_content(arena, content, subs)?;
-=======
-                    let elem_layout = Layout::from_var(arena, args[0], subs, pointer_size)?;
->>>>>>> d1a7f402
+                            let elem_layout =
+                                Layout::from_content(arena, content, subs, pointer_size)?;
 
                             Ok(Layout::Builtin(Builtin::List(arena.alloc(elem_layout))))
                         }
