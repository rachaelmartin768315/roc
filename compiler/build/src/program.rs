--- conflicted
+++ resolved
@@ -325,13 +325,8 @@
         // Emit the .o file
         use target_lexicon::Architecture;
         match target.architecture {
-<<<<<<< HEAD
-            Architecture::X86_64 | Architecture::Aarch64(_) => {
+            Architecture::X86_64 | Architecture::X86_32(_) | Architecture::Aarch64(_) => {
                 let reloc = RelocMode::PIC;
-=======
-            Architecture::X86_64 | Architecture::X86_32(_) | Architecture::Aarch64(_) => {
-                let reloc = RelocMode::Default;
->>>>>>> fdb484d4
                 let model = CodeModel::Default;
                 let target_machine =
                     target::target_machine(target, convert_opt_level(opt_level), reloc, model)
