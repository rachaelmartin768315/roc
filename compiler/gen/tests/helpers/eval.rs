use roc_collections::all::MutSet;
use roc_types::subs::Subs;

pub fn helper_without_uniqueness<'a>(
    arena: &'a bumpalo::Bump,
    src: &str,
    leak: bool,
    context: &'a inkwell::context::Context,
) -> (&'static str, inkwell::execution_engine::ExecutionEngine<'a>) {
    use crate::helpers::{can_expr, infer_expr, CanExprOut};
    use inkwell::types::BasicType;
    use inkwell::OptimizationLevel;
    use roc_gen::llvm::build::Scope;
    use roc_gen::llvm::build::{build_proc, build_proc_header};
    use roc_gen::llvm::convert::basic_type_from_layout;
    use roc_mono::layout::Layout;

    let target = target_lexicon::Triple::host();
    let ptr_bytes = target.pointer_width().unwrap().bytes() as u32;
    let CanExprOut {
        loc_expr,
        var_store,
        var,
        constraint,
        home,
        interns,
        problems,
        ..
    } = can_expr(src);
    let errors = problems
        .into_iter()
        .filter(|problem| {
            use roc_problem::can::Problem::*;

            // Ignore "unused" problems
            match problem {
                UnusedDef(_, _) | UnusedArgument(_, _, _) | UnusedImport(_, _) => false,
                _ => true,
            }
        })
        .collect::<Vec<roc_problem::can::Problem>>();

    assert_eq!(errors, Vec::new(), "Encountered errors: {:?}", errors);

    let subs = Subs::new(var_store.into());
    let mut unify_problems = Vec::new();
    let (content, mut subs) = infer_expr(subs, &mut unify_problems, &constraint, var);

    assert_eq!(
        unify_problems,
        Vec::new(),
        "Encountered type mismatches: {:?}",
        unify_problems
    );

    let module = roc_gen::llvm::build::module_from_builtins(context, "app");
    let builder = context.create_builder();
    let opt_level = if cfg!(debug_assertions) {
        roc_gen::llvm::build::OptLevel::Normal
    } else {
        roc_gen::llvm::build::OptLevel::Optimize
    };

    let module = arena.alloc(module);
    let (module_pass, function_pass) =
        roc_gen::llvm::build::construct_optimization_passes(module, opt_level);

    // Compute main_fn_type before moving subs to Env
    let layout = Layout::new(&arena, content, &subs).unwrap_or_else(|err| {
        panic!(
            "Code gen error in NON-OPTIMIZED test: could not convert to layout. Err was {:?}",
            err
        )
    });
    let execution_engine = module
        .create_jit_execution_engine(OptimizationLevel::None)
        .expect("Error creating JIT execution engine for test");

    let main_fn_type =
        basic_type_from_layout(&arena, context, &layout, ptr_bytes).fn_type(&[], false);
    let main_fn_name = "$Test.main";

    // Compile and add all the Procs before adding main
    let mut env = roc_gen::llvm::build::Env {
        arena: &arena,
        builder: &builder,
        context: context,
        interns,
        module,
        ptr_bytes,
        leak: leak,
        exposed_to_host: MutSet::default(),
    };
    let mut procs = roc_mono::ir::Procs::default();
    let mut ident_ids = env.interns.all_ident_ids.remove(&home).unwrap();
    let mut layout_ids = roc_gen::layout_id::LayoutIds::default();

    // Populate Procs and get the low-level Expr from the canonical Expr
    let mut mono_problems = Vec::new();
    let mut mono_env = roc_mono::ir::Env {
        arena: &arena,
        subs: &mut subs,
        problems: &mut mono_problems,
        home,
        ident_ids: &mut ident_ids,
    };

    let main_body = roc_mono::ir::Stmt::new(&mut mono_env, loc_expr.value, &mut procs);

    let mut headers = {
        let num_headers = match &procs.pending_specializations {
            Some(map) => map.len(),
            None => 0,
        };

        Vec::with_capacity(num_headers)
    };
    let mut layout_cache = roc_mono::layout::LayoutCache::default();
    let procs = roc_mono::ir::specialize_all(&mut mono_env, procs, &mut layout_cache);

    assert_eq!(
        procs.runtime_errors,
        roc_collections::all::MutMap::default()
    );

    let (mut procs, param_map) = procs.get_specialized_procs_help(mono_env.arena);
    let main_body = roc_mono::inc_dec::visit_declaration(
        mono_env.arena,
        param_map,
        mono_env.arena.alloc(main_body),
    );

    // Put this module's ident_ids back in the interns, so we can use them in env.
    // This must happen *after* building the headers, because otherwise there's
    // a conflicting mutable borrow on ident_ids.
    env.interns.all_ident_ids.insert(home, ident_ids);

    // Add all the Proc headers to the module.
    // We have to do this in a separate pass first,
    // because their bodies may reference each other.
<<<<<<< HEAD
    for ((symbol, layout), proc) in procs.drain() {
        let (fn_val, arg_basic_types) =
            build_proc_header(&env, &mut layout_ids, symbol, &layout, &proc);
=======

    for ((symbol, layout), proc) in procs.get_specialized_procs(env.arena).drain() {
        let fn_val = build_proc_header(&env, &mut layout_ids, symbol, &layout, &proc);
>>>>>>> 9a6656ac

        headers.push((proc, fn_val));
    }

    // Build each proc using its header info.
    for (proc, fn_val) in headers {
        build_proc(&env, &mut layout_ids, proc, fn_val);

        if fn_val.verify(true) {
            function_pass.run_on(&fn_val);
        } else {
            eprintln!(
                    "\n\nFunction {:?} failed LLVM verification in NON-OPTIMIZED build. Its content was:\n", fn_val.get_name().to_str().unwrap()
                );

            fn_val.print_to_stderr();

            panic!(
                    "The preceding code was from {:?}, which failed LLVM verification in NON-OPTIMIZED build.", fn_val.get_name().to_str().unwrap()
                );
        }
    }

    // Add main to the module.
    let main_fn = env.module.add_function(main_fn_name, main_fn_type, None);
    let cc = roc_gen::llvm::build::FAST_CALL_CONV;

    main_fn.set_call_conventions(cc);

    // Add main's body
    let basic_block = context.append_basic_block(main_fn, "entry");

    builder.position_at_end(basic_block);

    // builds the function body (return statement included)
    roc_gen::llvm::build::build_exp_stmt(
        &env,
        &mut layout_ids,
        &mut Scope::default(),
        main_fn,
        &main_body,
    );

    // Uncomment this to see the module's un-optimized LLVM instruction output:
    // env.module.print_to_stderr();

    if main_fn.verify(true) {
        function_pass.run_on(&main_fn);
    } else {
        panic!("Main function {} failed LLVM verification in NON-OPTIMIZED build. Uncomment things nearby to see more details.", main_fn_name);
    }

    module_pass.run_on(env.module);

    // Verify the module
    if let Err(errors) = env.module.verify() {
        panic!("Errors defining module: {:?}", errors);
    }

    // Uncomment this to see the module's optimized LLVM instruction output:
    // env.module.print_to_stderr();

    (main_fn_name, execution_engine.clone())
}

pub fn helper_with_uniqueness<'a>(
    arena: &'a bumpalo::Bump,
    src: &str,
    leak: bool,
    context: &'a inkwell::context::Context,
) -> (&'static str, inkwell::execution_engine::ExecutionEngine<'a>) {
    use crate::helpers::{infer_expr, uniq_expr};
    use inkwell::types::BasicType;
    use inkwell::OptimizationLevel;
    use roc_gen::llvm::build::Scope;
    use roc_gen::llvm::build::{build_proc, build_proc_header};
    use roc_gen::llvm::convert::basic_type_from_layout;
    use roc_mono::layout::Layout;

    let target = target_lexicon::Triple::host();
    let ptr_bytes = target.pointer_width().unwrap().bytes() as u32;
    let (loc_expr, _output, problems, subs, var, constraint, home, interns) = uniq_expr(src);

    let errors = problems
        .into_iter()
        .filter(|problem| {
            use roc_problem::can::Problem::*;

            // Ignore "unused" problems
            match problem {
                UnusedDef(_, _) | UnusedArgument(_, _, _) | UnusedImport(_, _) => false,
                _ => true,
            }
        })
        .collect::<Vec<roc_problem::can::Problem>>();

    assert_eq!(errors, Vec::new(), "Encountered errors: {:?}", errors);

    let mut unify_problems = Vec::new();
    let (content, mut subs) = infer_expr(subs, &mut unify_problems, &constraint, var);

    assert_eq!(
        unify_problems,
        Vec::new(),
        "Encountered one or more type mismatches: {:?}",
        unify_problems
    );

    let module = arena.alloc(roc_gen::llvm::build::module_from_builtins(context, "app"));
    let builder = context.create_builder();
    let opt_level = if cfg!(debug_assertions) {
        roc_gen::llvm::build::OptLevel::Normal
    } else {
        roc_gen::llvm::build::OptLevel::Optimize
    };
    let (mpm, fpm) = roc_gen::llvm::build::construct_optimization_passes(module, opt_level);

    // Compute main_fn_type before moving subs to Env
    let layout = Layout::new(&arena, content, &subs).unwrap_or_else(|err| {
        panic!(
            "Code gen error in OPTIMIZED test: could not convert to layout. Err was {:?}",
            err
        )
    });

    let execution_engine = module
        .create_jit_execution_engine(OptimizationLevel::None)
        .expect("Error creating JIT execution engine for test");

    let main_fn_type = basic_type_from_layout(&arena, context, &layout, ptr_bytes)
        .fn_type(&[], false)
        .clone();
    let main_fn_name = "$Test.main";

    // Compile and add all the Procs before adding main
    let mut env = roc_gen::llvm::build::Env {
        arena: &arena,
        builder: &builder,
        context: context,
        interns,
        module,
        ptr_bytes,
        leak: leak,
        exposed_to_host: MutSet::default(),
    };
    let mut procs = roc_mono::ir::Procs::default();
    let mut ident_ids = env.interns.all_ident_ids.remove(&home).unwrap();
    let mut layout_ids = roc_gen::layout_id::LayoutIds::default();

    // Populate Procs and get the low-level Expr from the canonical Expr
    let mut mono_problems = Vec::new();
    let mut mono_env = roc_mono::ir::Env {
        arena: &arena,
        subs: &mut subs,
        problems: &mut mono_problems,
        home,
        ident_ids: &mut ident_ids,
    };

    let main_body = roc_mono::ir::Stmt::new(&mut mono_env, loc_expr.value, &mut procs);
    let mut headers = {
        let num_headers = match &procs.pending_specializations {
            Some(map) => map.len(),
            None => 0,
        };

        Vec::with_capacity(num_headers)
    };
    let mut layout_cache = roc_mono::layout::LayoutCache::default();
    let procs = roc_mono::ir::specialize_all(&mut mono_env, procs, &mut layout_cache);

    assert_eq!(
        procs.runtime_errors,
        roc_collections::all::MutMap::default()
    );

    let (mut procs, param_map) = procs.get_specialized_procs_help(mono_env.arena);
    let main_body = roc_mono::inc_dec::visit_declaration(
        mono_env.arena,
        param_map,
        mono_env.arena.alloc(main_body),
    );

    // Put this module's ident_ids back in the interns, so we can use them in env.
    // This must happen *after* building the headers, because otherwise there's
    // a conflicting mutable borrow on ident_ids.
    env.interns.all_ident_ids.insert(home, ident_ids);

    // Add all the Proc headers to the module.
    // We have to do this in a separate pass first,
    // because their bodies may reference each other.
<<<<<<< HEAD
    for ((symbol, layout), proc) in procs.drain() {
        let (fn_val, arg_basic_types) =
            build_proc_header(&env, &mut layout_ids, symbol, &layout, &proc);
=======
    for ((symbol, layout), proc) in procs.get_specialized_procs(env.arena).drain() {
        let fn_val = build_proc_header(&env, &mut layout_ids, symbol, &layout, &proc);
>>>>>>> 9a6656ac

        headers.push((proc, fn_val));
    }

    // Build each proc using its header info.
    for (proc, fn_val) in headers {
        build_proc(&env, &mut layout_ids, proc, fn_val);

        if fn_val.verify(true) {
            fpm.run_on(&fn_val);
        } else {
            eprintln!(
                "\n\nFunction {:?} failed LLVM verification in OPTIMIZED build. Its content was:\n",
                fn_val.get_name().to_str().unwrap()
            );

            fn_val.print_to_stderr();

            panic!(
                "The preceding code was from {:?}, which failed LLVM verification in OPTIMIZED build.", fn_val.get_name().to_str().unwrap()
            );
        }
    }

    // Add main to the module.
    let main_fn = env.module.add_function(main_fn_name, main_fn_type, None);
    let cc = roc_gen::llvm::build::FAST_CALL_CONV;

    main_fn.set_call_conventions(cc);

    // Add main's body
    let basic_block = context.append_basic_block(main_fn, "entry");

    builder.position_at_end(basic_block);

    // builds the function body (return statement included)
    roc_gen::llvm::build::build_exp_stmt(
        &env,
        &mut layout_ids,
        &mut Scope::default(),
        main_fn,
        &main_body,
    );

    // you're in the version with uniqueness!

    // Uncomment this to see the module's un-optimized LLVM instruction output:
    // env.module.print_to_stderr();

    if main_fn.verify(true) {
        fpm.run_on(&main_fn);
    } else {
        panic!("main function {} failed LLVM verification in OPTIMIZED build. Uncomment nearby statements to see more details.", main_fn_name);
    }

    mpm.run_on(module);

    // Verify the module
    if let Err(errors) = env.module.verify() {
        panic!("Errors defining module: {:?}", errors);
    }

    // Uncomment this to see the module's optimized LLVM instruction output:
    // env.module.print_to_stderr();

    (main_fn_name, execution_engine)
}

// TODO this is almost all code duplication with assert_llvm_evals_to
// the only difference is that this calls uniq_expr instead of can_expr.
// Should extract the common logic into test helpers.
#[macro_export]
macro_rules! assert_opt_evals_to {
    ($src:expr, $expected:expr, $ty:ty, $transform:expr, $leak:expr) => {
        use bumpalo::Bump;
        use inkwell::context::Context;
        use inkwell::execution_engine::JitFunction;

        let arena = Bump::new();

        let context = Context::create();

        let (main_fn_name, execution_engine) =
            $crate::helpers::eval::helper_with_uniqueness(&arena, $src, $leak, &context);

        unsafe {
            let main: JitFunction<unsafe extern "C" fn() -> $ty> = execution_engine
                .get_function(main_fn_name)
                .ok()
                .ok_or(format!("Unable to JIT compile `{}`", main_fn_name))
                .expect("errored");

            assert_eq!($transform(main.call()), $expected);
        }
    };

    ($src:expr, $expected:expr, $ty:ty, $transform:expr) => {
        assert_opt_evals_to!($src, $expected, $ty, $transform, true)
    };
}

#[macro_export]
macro_rules! assert_llvm_evals_to {
    ($src:expr, $expected:expr, $ty:ty, $transform:expr, $leak:expr) => {
        use bumpalo::Bump;
        use inkwell::context::Context;
        use inkwell::execution_engine::JitFunction;

        let arena = Bump::new();

        let context = Context::create();

        let (main_fn_name, execution_engine) =
            $crate::helpers::eval::helper_without_uniqueness(&arena, $src, $leak, &context);

        unsafe {
            let main: JitFunction<unsafe extern "C" fn() -> $ty> = execution_engine
                .get_function(main_fn_name)
                .ok()
                .ok_or(format!("Unable to JIT compile `{}`", main_fn_name))
                .expect("errored");

            assert_eq!($transform(main.call()), $expected);
        }
    };

    ($src:expr, $expected:expr, $ty:ty, $transform:expr) => {
        assert_llvm_evals_to!($src, $expected, $ty, $transform, true);
    };
}

#[macro_export]
macro_rules! assert_evals_to {
    ($src:expr, $expected:expr, $ty:ty) => {
        // Run un-optimized tests, and then optimized tests, in separate scopes.
        // These each rebuild everything from scratch, starting with
        // parsing the source, so that there's no chance their passing
        // or failing depends on leftover state from the previous one.
        {
            assert_llvm_evals_to!($src, $expected, $ty, (|val| val));
        }
        {
            assert_opt_evals_to!($src, $expected, $ty, (|val| val));
        }
    };
    ($src:expr, $expected:expr, $ty:ty, $transform:expr) => {
        // Same as above, except with an additional transformation argument.
        {
            assert_llvm_evals_to!($src, $expected, $ty, $transform);
        }
        {
            assert_opt_evals_to!($src, $expected, $ty, $transform);
        }
    };
    ($src:expr, $expected:expr, $ty:ty, $transform:expr, $leak:expr) => {
        // Same as above, except with an additional transformation argument.
        {
            assert_llvm_evals_to!($src, $expected, $ty, $transform, $leak);
        }
        {
            assert_opt_evals_to!($src, $expected, $ty, $transform, $leak);
        }
    };
}<|MERGE_RESOLUTION|>--- conflicted
+++ resolved
@@ -138,15 +138,8 @@
     // Add all the Proc headers to the module.
     // We have to do this in a separate pass first,
     // because their bodies may reference each other.
-<<<<<<< HEAD
     for ((symbol, layout), proc) in procs.drain() {
-        let (fn_val, arg_basic_types) =
-            build_proc_header(&env, &mut layout_ids, symbol, &layout, &proc);
-=======
-
-    for ((symbol, layout), proc) in procs.get_specialized_procs(env.arena).drain() {
         let fn_val = build_proc_header(&env, &mut layout_ids, symbol, &layout, &proc);
->>>>>>> 9a6656ac
 
         headers.push((proc, fn_val));
     }
@@ -338,14 +331,8 @@
     // Add all the Proc headers to the module.
     // We have to do this in a separate pass first,
     // because their bodies may reference each other.
-<<<<<<< HEAD
     for ((symbol, layout), proc) in procs.drain() {
-        let (fn_val, arg_basic_types) =
-            build_proc_header(&env, &mut layout_ids, symbol, &layout, &proc);
-=======
-    for ((symbol, layout), proc) in procs.get_specialized_procs(env.arena).drain() {
         let fn_val = build_proc_header(&env, &mut layout_ids, symbol, &layout, &proc);
->>>>>>> 9a6656ac
 
         headers.push((proc, fn_val));
     }
