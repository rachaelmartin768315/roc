use crate::boolean_algebra::Bool;
use crate::subs::{Content, FlatType, Subs, Variable};
use crate::types::name_type_var;
use roc_collections::all::{MutMap, MutSet};
use roc_module::ident::{Lowercase, TagName};
use roc_module::symbol::{Interns, ModuleId, Symbol};

static WILDCARD: &str = "*";
static EMPTY_RECORD: &str = "{}";
static EMPTY_TAG_UNION: &str = "[]";

/// Rerquirements for parentheses.
///
/// If we're inside a function (that is, this is either an argument or a return
/// value), we may need to use parens. Examples:
///
/// a -> (* -> a)
/// (* -> a) -> a
///
/// Separately, if we're inside a type parameter, we may need to use parens:
///
/// List Int
/// List (List Int)
///
/// Otherwise, parens are unnecessary.
#[derive(Clone, Copy, Debug, PartialEq)]
pub enum Parens {
    InFn,
    InTypeParam,
    Unnecessary,
}

macro_rules! write_parens {
    ($insert_parens:expr, $buf:expr, $body:expr) => {{
        if $insert_parens {
            $buf.push('(');
        }

        $body

        if $insert_parens {
            $buf.push(')');
        }
    }
    };
}

struct Env<'a> {
    home: ModuleId,
    interns: &'a Interns,
}

/// How many times a root variable appeared in Subs.
///
/// We only care about whether it was a single time or multiple times,
/// because single appearances get a wildcard (*) and multiple times
/// get a generated letter ("a" etc).
enum Appearances {
    Single,
    Multiple,
}

/// Generate names for all type variables, replacing FlexVar(None) with
/// FlexVar(Some(name)) where appropriate. Example: for the identity
/// function, generate a name of "a" for both its argument and return
/// type variables.
///
/// We also want to count how many times a root appears, because we should
/// only generate a name for it if it appears more than once.
fn find_names_needed(
    variable: Variable,
    subs: &mut Subs,
    roots: &mut Vec<Variable>,
    root_appearances: &mut MutMap<Variable, Appearances>,
    names_taken: &mut MutSet<Lowercase>,
) {
    use crate::subs::Content::*;
    use crate::subs::FlatType::*;

    while let Some((recursive, _chain)) = subs.occurs(variable) {
        let content = subs.get_without_compacting(recursive).content;
        match content {
            Content::Structure(FlatType::TagUnion(tags, ext_var)) => {
                let rec_var = subs.fresh_unnamed_flex_var();

                let mut new_tags = MutMap::default();

                for (label, args) in tags {
                    let new_args = args
                        .clone()
                        .into_iter()
                        .map(|var| if var == recursive { rec_var } else { var })
                        .collect();

                    new_tags.insert(label.clone(), new_args);
                }

                let flat_type = FlatType::RecursiveTagUnion(rec_var, new_tags, ext_var);
                subs.set_content(recursive, Content::Structure(flat_type));
            }
            Content::Structure(FlatType::Boolean(Bool::Container(_cvar, _mvars))) => {
                crate::boolean_algebra::flatten(subs, recursive);
            }
            _ => panic!(
                "unfixable recursive type in roc_types::pretty_print {:?} {:?} {:?}",
                recursive, variable, content
            ),
        }
    }

    match subs.get_without_compacting(variable).content {
        FlexVar(None) => {
            let root = subs.get_root_key_without_compacting(variable);

            // If this var is *not* its own root, then the
            // root var necessarily appears in multiple places.
            // We need a name for it!
            match root_appearances.get(&root) {
                Some(Appearances::Single) => {
                    root_appearances.insert(root, Appearances::Multiple);
                }
                Some(Appearances::Multiple) => {
                    // It's already multiple, so do nothing!
                }
                None => {
                    roots.push(root);
                    root_appearances.insert(root, Appearances::Single);
                }
            }
        }
        FlexVar(Some(name)) => {
            // This root already has a name. Nothing more to do here!

            // User-defined names are already taken.
            // We must not accidentally generate names that collide with them!
            names_taken.insert(name);
        }
        RigidVar(name) => {
            // User-defined names are already taken.
            // We must not accidentally generate names that collide with them!
            names_taken.insert(name);
        }
        Structure(Apply(Symbol::ATTR_ATTR, args)) => {
            // assign uniqueness var names based on when they occur in the base type
            find_names_needed(args[1], subs, roots, root_appearances, names_taken);
            find_names_needed(args[0], subs, roots, root_appearances, names_taken);
        }
        Structure(Apply(_, args)) => {
            for var in args {
                find_names_needed(var, subs, roots, root_appearances, names_taken);
            }
        }
        Structure(Func(arg_vars, ret_var)) => {
            for var in arg_vars {
                find_names_needed(var, subs, roots, root_appearances, names_taken);
            }

            find_names_needed(ret_var, subs, roots, root_appearances, names_taken);
        }
        Structure(Record(fields, ext_var)) => {
            let mut sorted_fields: Vec<_> = fields.iter().collect();
            sorted_fields.sort();

            for (_, var) in sorted_fields {
                find_names_needed(*var, subs, roots, root_appearances, names_taken);
            }

            find_names_needed(ext_var, subs, roots, root_appearances, names_taken);
        }
        Structure(TagUnion(tags, ext_var)) => {
            let mut sorted_tags: Vec<_> = tags.iter().collect();
            sorted_tags.sort();

            for var in sorted_tags.into_iter().map(|(_, v)| v).flatten() {
                find_names_needed(*var, subs, roots, root_appearances, names_taken);
            }

            find_names_needed(ext_var, subs, roots, root_appearances, names_taken);
        }
        Structure(RecursiveTagUnion(rec_var, tags, ext_var)) => {
            let mut sorted_tags: Vec<_> = tags.iter().collect();
            sorted_tags.sort();

            for var in sorted_tags.into_iter().map(|(_, v)| v).flatten() {
                find_names_needed(*var, subs, roots, root_appearances, names_taken);
            }

            find_names_needed(ext_var, subs, roots, root_appearances, names_taken);
            find_names_needed(rec_var, subs, roots, root_appearances, names_taken);
        }
        Structure(Boolean(b)) => match b {
            Bool::Shared => {}
            Bool::Container(cvar, mvars) => {
                find_names_needed(cvar, subs, roots, root_appearances, names_taken);
<<<<<<< HEAD
=======

>>>>>>> 8fde0e64
                for var in mvars {
                    find_names_needed(var, subs, roots, root_appearances, names_taken);
                }
            }
        },
        Alias(symbol, args, _actual) => {
            if let Symbol::ATTR_ATTR = symbol {
                find_names_needed(args[0].1, subs, roots, root_appearances, names_taken);
                find_names_needed(args[1].1, subs, roots, root_appearances, names_taken);
            } else {
                for (_, var) in args {
                    find_names_needed(var, subs, roots, root_appearances, names_taken);
                }
                // TODO should we also look in the actual variable?
                // find_names_needed(_actual, subs, roots, root_appearances, names_taken);
            }
        }
        Error | Structure(Erroneous(_)) | Structure(EmptyRecord) | Structure(EmptyTagUnion) => {
            // Errors and empty records don't need names.
        }
    }
}

pub fn name_all_type_vars(variable: Variable, subs: &mut Subs) {
    let mut roots = Vec::new();
    let mut letters_used = 0;
    let mut appearances = MutMap::default();
    let mut taken = MutSet::default();

    // Populate names_needed
    find_names_needed(variable, subs, &mut roots, &mut appearances, &mut taken);

    for root in roots {
        // show the type variable number instead of `*`. useful for debugging
<<<<<<< HEAD
        // set_root_name(root, &(format!("<{:?}>", root).into()), subs);
=======
        // set_root_name(root, (format!("<{:?}>", root).into()), subs);
>>>>>>> 8fde0e64
        if let Some(Appearances::Multiple) = appearances.get(&root) {
            letters_used = name_root(letters_used, root, subs, &mut taken);
        }
    }
}

fn name_root(
    letters_used: u32,
    root: Variable,
    subs: &mut Subs,
    taken: &mut MutSet<Lowercase>,
) -> u32 {
    let (generated_name, new_letters_used) = name_type_var(letters_used, taken);

    set_root_name(root, generated_name, subs);

    new_letters_used
}

fn set_root_name(root: Variable, name: Lowercase, subs: &mut Subs) {
    use crate::subs::Content::*;

    let mut descriptor = subs.get_without_compacting(root);

    match descriptor.content {
        FlexVar(None) => {
            descriptor.content = FlexVar(Some(name));
            subs.set(root, descriptor);
        }
        FlexVar(Some(_existing)) => {
            panic!("TODO FIXME - make sure the generated name does not clash with any bound vars! In other words, if the user decided to name a type variable 'a', make sure we don't generate 'a' to name a different one!");
        }
        _ => (),
    }
}

pub fn content_to_string(
    content: Content,
    subs: &Subs,
    home: ModuleId,
    interns: &Interns,
) -> String {
    let mut buf = String::new();
    let env = Env { home, interns };

    write_content(&env, content, subs, &mut buf, Parens::Unnecessary);

    buf
}

fn write_content(env: &Env, content: Content, subs: &Subs, buf: &mut String, parens: Parens) {
    use crate::subs::Content::*;

    match content {
        FlexVar(Some(name)) => buf.push_str(name.as_str()),
        FlexVar(None) => buf.push_str(WILDCARD),
        RigidVar(name) => buf.push_str(name.as_str()),
        Structure(flat_type) => write_flat_type(env, flat_type, subs, buf, parens),
        Alias(symbol, args, _actual) => {
            let write_parens = parens == Parens::InTypeParam && !args.is_empty();

            match symbol {
                Symbol::NUM_NUM => {
                    debug_assert!(args.len() == 1);
                    let (_, arg_var) = args
                        .get(0)
                        .expect("Num was not applied to a type argument!");
                    let content = subs.get_without_compacting(*arg_var).content;

                    match &content {
                        Alias(nested, _, _) => match *nested {
                            Symbol::NUM_INTEGER => buf.push_str("Int"),
                            Symbol::NUM_FLOATINGPOINT => buf.push_str("Float"),

                            _ => write_parens!(write_parens, buf, {
                                buf.push_str("Num ");
                                write_content(env, content, subs, buf, parens);
                            }),
                        },

                        Structure(FlatType::Apply(Symbol::ATTR_ATTR, nested_args)) => {
                            let attr_content = subs.get_without_compacting(nested_args[1]).content;
                            match &attr_content {
                                Alias(nested, _, _) => match *nested {
                                    Symbol::NUM_INTEGER => buf.push_str("Int"),
                                    Symbol::NUM_FLOATINGPOINT => buf.push_str("Float"),
                                    _ => write_parens!(write_parens, buf, {
                                        buf.push_str("Num ");
                                        write_content(env, content, subs, buf, parens);
                                    }),
                                },
                                _ => write_parens!(write_parens, buf, {
                                    buf.push_str("Num ");
                                    write_content(env, content, subs, buf, parens);
                                }),
                            }
                        }

                        _ => write_parens!(write_parens, buf, {
                            buf.push_str("Num ");
                            write_content(env, content, subs, buf, parens);
                        }),
                    }
                }

                _ => write_parens!(write_parens, buf, {
                    write_symbol(env, symbol, buf);

                    for (_, var) in args {
                        buf.push(' ');
                        write_content(
                            env,
                            subs.get_without_compacting(var).content,
                            subs,
                            buf,
                            Parens::InTypeParam,
                        );
                    }

                    // useful for debugging
<<<<<<< HEAD
                    let write_out_alias = false;
                    if write_out_alias {
=======
                    if false {
>>>>>>> 8fde0e64
                        buf.push_str("[[ but really ");
                        let content = subs.get_without_compacting(_actual).content;
                        write_content(env, content, subs, buf, parens);
                        buf.push_str("]]");
                    }
                }),
            }
        }
        Error => buf.push_str("<type mismatch>"),
    }
}

fn write_flat_type(env: &Env, flat_type: FlatType, subs: &Subs, buf: &mut String, parens: Parens) {
    use crate::subs::FlatType::*;

    match flat_type {
        Apply(symbol, args) => write_apply(env, symbol, args, subs, buf, parens),
        EmptyRecord => buf.push_str(EMPTY_RECORD),
        EmptyTagUnion => buf.push_str(EMPTY_TAG_UNION),
        Func(args, ret) => write_fn(env, args, ret, subs, buf, parens),
        Record(fields, ext_var) => {
            use crate::types::{gather_fields, RecordStructure};

            // If the `ext` has concrete fields (e.g. { foo : Int}{ bar : Bool }), merge them
            let RecordStructure { fields, ext } = gather_fields(subs, fields, ext_var);
            let ext_var = ext;

            if fields.is_empty() {
                buf.push_str(EMPTY_RECORD)
            } else {
                buf.push_str("{ ");

                // Sort the fields so they always end up in the same order.
                let mut sorted_fields = Vec::with_capacity(fields.len());

                sorted_fields.extend(fields);
                sorted_fields.sort_by(|(a, _), (b, _)| a.cmp(b));

                let mut any_written_yet = false;

                for (label, field_var) in sorted_fields {
                    if any_written_yet {
                        buf.push_str(", ");
                    } else {
                        any_written_yet = true;
                    }
                    buf.push_str(label.as_str());

                    buf.push_str(" : ");
                    write_content(
                        env,
                        subs.get_without_compacting(field_var).content,
                        subs,
                        buf,
                        parens,
                    );
                }

                buf.push_str(" }");
            }

            match subs.get_without_compacting(ext_var).content {
                Content::Structure(EmptyRecord) => {
                    // This is a closed record. We're done!
                }
                content => {
                    // This is an open record, so print the variable
                    // right after the '}'
                    //
                    // e.g. the "*" at the end of `{ x: Int }*`
                    // or the "r" at the end of `{ x: Int }r`
                    write_content(env, content, subs, buf, parens)
                }
            }
        }
        TagUnion(tags, ext_var) => {
            let interns = &env.interns;
            let home = env.home;

            buf.push_str("[ ");

            // Sort the fields so they always end up in the same order.
            let mut sorted_fields = Vec::with_capacity(tags.len());

            for (label, vars) in tags {
                sorted_fields.push((label.clone(), vars));
            }

            // If the `ext` contains tags, merge them into the list of tags.
            // this can occur when inferring mutually recursive tags
            let ext_content = chase_ext_tag_union(subs, ext_var, &mut sorted_fields);

            sorted_fields.sort_by(|(a, _), (b, _)| {
                a.clone()
                    .into_string(interns, home)
                    .cmp(&b.clone().into_string(&interns, home))
            });

            let mut any_written_yet = false;

            for (label, vars) in sorted_fields {
                if any_written_yet {
                    buf.push_str(", ");
                } else {
                    any_written_yet = true;
                }

                buf.push_str(&label.into_string(&interns, home));

                for var in vars {
                    buf.push(' ');
                    write_content(
                        env,
                        subs.get_without_compacting(var).content,
                        subs,
                        buf,
                        Parens::InTypeParam,
                    );
                }
            }

            buf.push_str(" ]");

            if let Err((_, content)) = ext_content {
                // This is an open tag union, so print the variable
                // right after the ']'
                //
                // e.g. the "*" at the end of `{ x: Int }*`
                // or the "r" at the end of `{ x: Int }r`
                write_content(env, content, subs, buf, parens)
            }
        }

        RecursiveTagUnion(rec_var, tags, ext_var) => {
            let interns = &env.interns;
            let home = env.home;

            buf.push_str("[ ");

            // Sort the fields so they always end up in the same order.
            let mut sorted_fields = Vec::with_capacity(tags.len());

            for (label, vars) in tags {
                sorted_fields.push((label.clone(), vars));
            }

            // If the `ext` contains tags, merge them into the list of tags.
            // this can occur when inferring mutually recursive tags
            let ext_content = chase_ext_tag_union(subs, ext_var, &mut sorted_fields);

            sorted_fields.sort_by(|(a, _), (b, _)| a.cmp(b));

            let mut any_written_yet = false;

            for (label, vars) in sorted_fields {
                if any_written_yet {
                    buf.push_str(", ");
                } else {
                    any_written_yet = true;
                }
                buf.push_str(&label.into_string(&interns, home));

                for var in vars {
                    buf.push(' ');
                    write_content(
                        env,
                        subs.get_without_compacting(var).content,
                        subs,
                        buf,
                        Parens::InTypeParam,
                    );
                }
            }

            buf.push_str(" ]");

            if let Err((_, content)) = ext_content {
                // This is an open tag union, so print the variable
                // right after the ']'
                //
                // e.g. the "*" at the end of `{ x: Int }*`
                // or the "r" at the end of `{ x: Int }r`
                write_content(env, content, subs, buf, parens)
            }

            buf.push_str(" as ");
            write_content(
                env,
                subs.get_without_compacting(rec_var).content,
                subs,
                buf,
                parens,
            )
        }
        Boolean(b) => {
            write_boolean(env, b, subs, buf, Parens::InTypeParam);
        }
        Erroneous(problem) => {
            buf.push_str(&format!("<Type Mismatch: {:?}>", problem));
        }
    }
}

pub fn chase_ext_tag_union(
    subs: &Subs,
    var: Variable,
    fields: &mut Vec<(TagName, Vec<Variable>)>,
) -> Result<(), (Variable, Content)> {
    use FlatType::*;
    match subs.get_without_compacting(var).content {
        Content::Structure(EmptyTagUnion) => Ok(()),
        Content::Structure(TagUnion(tags, ext_var))
        | Content::Structure(RecursiveTagUnion(_, tags, ext_var)) => {
            for (label, vars) in tags {
                fields.push((label.clone(), vars.to_vec()));
            }

            chase_ext_tag_union(subs, ext_var, fields)
        }
        Content::Structure(Apply(Symbol::ATTR_ATTR, arguments)) => {
            debug_assert!(arguments.len() == 2);
            chase_ext_tag_union(subs, arguments[1], fields)
        }
        Content::Alias(_, _, var) => chase_ext_tag_union(subs, var, fields),

        content => Err((var, content)),
    }
}

pub fn chase_ext_record(
    subs: &Subs,
    var: Variable,
    fields: &mut MutMap<Lowercase, Variable>,
) -> Result<(), (Variable, Content)> {
    use crate::subs::Content::*;
    use crate::subs::FlatType::*;

    match subs.get_without_compacting(var).content {
        Structure(Record(sub_fields, sub_ext)) => {
            fields.extend(sub_fields.into_iter());

            chase_ext_record(subs, sub_ext, fields)
        }

        Structure(EmptyRecord) => Ok(()),

        Content::Structure(Apply(Symbol::ATTR_ATTR, arguments)) => {
            debug_assert!(arguments.len() == 2);
            chase_ext_record(subs, arguments[1], fields)
        }

        Alias(_, _, var) => chase_ext_record(subs, var, fields),

        content => Err((var, content)),
    }
}

fn write_boolean(env: &Env, boolean: Bool, subs: &Subs, buf: &mut String, parens: Parens) {
    use crate::boolean_algebra::var_is_shared;

    match boolean.simplify(subs) {
        Bool::Shared => {
            buf.push_str("Shared");
        }
        Bool::Container(cvar, mvars) if mvars.iter().all(|v| var_is_shared(subs, *v)) => {
            debug_assert!(!var_is_shared(subs, cvar));

            write_content(
                env,
                subs.get_without_compacting(cvar).content,
                subs,
                buf,
                Parens::Unnecessary,
            );
        }
        Bool::Container(cvar, mvars) => {
            debug_assert!(!var_is_shared(subs, cvar));

            let mut buffers = Vec::with_capacity(mvars.len());
            for v in mvars {
                // don't print shared in a container
                if var_is_shared(subs, v) {
                    continue;
                }

                let mut inner_buf: String = "".to_string();
                write_content(
                    env,
                    subs.get_without_compacting(v).content,
                    subs,
                    &mut inner_buf,
                    parens,
                );
                buffers.push(inner_buf);
            }

            // sort type variables alphabetically
            buffers.sort();

            let combined = buffers.join(" | ");

            buf.push_str("(");
            write_content(
                env,
                subs.get_without_compacting(cvar).content,
                subs,
                buf,
                Parens::Unnecessary,
            );
            buf.push_str(" | ");
            buf.push_str(&combined);
            buf.push_str(")");
        }
    }
}

fn write_apply(
    env: &Env,
    symbol: Symbol,
    args: Vec<Variable>,
    subs: &Subs,
    buf: &mut String,
    parens: Parens,
) {
    let write_parens = parens == Parens::InTypeParam && !args.is_empty();

    // Hardcoded type aliases
    match symbol {
        Symbol::STR_STR => {
            buf.push_str("Str");
        }
        Symbol::NUM_NUM => {
            let arg = args
                .into_iter()
                .next()
                .unwrap_or_else(|| panic!("Num did not have any type parameters somehow."));
            let arg_content = subs.get_without_compacting(arg).content;
            let mut arg_param = String::new();

            let mut default_case = |subs, content| {
                if write_parens {
                    buf.push_str("(");
                }

                write_content(env, content, subs, &mut arg_param, Parens::InTypeParam);
                buf.push_str("Num ");
                buf.push_str(&arg_param);

                if write_parens {
                    buf.push_str(")");
                }
            };

            match &arg_content {
                Content::Structure(FlatType::Apply(symbol, nested_args)) => match *symbol {
                    Symbol::NUM_INTEGER if nested_args.is_empty() => {
                        buf.push_str("Int");
                    }
                    Symbol::NUM_FLOATINGPOINT if nested_args.is_empty() => {
                        buf.push_str("Float");
                    }
                    Symbol::ATTR_ATTR => match nested_args
                        .get(1)
                        .map(|v| subs.get_without_compacting(*v).content)
                    {
                        Some(Content::Structure(FlatType::Apply(
                            double_nested_symbol,
                            double_nested_args,
                        ))) => match double_nested_symbol {
                            Symbol::NUM_INTEGER if double_nested_args.is_empty() => {
                                buf.push_str("Int");
                            }
                            Symbol::NUM_FLOATINGPOINT if double_nested_args.is_empty() => {
                                buf.push_str("Float");
                            }
                            _ => default_case(subs, arg_content),
                        },

                        _other => default_case(subs, arg_content),
                    },
                    _ => default_case(subs, arg_content),
                },
                _ => default_case(subs, arg_content),
            }
        }
        _ => {
            if write_parens {
                buf.push_str("(");
            }

            write_symbol(env, symbol, buf);

            for arg in args {
                buf.push_str(" ");
                write_content(
                    env,
                    subs.get_without_compacting(arg).content,
                    subs,
                    buf,
                    Parens::InTypeParam,
                );
            }

            if write_parens {
                buf.push_str(")");
            }
        }
    }
}

fn write_fn(
    env: &Env,
    args: Vec<Variable>,
    ret: Variable,
    subs: &Subs,
    buf: &mut String,
    parens: Parens,
) {
    let mut needs_comma = false;
    let use_parens = parens != Parens::Unnecessary;

    if use_parens {
        buf.push_str("(");
    }

    for arg in args {
        if needs_comma {
            buf.push_str(", ");
        } else {
            needs_comma = true;
        }

        write_content(
            env,
            subs.get_without_compacting(arg).content,
            subs,
            buf,
            Parens::InFn,
        );
    }

    buf.push_str(" -> ");
    write_content(
        env,
        subs.get_without_compacting(ret).content,
        subs,
        buf,
        Parens::InFn,
    );

    if use_parens {
        buf.push_str(")");
    }
}

fn write_symbol(env: &Env, symbol: Symbol, buf: &mut String) {
    let interns = &env.interns;
    let ident = symbol.ident_string(interns);
    let module_id = symbol.module_id();

    // Don't qualify the symbol if it's in our home module,
    // or if it's a builtin (since all their types are always in scope)
    if module_id == env.home || module_id.is_builtin() {
        buf.push_str(ident);
    } else {
        buf.push_str(module_id.to_string(&interns));
        buf.push('.');
        buf.push_str(ident);
    }
}<|MERGE_RESOLUTION|>--- conflicted
+++ resolved
@@ -192,10 +192,7 @@
             Bool::Shared => {}
             Bool::Container(cvar, mvars) => {
                 find_names_needed(cvar, subs, roots, root_appearances, names_taken);
-<<<<<<< HEAD
-=======
-
->>>>>>> 8fde0e64
+
                 for var in mvars {
                     find_names_needed(var, subs, roots, root_appearances, names_taken);
                 }
@@ -230,11 +227,7 @@
 
     for root in roots {
         // show the type variable number instead of `*`. useful for debugging
-<<<<<<< HEAD
-        // set_root_name(root, &(format!("<{:?}>", root).into()), subs);
-=======
         // set_root_name(root, (format!("<{:?}>", root).into()), subs);
->>>>>>> 8fde0e64
         if let Some(Appearances::Multiple) = appearances.get(&root) {
             letters_used = name_root(letters_used, root, subs, &mut taken);
         }
@@ -355,12 +348,7 @@
                     }
 
                     // useful for debugging
-<<<<<<< HEAD
-                    let write_out_alias = false;
-                    if write_out_alias {
-=======
                     if false {
->>>>>>> 8fde0e64
                         buf.push_str("[[ but really ");
                         let content = subs.get_without_compacting(_actual).content;
                         write_content(env, content, subs, buf, parens);
