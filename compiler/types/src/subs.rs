--- conflicted
+++ resolved
@@ -2501,10 +2501,7 @@
             }
             Alias(_, args, _, _) => {
                 let mut new_seen = seen.to_owned();
-<<<<<<< HEAD
-=======
                 new_seen.push(root_var);
->>>>>>> e80720eb
 
                 for var_index in args.into_iter() {
                     let var = subs[var_index];
