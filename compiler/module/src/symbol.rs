use crate::ident::Ident;
use inlinable_string::InlinableString;
use roc_collections::all::{default_hasher, ImMap, MutMap};
use roc_region::all::Region;
use std::collections::HashMap;
use std::{fmt, u32};

// TODO: benchmark this as { ident_id: u32, module_id: u32 } and see if perf stays the same
#[derive(Copy, Clone, PartialEq, Eq, Hash, PartialOrd, Ord)]
pub struct Symbol(u64);

// When this is `true` (which it normally should be), Symbol's Debug::fmt implementation
// attempts to pretty print debug symbols using interns recorded using
// register_debug_idents calls (which should be made in debug mode).
// Set it to false if you want to see the raw ModuleId and IdentId ints,
// but please set it back to true before checking in the result!
#[cfg(debug_assertions)]
const PRETTY_PRINT_DEBUG_SYMBOLS: bool = true;

/// In Debug builds only, Symbol has a name() method that lets
/// you look up its name in a global intern table. This table is
/// behind a mutex, so it is neither populated nor available in release builds.
impl Symbol {
    // NOTE: the define_builtins! macro adds a bunch of constants to this impl,
    //
    // e.g. pub const NUM_NUM: Symbol = …

    pub const fn new(module_id: ModuleId, ident_id: IdentId) -> Symbol {
        // The bit layout of the u64 inside a Symbol is:
        //
        // |------ 32 bits -----|------ 32 bits -----|
        // |      ident_id      |      module_id     |
        // |--------------------|--------------------|
        //
        // module_id comes second because we need to query it more often,
        // and this way we can get it by truncating the u64 to u32,
        // whereas accessing the first slot requires a bit shift first.
        let bits = ((ident_id.0 as u64) << 32) | (module_id.0 as u64);

        Symbol(bits)
    }

    pub fn module_id(self) -> ModuleId {
        ModuleId(self.0 as u32)
    }

    pub fn ident_id(self) -> IdentId {
        IdentId((self.0 >> 32) as u32)
    }

    pub fn is_builtin(self) -> bool {
        self.module_id().is_builtin()
    }

    pub fn module_string<'a>(&self, interns: &'a Interns) -> &'a InlinableString {
        interns
            .module_ids
            .get_name(self.module_id())
            .unwrap_or_else(|| {
                panic!(
                    "module_string could not find IdentIds for module {:?} in {:?}",
                    self.module_id(),
                    interns
                )
            })
    }

    pub fn ident_string(self, interns: &Interns) -> &InlinableString {
        let ident_ids = interns
            .all_ident_ids
            .get(&self.module_id())
            .unwrap_or_else(|| {
                panic!(
                    "ident_string could not find IdentIds for module {:?} in {:?}",
                    self.module_id(),
                    interns
                )
            });

        ident_ids.get_name(self.ident_id()).unwrap_or_else(|| {
            panic!(
                "ident_string's IdentIds did not contain an entry for {} in module {:?}",
                self.ident_id().0,
                self.module_id()
            )
        })
    }

    pub fn fully_qualified(self, interns: &Interns, home: ModuleId) -> InlinableString {
        let module_id = self.module_id();

        if module_id == home {
            self.ident_string(interns).clone()
        } else {
            // TODO do this without format! to avoid allocation for short strings
            format!(
                "{}.{}",
                self.module_string(interns),
                self.ident_string(interns)
            )
            .into()
        }
    }
}

/// Rather than displaying as this:
///
/// Symbol("Foo.bar")
///
/// ...instead display as this:
///
/// `Foo.bar`
impl fmt::Debug for Symbol {
    #[cfg(debug_assertions)]
    fn fmt(&self, f: &mut fmt::Formatter) -> fmt::Result {
        if PRETTY_PRINT_DEBUG_SYMBOLS {
            let module_id = self.module_id();
            let ident_id = self.ident_id();

            match DEBUG_IDENT_IDS_BY_MODULE_ID.lock() {
                Ok(names) => match &names.get(&module_id.0) {
                    Some(ident_ids) => match ident_ids.get_name(ident_id) {
                        Some(ident_str) => write!(f, "`{:?}.{}`", module_id, ident_str),
                        None => fallback_debug_fmt(*self, f),
                    },
                    None => fallback_debug_fmt(*self, f),
                },
                Err(err) => {
                    // Print and return Err rather than panicking, because this
                    // might be used in a panic error message, and if we panick
                    // while we're already panicking it'll kill the process
                    // without printing any of the errors!
                    println!("DEBUG INFO: Failed to acquire lock for Debug reading from DEBUG_IDENT_IDS_BY_MODULE_ID, presumably because a thread panicked: {:?}", err);

                    fallback_debug_fmt(*self, f)
                }
            }
        } else {
            fallback_debug_fmt(*self, f)
        }
    }

    #[cfg(not(debug_assertions))]
    fn fmt(&self, f: &mut fmt::Formatter) -> fmt::Result {
        fallback_debug_fmt(*self, f)
    }
}

impl fmt::Display for Symbol {
    fn fmt(&self, f: &mut fmt::Formatter) -> fmt::Result {
        let module_id = self.module_id();
        let ident_id = self.ident_id();

        match ident_id {
            IdentId(value) => write!(f, "{:?}.{:?}", module_id, value),
        }
    }
}

fn fallback_debug_fmt(symbol: Symbol, f: &mut fmt::Formatter) -> fmt::Result {
    let module_id = symbol.module_id();
    let ident_id = symbol.ident_id();

    write!(f, "`{:?}.{:?}`", module_id, ident_id)
}

// TODO this is only here to prevent clippy from complaining about an unused
// #[macro_use] on lazy_statc in --release builds, because as of January 2020,
// we only use lazy_static in the debug configuration. If we ever start using
// lazy_static in release builds, this do-nothing macro invocation will be safe to delete!
//
// There's probably also a way to get clippy to stop complaining about the unused
// #[macro_use] but it didn't seem worth the effort since probably someday we'll
// end up using it in release builds anyway. Right? ...Right?
lazy_static! {}

#[cfg(debug_assertions)]
lazy_static! {
    /// This is used in Debug builds only, to let us have a Debug instance
    /// which displays not only the Module ID, but also the Module Name which
    /// corresponds to that ID.
    ///
    static ref DEBUG_MODULE_ID_NAMES: std::sync::Mutex<roc_collections::all::MutMap<u32, Box<str>>> =
        // This stores a u32 key instead of a ModuleId key so that if there's
        // a problem with ModuleId's Debug implementation, logging this for diagnostic
        // purposes won't recursively trigger ModuleId's Debug instance in the course of printing
        // this out.
        std::sync::Mutex::new(roc_collections::all::MutMap::default());
}

#[derive(Debug, Default)]
pub struct Interns {
    pub module_ids: ModuleIds,
    pub all_ident_ids: MutMap<ModuleId, IdentIds>,
}

impl Interns {
    pub fn module_id(&mut self, name: &InlinableString) -> ModuleId {
        self.module_ids.get_or_insert(name)
    }

    pub fn module_name(&self, module_id: ModuleId) -> &InlinableString {
        self.module_ids.get_name(module_id).unwrap_or_else(|| {
            panic!(
                "Unable to find interns entry for module_id {:?} in Interns {:?}",
                module_id, self
            )
        })
    }

    pub fn symbol(&self, module_id: ModuleId, ident: InlinableString) -> Symbol {
        match self.all_ident_ids.get(&module_id) {
            Some(ident_ids) => match ident_ids.get_id(&ident) {
                Some(ident_id) => Symbol::new(module_id, *ident_id),
                None => {
                    panic!("Interns::symbol could not find ident entry for {:?} for module {:?} in Interns {:?}", ident, module_id, self);
                }
            },
            None => {
                panic!(
                    "Interns::symbol could not find entry for module {:?} in Interns {:?}",
                    module_id, self
                );
            }
        }
    }

    pub fn from_index(module_id: ModuleId, ident_id: u32) -> Symbol {
        Symbol::new(module_id, IdentId(ident_id))
    }
}

#[cfg(debug_assertions)]
lazy_static! {
    /// This is used in Debug builds only, to let us have a Debug instance
    /// which displays not only the Module ID, but also the Module Name which
    /// corresponds to that ID.
    static ref DEBUG_IDENT_IDS_BY_MODULE_ID: std::sync::Mutex<roc_collections::all::MutMap<u32, IdentIds>> =
        // This stores a u32 key instead of a ModuleId key so that if there's
        // a problem with ModuleId's Debug implementation, logging this for diagnostic
        // purposes won't recursively trigger ModuleId's Debug instance in the course of printing
        // this out.
        std::sync::Mutex::new(roc_collections::all::MutMap::default());
}

/// A globally unique ID that gets assigned to each module as it is loaded.
#[derive(Copy, Clone, PartialEq, Eq, Hash)]
pub struct ModuleId(u32);

impl ModuleId {
    // NOTE: the define_builtins! macro adds a bunch of constants to this impl,
    //
    // e.g. pub const NUM: ModuleId = …

    #[cfg(debug_assertions)]
    pub fn register_debug_idents(self, ident_ids: &IdentIds) {
        let mut all = DEBUG_IDENT_IDS_BY_MODULE_ID.lock().expect("Failed to acquire lock for Debug interning into DEBUG_MODULE_ID_NAMES, presumably because a thread panicked.");

        all.insert(self.0, ident_ids.clone());
    }

    #[cfg(not(debug_assertions))]
    pub fn register_debug_idents(self, _ident_ids: &IdentIds) {
        // This is a no-op that should get DCE'd
    }

    pub fn to_string<'a>(&self, interns: &'a Interns) -> &'a InlinableString {
        interns
            .module_ids
            .get_name(*self)
            .unwrap_or_else(|| panic!("Could not find ModuleIds for {:?}", self))
    }
}

impl fmt::Debug for ModuleId {
    /// In debug builds, whenever we create a new ModuleId, we record is name in
    /// a global interning table so that Debug can look it up later. That table
    /// needs a global mutex, so we don't do this in release builds. This means
    /// the Debug impl in release builds only shows the number, not the name (which
    /// it does not have available, due to having never stored it in the mutexed intern table.)
    #[cfg(debug_assertions)]
    fn fmt(&self, f: &mut fmt::Formatter) -> fmt::Result {
        // Originally, this printed both name and numeric ID, but the numeric ID
        // didn't seem to add anything useful. Feel free to temporarily re-add it
        // if it's helpful in debugging!
        let names =
            DEBUG_MODULE_ID_NAMES
                .lock()
                .expect("Failed to acquire lock for Debug reading from DEBUG_MODULE_ID_NAMES, presumably because a thread panicked.");

        if PRETTY_PRINT_DEBUG_SYMBOLS {
            match names.get(&self.0) {
                Some(str_ref) => write!(f, "{}", str_ref.clone()),
                None => {
                    panic!(
                        "Could not find a Debug name for module ID {} in {:?}",
                        self.0, names,
                    );
                }
            }
        } else {
            write!(f, "{}", self.0)
        }
    }

    /// In relese builds, all we have access to is the number, so only display that.
    #[cfg(not(debug_assertions))]
    fn fmt(&self, f: &mut fmt::Formatter) -> fmt::Result {
        self.0.fmt(f)
    }
}

/// base.Task
/// 1. build mapping from short name to package
/// 2. when adding new modules from package we need to register them in some other map (this module id goes with short name) (shortname, module-name) -> moduleId
/// 3. pass this around to other modules getting headers parsed. when parsing interfaces we need to use this map to reference shortnames
/// 4. throw away short names. stash the module id in the can env under the resolved module name
/// 5. test:

#[derive(Debug, Clone, PartialEq, Eq, Hash)]
pub enum PackageQualified<'a, T> {
    Unqualified(T),
    Qualified(&'a str, T),
}

/// Package-qualified module name
pub type PQModuleName<'a> = PackageQualified<'a, InlinableString>;

impl<'a, T> PackageQualified<'a, T> {
    pub fn as_inner(&self) -> &T {
        match self {
            PackageQualified::Unqualified(name) => name,
            PackageQualified::Qualified(_, name) => name,
        }
    }
}

#[derive(Debug, Clone)]
pub struct PackageModuleIds<'a> {
    by_name: MutMap<PQModuleName<'a>, ModuleId>,
    by_id: Vec<PQModuleName<'a>>,
}

impl<'a> PackageModuleIds<'a> {
    pub fn get_or_insert(&mut self, module_name: &PQModuleName<'a>) -> ModuleId {
        match self.by_name.get(module_name) {
            Some(id) => *id,
            None => {
                let by_id = &mut self.by_id;
                let module_id = ModuleId(by_id.len() as u32);

                by_id.push(module_name.clone());

                self.by_name.insert(module_name.clone(), module_id);

                if cfg!(debug_assertions) {
                    Self::insert_debug_name(module_id, &module_name);
                }

                module_id
            }
        }
    }

    pub fn into_module_ids(self) -> ModuleIds {
        let by_name: MutMap<InlinableString, ModuleId> = self
            .by_name
            .into_iter()
            .map(|(pqname, module_id)| (pqname.as_inner().clone(), module_id))
            .collect();

        let by_id: Vec<InlinableString> = self
            .by_id
            .into_iter()
            .map(|pqname| pqname.as_inner().clone())
            .collect();

        ModuleIds { by_name, by_id }
    }

    #[cfg(debug_assertions)]
    fn insert_debug_name(module_id: ModuleId, module_name: &PQModuleName) {
        let mut names = DEBUG_MODULE_ID_NAMES.lock().expect("Failed to acquire lock for Debug interning into DEBUG_MODULE_ID_NAMES, presumably because a thread panicked.");

        if !names.contains_key(&module_id.0) {
            match module_name {
                PQModuleName::Unqualified(module) => {
                    names.insert(module_id.0, module.to_string().into());
                }
                PQModuleName::Qualified(package, module) => {
                    let name = format!("{}.{}", package, module).into();
                    names.insert(module_id.0, name);
                }
            }
        }
    }

    #[cfg(not(debug_assertions))]
    fn insert_debug_name(_module_id: ModuleId, _module_name: &PQModuleName) {
        // By design, this is a no-op in release builds!
    }

    pub fn get_id(&self, module_name: &PQModuleName<'a>) -> Option<&ModuleId> {
        self.by_name.get(module_name)
    }

    pub fn get_name(&self, id: ModuleId) -> Option<&PQModuleName> {
        self.by_id.get(id.0 as usize)
    }

    pub fn available_modules(&self) -> impl Iterator<Item = &PQModuleName> {
        self.by_id.iter()
    }
}

/// Stores a mapping between ModuleId and InlinableString.
///
/// Each module name is stored twice, for faster lookups.
/// Since these are interned strings, this shouldn't result in many total allocations in practice.
#[derive(Debug, Clone)]
pub struct ModuleIds {
    by_name: MutMap<InlinableString, ModuleId>,
    /// Each ModuleId is an index into this Vec
    by_id: Vec<InlinableString>,
}

impl ModuleIds {
    pub fn get_or_insert(&mut self, module_name: &InlinableString) -> ModuleId {
        match self.by_name.get(module_name) {
            Some(id) => *id,
            None => {
                let by_id = &mut self.by_id;
                let module_id = ModuleId(by_id.len() as u32);

                by_id.push(module_name.clone());

                self.by_name.insert(module_name.clone(), module_id);

                if cfg!(debug_assertions) {
                    Self::insert_debug_name(module_id, &module_name);
                }

                module_id
            }
        }
    }

    #[cfg(debug_assertions)]
    fn insert_debug_name(module_id: ModuleId, module_name: &InlinableString) {
        let mut names = DEBUG_MODULE_ID_NAMES.lock().expect("Failed to acquire lock for Debug interning into DEBUG_MODULE_ID_NAMES, presumably because a thread panicked.");

        // TODO make sure modules are never added more than once!
        if !names.contains_key(&module_id.0) {
            names.insert(module_id.0, module_name.to_string().into());
        }
    }

    #[cfg(not(debug_assertions))]
    fn insert_debug_name(_module_id: ModuleId, _module_name: &InlinableString) {
        // By design, this is a no-op in release builds!
    }

    pub fn get_id(&self, module_name: &InlinableString) -> Option<&ModuleId> {
        self.by_name.get(module_name)
    }

    pub fn get_name(&self, id: ModuleId) -> Option<&InlinableString> {
        self.by_id.get(id.0 as usize)
    }

    pub fn available_modules(&self) -> impl Iterator<Item = &InlinableString> {
        self.by_id.iter()
    }
}

/// An ID that is assigned to interned string identifiers within a module.
/// By turning these strings into numbers, post-canonicalization processes
/// like unification and optimization can run a lot faster.
///
/// This ID is unique within a given module, not globally - so to turn this back into
/// a string, you would need a ModuleId, an IdentId, and a Map<ModuleId, Map<IdentId, String>>.
#[derive(Copy, Clone, Debug, PartialEq, Eq, Hash)]
pub struct IdentId(u32);

/// Stores a mapping between IdentId and InlinableString.
///
/// Each module name is stored twice, for faster lookups.
/// Since these are interned strings, this shouldn't result in many total allocations in practice.
#[derive(Clone, Debug, Default, PartialEq, Eq)]
pub struct IdentIds {
    by_ident: MutMap<InlinableString, IdentId>,

    /// Each IdentId is an index into this Vec
    by_id: Vec<InlinableString>,

    next_generated_name: u32,
}

impl IdentIds {
    pub fn idents(&self) -> impl Iterator<Item = (IdentId, &InlinableString)> {
        self.by_id
            .iter()
            .enumerate()
            .map(|(index, ident)| (IdentId(index as u32), ident))
    }

    pub fn add(&mut self, ident_name: InlinableString) -> IdentId {
        let by_id = &mut self.by_id;
        let ident_id = IdentId(by_id.len() as u32);

        self.by_ident.insert(ident_name.clone(), ident_id);
        by_id.push(ident_name);

        ident_id
    }

    pub fn get_or_insert(&mut self, name: &InlinableString) -> IdentId {
        match self.by_ident.get(name) {
            Some(id) => *id,
            None => {
                let by_id = &mut self.by_id;
                let ident_id = IdentId(by_id.len() as u32);

                by_id.push(name.clone());

                self.by_ident.insert(name.clone(), ident_id);

                ident_id
            }
        }
    }

    /// Generates a unique, new name that's just a strigified integer
    /// (e.g. "1" or "5"), using an internal counter. Since valid Roc variable
    /// names cannot begin with a number, this has no chance of colliding
    /// with actual user-defined variables.
    ///
    /// This is used, for example, during canonicalization of an Expr::Closure
    /// to generate a unique symbol to refer to that closure.
    pub fn gen_unique(&mut self) -> IdentId {
        // TODO convert this directly from u32 into InlinableString,
        // without allocating an extra string along the way like this.
        let ident = self.next_generated_name.to_string().into();

        self.next_generated_name += 1;

        self.add(ident)
    }

    pub fn get_id(&self, ident_name: &InlinableString) -> Option<&IdentId> {
        self.by_ident.get(ident_name)
    }

    pub fn get_name(&self, id: IdentId) -> Option<&InlinableString> {
        self.by_id.get(id.0 as usize)
    }
}

// BUILTINS

macro_rules! define_builtins {
    {
        $(
            $module_id:literal $module_const:ident: $module_name:literal => {
                $(
                    $ident_id:literal $ident_const:ident: $ident_name:literal $($imported:ident)?
                )+
            }
        )+
        num_modules: $total:literal
    } => {
        impl IdentIds {
            pub fn exposed_builtins(extra_capacity: usize) -> MutMap<ModuleId, IdentIds> {
                let mut exposed_idents_by_module = HashMap::with_capacity_and_hasher(extra_capacity + $total, default_hasher());

                $(
                    debug_assert!(!exposed_idents_by_module.contains_key(&ModuleId($module_id)), "Error setting up Builtins: when setting up module {} {:?} - the module ID {} is already present in the map. Check the map for duplicate module IDs!", $module_id, $module_name, $module_id);

                    let ident_ids = {
                            let by_id = vec! [
                                $(
                                    $ident_name.into(),
                                )+
                            ];
                            let mut by_ident = MutMap::default();

                            $(
                                debug_assert!(!by_ident.contains_key($ident_name.clone().into()), "Error setting up Builtins: when inserting {} …: {:?} into module {} …: {:?} - the Ident name {:?} is already present in the map. Check the map for duplicate ident names within the {:?} module!", $ident_id, $ident_name, $module_id, $module_name, $ident_name, $module_name);
                                debug_assert!(by_ident.len() == $ident_id, "Error setting up Builtins: when inserting {} …: {:?} into module {} …: {:?} - this entry was assigned an ID of {}, but based on insertion order, it should have had an ID of {} instead! To fix this, change it from {} …: {:?} to {} …: {:?} instead.", $ident_id, $ident_name, $module_id, $module_name, $ident_id, by_ident.len(), $ident_id, $ident_name, by_ident.len(), $ident_name);

                                by_ident.insert($ident_name.into(), IdentId($ident_id));
                            )+

                            IdentIds {
                                by_ident,
                                by_id,
                                next_generated_name: 0,
                            }
                        };

                    if cfg!(debug_assertions) {
                        let module_id = ModuleId($module_id);

                        let name = PQModuleName::Unqualified($module_name.into());
                        PackageModuleIds::insert_debug_name(module_id, &name);
                        module_id.register_debug_idents(&ident_ids);
                    }

                    exposed_idents_by_module.insert(
                        ModuleId($module_id),
                        ident_ids
                    );
                )+

                debug_assert!(exposed_idents_by_module.len() == $total, "Error setting up Builtins: `total:` is set to the wrong amount. It was set to {} but {} modules were set up.", $total, exposed_idents_by_module.len());

                exposed_idents_by_module
            }
        }

        impl ModuleId {
            pub fn is_builtin(&self) -> bool {
                // This is a builtin ModuleId iff it's below the
                // total number of builtin modules, since they
                // take up the first $total ModuleId numbers.
                self.0 < $total
            }

            $(
                pub const $module_const: ModuleId = ModuleId($module_id);
            )+
        }

        impl Default for ModuleIds {
            fn default() -> Self {
                // +1 because the user will be compiling at least 1 non-builtin module!
                let capacity = $total + 1;

                let mut by_name = HashMap::with_capacity_and_hasher(capacity, default_hasher());
                let mut by_id = Vec::with_capacity(capacity);

                let mut insert_both = |id: ModuleId, name_str: &'static str| {
                    let name: InlinableString = name_str.into();

                    if cfg!(debug_assertions) {
                        Self::insert_debug_name(id, &name);
                    }

                    by_name.insert(name.clone(), id);
                    by_id.push(name);
                };

                $(
                    insert_both(ModuleId($module_id), $module_name);
                )+

                ModuleIds { by_name, by_id }
            }
        }

        impl<'a> Default for PackageModuleIds<'a> {
            fn default() -> Self {
                // +1 because the user will be compiling at least 1 non-builtin module!
                let capacity = $total + 1;

                let mut by_name = HashMap::with_capacity_and_hasher(capacity, default_hasher());
                let mut by_id = Vec::with_capacity(capacity);

                let mut insert_both = |id: ModuleId, name_str: &'static str| {
                    let raw_name: InlinableString = name_str.into();
                    let name = PQModuleName::Unqualified(raw_name);

                    if cfg!(debug_assertions) {
                        Self::insert_debug_name(id, &name);
                    }

                    by_name.insert(name.clone(), id);
                    by_id.push(name);
                };

                $(
                    insert_both(ModuleId($module_id), $module_name);
                )+

                PackageModuleIds { by_name, by_id }
            }
        }

        impl Symbol {
            $(
                $(
                    pub const $ident_const: Symbol = Symbol::new(ModuleId($module_id), IdentId($ident_id));
                )+
            )+

            /// The default idents that should be in scope,
            /// and what symbols they should resolve to.
            ///
            /// This is for type aliases like `Int` and `Str` and such.
            pub fn default_in_scope() -> ImMap<Ident, (Symbol, Region)> {
                let mut scope = ImMap::default();

                $(
                    $(
                        $(
                            // TODO is there a cleaner way to do this?
                            // The goal is to make sure that we only
                            // actually import things into scope if
                            // they are tagged as "imported" in define_builtins!
                            let $imported = true;

                            if $imported {
                                scope.insert($ident_name.into(), (Symbol::new(ModuleId($module_id), IdentId($ident_id)), Region::zero()));
                            }
                        )?
                    )+
                )+

                scope
            }
        }
    };
}

// NOTE: Some of these builtins have a # in their names.
// This is because they are for compiler use only, and should not cause
// namespace conflicts with userspace!
define_builtins! {
    0 ATTR: "#Attr" => {
        0 UNDERSCORE: "_" // the _ used in pattern matches. This is Symbol 0.
        1 ATTR_ATTR: "Attr" // the #Attr.Attr type alias, used in uniqueness types.
        2 ARG_1: "#arg1"
        3 ARG_2: "#arg2"
        4 ARG_3: "#arg3"
        5 ARG_4: "#arg4"
        6 ARG_5: "#arg5"
        7 ARG_6: "#arg6"
        8 ARG_7: "#arg7"
        9 ARG_8: "#arg8"
        10 INC: "#inc" // internal function that increments the refcount
        11 DEC: "#dec" // internal function that increments the refcount
        12 ARG_CLOSURE: "#arg_closure" // symbol used to store the closure record
        13 LIST_EQ: "#list_eq" // internal function that checks list equality

        14 GENERIC_HASH: "#generic_hash" // hash of arbitrary layouts
        15 GENERIC_HASH_REF: "#generic_hash_by_ref" // hash of arbitrary layouts, passed as an opaque pointer

        16 GENERIC_EQ_REF: "#generic_eq_by_ref" // equality of arbitrary layouts, passed as an opaque pointer
        17 GENERIC_RC_REF: "#generic_rc_by_ref" // refcount of arbitrary layouts, passed as an opaque pointer

        18 GENERIC_EQ: "#generic_eq" // internal function that checks generic equality

        // a user-defined function that we need to capture in a closure
        // see e.g. Set.walk
        19 USER_FUNCTION: "#user_function"

        // A caller (wrapper) that we pass to zig for it to be able to call Roc functions
        20 ZIG_FUNCTION_CALLER: "#zig_function_caller"
    }
    1 NUM: "Num" => {
        0 NUM_NUM: "Num" imported // the Num.Num type alias
        1 NUM_AT_NUM: "@Num" // the Num.@Num private tag
        2 NUM_I128: "I128" imported // the Num.I128 type alias
        3 NUM_U128: "U128" imported // the Num.U128 type alias
        4 NUM_I64: "I64" imported // the Num.I64 type alias
        5 NUM_U64: "U64" imported // the Num.U64 type alias
        6 NUM_I32: "I32" imported // the Num.I32 type alias
        7 NUM_U32: "U32" imported // the Num.U32 type alias
        8 NUM_I16: "I16" imported // the Num.I16 type alias
        9 NUM_U16: "U16" imported // the Num.U16 type alias
        10 NUM_I8: "I8" imported // the Num.I8 type alias
        11 NUM_U8: "U8" imported // the Num.U8 type alias
        12 NUM_INTEGER: "Integer" imported // Int : Num Integer
        13 NUM_AT_INTEGER: "@Integer" // the Int.@Integer private tag
        14 NUM_F64: "F64" imported // the Num.F64 type alias
        15 NUM_F32: "F32" imported // the Num.F32 type alias
        16 NUM_FLOATINGPOINT: "FloatingPoint" imported // Float : Num FloatingPoint
        17 NUM_AT_FLOATINGPOINT: "@FloatingPoint" // the Float.@FloatingPoint private tag
        18 NUM_MAX_INT: "maxInt"
        19 NUM_MIN_INT: "minInt"
        20 NUM_MAX_FLOAT: "maxFloat"
        21 NUM_MIN_FLOAT: "minFloat"
        22 NUM_ABS: "abs"
        23 NUM_NEG: "neg"
        24 NUM_ADD: "add"
        25 NUM_SUB: "sub"
        26 NUM_MUL: "mul"
        27 NUM_LT: "isLt"
        28 NUM_LTE: "isLte"
        29 NUM_GT: "isGt"
        30 NUM_GTE: "isGte"
        31 NUM_TO_FLOAT: "toFloat"
        32 NUM_SIN: "sin"
        33 NUM_COS: "cos"
        34 NUM_TAN: "tan"
        35 NUM_IS_ZERO: "isZero"
        36 NUM_IS_EVEN: "isEven"
        37 NUM_IS_ODD: "isOdd"
        38 NUM_IS_POSITIVE: "isPositive"
        39 NUM_IS_NEGATIVE: "isNegative"
        40 NUM_REM: "rem"
        41 NUM_DIV_FLOAT: "div"
        42 NUM_DIV_INT: "divFloor"
        43 NUM_MOD_INT: "modInt"
        44 NUM_MOD_FLOAT: "modFloat"
        45 NUM_SQRT: "sqrt"
        46 NUM_LOG: "log"
        47 NUM_ROUND: "round"
        48 NUM_COMPARE: "compare"
        49 NUM_POW: "pow"
        50 NUM_CEILING: "ceiling"
        51 NUM_POW_INT: "powInt"
        52 NUM_FLOOR: "floor"
        53 NUM_ADD_WRAP: "addWrap"
        54 NUM_ADD_CHECKED: "addChecked"
        55 NUM_ATAN: "atan"
        56 NUM_ACOS: "acos"
        57 NUM_ASIN: "asin"
        58 NUM_AT_SIGNED128: "@Signed128"
        59 NUM_SIGNED128: "Signed128" imported
        60 NUM_AT_SIGNED64: "@Signed64"
        61 NUM_SIGNED64: "Signed64" imported
        62 NUM_AT_SIGNED32: "@Signed32"
        63 NUM_SIGNED32: "Signed32" imported
        64 NUM_AT_SIGNED16: "@Signed16"
        65 NUM_SIGNED16: "Signed16" imported
        66 NUM_AT_SIGNED8: "@Signed8"
        67 NUM_SIGNED8: "Signed8" imported
        68 NUM_AT_UNSIGNED128: "@Unsigned128"
        69 NUM_UNSIGNED128: "Unsigned128" imported
        70 NUM_AT_UNSIGNED64: "@Unsigned64"
        71 NUM_UNSIGNED64: "Unsigned64" imported
        72 NUM_AT_UNSIGNED32: "@Unsigned32"
        73 NUM_UNSIGNED32: "Unsigned32" imported
        74 NUM_AT_UNSIGNED16: "@Unsigned16"
        75 NUM_UNSIGNED16: "Unsigned16" imported
        76 NUM_AT_UNSIGNED8: "@Unsigned8"
        77 NUM_UNSIGNED8: "Unsigned8" imported
        78 NUM_AT_BINARY64: "@Binary64"
        79 NUM_BINARY64: "Binary64" imported
        80 NUM_AT_BINARY32: "@Binary32"
        81 NUM_BINARY32: "Binary32" imported
        82 NUM_BITWISE_AND: "bitwiseAnd"
        83 NUM_BITWISE_XOR: "bitwiseXor"
        84 NUM_BITWISE_OR: "bitwiseOr"
        85 NUM_SHIFT_LEFT: "shiftLeftBy"
        86 NUM_SHIFT_RIGHT: "shiftRightBy"
        87 NUM_SHIFT_RIGHT_ZERO_FILL: "shiftRightZfBy"
        88 NUM_SUB_WRAP: "subWrap"
        89 NUM_SUB_CHECKED: "subChecked"
        90 NUM_MUL_WRAP: "mulWrap"
        91 NUM_MUL_CHECKED: "mulChecked"
        92 NUM_INT: "Int" imported
        93 NUM_FLOAT: "Float" imported
        94 NUM_AT_NATURAL: "@Natural"
        95 NUM_NATURAL: "Natural" imported
        96 NUM_NAT: "Nat" imported
        97 NUM_INT_CAST: "intCast"
        98 NUM_MAX_I128: "maxI128"
        99 NUM_IS_MULTIPLE_OF: "isMultipleOf"

    }
    2 BOOL: "Bool" => {
        0 BOOL_BOOL: "Bool" imported // the Bool.Bool type alias
        1 BOOL_AND: "and"
        2 BOOL_OR: "or"
        3 BOOL_NOT: "not"
        4 BOOL_XOR: "xor"
        5 BOOL_EQ: "isEq"
        6 BOOL_NEQ: "isNotEq"
    }
    3 STR: "Str" => {
        0 STR_STR: "Str" imported // the Str.Str type alias
        1 STR_AT_STR: "@Str" // the Str.@Str private tag
        2 STR_IS_EMPTY: "isEmpty"
        3 STR_APPEND: "append"
        4 STR_CONCAT: "concat"
        5 STR_JOIN_WITH: "joinWith"
        6 STR_SPLIT: "split"
        7 STR_COUNT_GRAPHEMES: "countGraphemes"
        8 STR_STARTS_WITH: "startsWith"
        9 STR_ENDS_WITH: "endsWith"
        10 STR_FROM_INT: "fromInt"
        11 STR_FROM_FLOAT: "fromFloat"
        12 STR_FROM_UTF8: "fromUtf8"
        13 STR_UT8_PROBLEM: "Utf8Problem" // the Utf8Problem type alias
        14 STR_UT8_BYTE_PROBLEM: "Utf8ByteProblem" // the Utf8ByteProblem type alias
        15 STR_TO_BYTES: "toBytes"
    }
    4 LIST: "List" => {
        0 LIST_LIST: "List" imported // the List.List type alias
        1 LIST_AT_LIST: "@List" // the List.@List private tag
        2 LIST_IS_EMPTY: "isEmpty"
        3 LIST_GET: "get"
        4 LIST_SET: "set"
        5 LIST_APPEND: "append"
        6 LIST_MAP: "map"
        7 LIST_LEN: "len"
        8 LIST_WALK_BACKWARDS: "walkBackwards"
        9 LIST_CONCAT: "concat"
        10 LIST_FIRST: "first"
        11 LIST_SINGLE: "single"
        12 LIST_REPEAT: "repeat"
        13 LIST_REVERSE: "reverse"
        14 LIST_PREPEND: "prepend"
        15 LIST_JOIN: "join"
        16 LIST_KEEP_IF: "keepIf"
        17 LIST_CONTAINS: "contains"
        18 LIST_SUM: "sum"
        19 LIST_WALK: "walk"
        20 LIST_LAST: "last"
        21 LIST_KEEP_OKS: "keepOks"
        22 LIST_KEEP_ERRS: "keepErrs"
        23 LIST_MAP_WITH_INDEX: "mapWithIndex"
        24 LIST_MAP2: "map2"
        25 LIST_MAP3: "map3"
        26 LIST_PRODUCT: "product"
<<<<<<< HEAD
        27 LIST_SUM_ADD: "#sumadd"
        28 LIST_PRODUCT_MUL: "#productmul"
=======
        27 LIST_WALK_UNTIL: "walkUntil"
>>>>>>> 060ec966
    }
    5 RESULT: "Result" => {
        0 RESULT_RESULT: "Result" imported // the Result.Result type alias
        1 RESULT_MAP: "map"
        2 RESULT_MAP_ERR: "mapErr"
        3 RESULT_WITH_DEFAULT: "withDefault"
        4 RESULT_AFTER: "after"
    }
    6 DICT: "Dict" => {
        0 DICT_DICT: "Dict" imported // the Dict.Dict type alias
        1 DICT_AT_DICT: "@Dict" // the Dict.@Dict private tag
        2 DICT_EMPTY: "empty"
        3 DICT_SINGLE: "single"
        4 DICT_GET: "get"
        5 DICT_GET_RESULT: "#get_result" // symbol used in the definition of Dict.get
        6 DICT_WALK: "walk"
        7 DICT_INSERT: "insert"
        8 DICT_LEN: "len"

        // This should not be exposed to users, its for testing the
        // hash function ONLY
        9 DICT_TEST_HASH: "hashTestOnly"

        10 DICT_REMOVE: "remove"
        11 DICT_CONTAINS: "contains"
        12 DICT_KEYS: "keys"
        13 DICT_VALUES: "values"

        14 DICT_UNION: "union"
        15 DICT_INTERSECTION: "intersection"
        16 DICT_DIFFERENCE: "difference"


    }
    7 SET: "Set" => {
        0 SET_SET: "Set" imported // the Set.Set type alias
        1 SET_AT_SET: "@Set" // the Set.@Set private tag
        2 SET_EMPTY: "empty"
        3 SET_SINGLE: "single"
        4 SET_LEN: "len"
        5 SET_INSERT: "insert"
        6 SET_REMOVE: "remove"
        7 SET_UNION: "union"
        8 SET_DIFFERENCE: "difference"
        9 SET_INTERSECTION: "intersection"
        10 SET_TO_LIST: "toList"
        11 SET_FROM_LIST: "fromList"
        12 SET_WALK: "walk"
        13 SET_WALK_USER_FUNCTION: "#walk_user_function"
        14 SET_CONTAINS: "contains"
    }

    num_modules: 8 // Keep this count up to date by hand! (TODO: see the mut_map! macro for how we could determine this count correctly in the macro)
}<|MERGE_RESOLUTION|>--- conflicted
+++ resolved
@@ -915,12 +915,9 @@
         24 LIST_MAP2: "map2"
         25 LIST_MAP3: "map3"
         26 LIST_PRODUCT: "product"
-<<<<<<< HEAD
         27 LIST_SUM_ADD: "#sumadd"
         28 LIST_PRODUCT_MUL: "#productmul"
-=======
-        27 LIST_WALK_UNTIL: "walkUntil"
->>>>>>> 060ec966
+        29 LIST_WALK_UNTIL: "walkUntil"
     }
     5 RESULT: "Result" => {
         0 RESULT_RESULT: "Result" imported // the Result.Result type alias
