--- conflicted
+++ resolved
@@ -685,7 +685,6 @@
         8 LIST_PUSH: "push"
         9 LIST_MAP: "map"
         10 LIST_LEN: "len"
-<<<<<<< HEAD
         11 LIST_LEN_ARG: "len#list"
         12 LIST_FOLDL: "foldl"
         13 LIST_FOLDR: "foldr"
@@ -693,15 +692,7 @@
         15 LIST_CONCAT: "concat"
         16 LIST_FIRST: "first"
         17 LIST_FIRST_ARG: "first#list"
-=======
-        11 LIST_FOLDL: "foldl"
-        12 LIST_FOLDR: "foldr"
-        13 LIST_GET_UNSAFE: "getUnsafe"
-        14 LIST_CONCAT: "concat"
-        15 LIST_FIRST: "first"
-        16 LIST_FIRST_ARG: "first#list"
-        17 LIST_SINGLE: "single"
->>>>>>> 75345b3b
+        18 LIST_SINGLE: "single"
     }
     7 RESULT: "Result" => {
         0 RESULT_RESULT: "Result" imported // the Result.Result type alias
