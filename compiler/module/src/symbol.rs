--- conflicted
+++ resolved
@@ -551,10 +551,7 @@
         }
     }
 
-<<<<<<< HEAD
-=======
     // necessary when the name of a value is changed in the editor
->>>>>>> 12e69230
     pub fn update_key(
         &mut self,
         old_ident_name: &str,
