#![warn(clippy::dbg_macro)]
// See github.com/rtfeldman/roc/issues/800 for discussion of the large_enum_variant check.
#![allow(clippy::large_enum_variant, clippy::upper_case_acronyms)]

use bumpalo::{collections::Vec, Bump};
use roc_builtins::bitcode::{self, FloatWidth, IntWidth};
use roc_collections::all::{MutMap, MutSet};
use roc_module::ident::{ModuleName, TagName};
use roc_module::low_level::LowLevel;
use roc_module::symbol::{Interns, Symbol};
use roc_mono::ir::{
    BranchInfo, CallType, Expr, JoinPointId, ListLiteralElement, Literal, Param, Proc,
    SelfRecursive, Stmt,
};
use roc_mono::layout::{Builtin, Layout, LayoutIds};
use roc_reporting::internal_error;

mod generic64;
mod object_builder;
pub use object_builder::build_module;
mod run_roc;

pub struct Env<'a> {
    pub arena: &'a Bump,
    pub interns: Interns,
    pub exposed_to_host: MutSet<Symbol>,
    pub lazy_literals: bool,
    pub generate_allocators: bool,
}

// These relocations likely will need a length.
// They may even need more definition, but this should be at least good enough for how we will use elf.
#[derive(Debug)]
#[allow(dead_code)]
pub enum Relocation {
    LocalData {
        offset: u64,
        // This should probably technically be a bumpalo::Vec.
        // The problem is that it currently is built in a place that can't access the arena.
        data: std::vec::Vec<u8>,
    },
    LinkedFunction {
        offset: u64,
        name: String,
    },
    LinkedData {
        offset: u64,
        name: String,
    },
    JmpToReturn {
        inst_loc: u64,
        inst_size: u64,
        offset: u64,
    },
}

trait Backend<'a>
where
    Self: Sized,
{
    /// new creates a new backend that will output to the specific Object.
    fn new(env: &'a Env) -> Self;

    fn env(&self) -> &'a Env<'a>;

    /// reset resets any registers or other values that may be occupied at the end of a procedure.
    /// It also passes basic procedure information to the builder for setup of the next function.
    fn reset(&mut self, name: String, is_self_recursive: SelfRecursive);

    /// finalize does any setup and cleanup that should happen around the procedure.
    /// finalize does setup because things like stack size and jump locations are not know until the function is written.
    /// For example, this can store the frame pointer and setup stack space.
    /// finalize is run at the end of build_proc when all internal code is finalized.
    fn finalize(&mut self) -> (&'a [u8], &[Relocation]);

    // load_args is used to let the backend know what the args are.
    // The backend should track these args so it can use them as needed.
    fn load_args(&mut self, args: &'a [(Layout<'a>, Symbol)], ret_layout: &Layout<'a>);

    /// Used for generating wrappers for malloc/realloc/free
    fn build_wrapped_jmp(&mut self) -> (&'a [u8], u64);

    /// build_proc creates a procedure and outputs it to the wrapped object writer.
    fn build_proc(&mut self, proc: Proc<'a>) -> (&'a [u8], &[Relocation]) {
        let proc_name = LayoutIds::default()
            .get(proc.name, &proc.ret_layout)
            .to_symbol_string(proc.name, &self.env().interns);
        self.reset(proc_name, proc.is_self_recursive);
        self.load_args(proc.args, &proc.ret_layout);
        for (layout, sym) in proc.args {
            self.set_layout_map(*sym, layout);
        }
        self.scan_ast(&proc.body);
        self.create_free_map();
        self.build_stmt(&proc.body, &proc.ret_layout);
        self.finalize()
    }

    /// build_stmt builds a statement and outputs at the end of the buffer.
    fn build_stmt(&mut self, stmt: &Stmt<'a>, ret_layout: &Layout<'a>) {
        match stmt {
            Stmt::Let(sym, expr, layout, following) => {
                self.build_expr(sym, expr, layout);
                self.set_layout_map(*sym, layout);
                self.free_symbols(stmt);
                self.build_stmt(following, ret_layout);
            }
            Stmt::Ret(sym) => {
                self.load_literal_symbols(&[*sym]);
                self.return_symbol(sym, ret_layout);
                self.free_symbols(stmt);
            }
            Stmt::Refcounting(_modify, following) => {
                // TODO: actually deal with refcounting. For hello world, we just skipped it.
                self.build_stmt(following, ret_layout);
            }
            Stmt::Switch {
                cond_symbol,
                cond_layout,
                branches,
                default_branch,
                ret_layout,
            } => {
                self.load_literal_symbols(&[*cond_symbol]);
                self.build_switch(
                    cond_symbol,
                    cond_layout,
                    branches,
                    default_branch,
                    ret_layout,
                );
                self.free_symbols(stmt);
            }
            Stmt::Join {
                id,
                parameters,
                body,
                remainder,
            } => {
                for param in parameters.iter() {
                    self.set_layout_map(param.symbol, &param.layout);
                }
                self.build_join(id, parameters, body, remainder, ret_layout);
                self.free_symbols(stmt);
            }
            Stmt::Jump(id, args) => {
                let mut arg_layouts: bumpalo::collections::Vec<Layout<'a>> =
                    bumpalo::vec![in self.env().arena];
                arg_layouts.reserve(args.len());
                let layout_map = self.layout_map();
                for arg in *args {
                    if let Some(layout) = layout_map.get(arg) {
                        arg_layouts.push(*layout);
                    } else {
                        internal_error!("the argument, {:?}, has no know layout", arg);
                    }
                }
                self.build_jump(id, args, arg_layouts.into_bump_slice(), ret_layout);
                self.free_symbols(stmt);
            }
            x => unimplemented!("the statement, {:?}, is not yet implemented", x),
        }
    }
    // build_switch generates a instructions for a switch statement.
    fn build_switch(
        &mut self,
        cond_symbol: &Symbol,
        cond_layout: &Layout<'a>,
        branches: &'a [(u64, BranchInfo<'a>, Stmt<'a>)],
        default_branch: &(BranchInfo<'a>, &'a Stmt<'a>),
        ret_layout: &Layout<'a>,
    );

    // build_join generates a instructions for a join statement.
    fn build_join(
        &mut self,
        id: &JoinPointId,
        parameters: &'a [Param<'a>],
        body: &'a Stmt<'a>,
        remainder: &'a Stmt<'a>,
        ret_layout: &Layout<'a>,
    );

    // build_jump generates a instructions for a jump statement.
    fn build_jump(
        &mut self,
        id: &JoinPointId,
        args: &'a [Symbol],
        arg_layouts: &[Layout<'a>],
        ret_layout: &Layout<'a>,
    );

    /// build_expr builds the expressions for the specified symbol.
    /// The builder must keep track of the symbol because it may be referred to later.
    fn build_expr(&mut self, sym: &Symbol, expr: &Expr<'a>, layout: &Layout<'a>) {
        match expr {
            Expr::Literal(lit) => {
                if self.env().lazy_literals {
                    self.literal_map().insert(*sym, *lit);
                } else {
                    self.load_literal(sym, lit);
                }
            }
            Expr::Call(roc_mono::ir::Call {
                call_type,
                arguments,
            }) => {
                match call_type {
                    CallType::ByName {
                        name: func_sym,
                        arg_layouts,
                        ret_layout,
                        ..
                    } => {
                        // If this function is just a lowlevel wrapper, then inline it
                        if let Some(lowlevel) = LowLevel::from_inlined_wrapper(*func_sym) {
                            self.build_run_low_level(
                                sym,
                                &lowlevel,
                                arguments,
                                arg_layouts,
                                ret_layout,
                            )
                        } else if func_sym
                            .module_string(&self.env().interns)
                            .starts_with(ModuleName::APP)
                        {
                            let fn_name = LayoutIds::default()
                                .get(*func_sym, layout)
                                .to_symbol_string(*func_sym, &self.env().interns);
                            // Now that the arguments are needed, load them if they are literals.
                            self.load_literal_symbols(arguments);
                            self.build_fn_call(sym, fn_name, arguments, arg_layouts, ret_layout)
                        } else {
<<<<<<< HEAD
                            unimplemented!("the function, {:?}, is not yet implemented", func_sym)
=======
                            self.build_inline_builtin(
                                sym,
                                *func_sym,
                                arguments,
                                arg_layouts,
                                ret_layout,
                            )
>>>>>>> 910f5f2f
                        }
                    }

                    CallType::LowLevel { op: lowlevel, .. } => {
                        let mut arg_layouts: bumpalo::collections::Vec<Layout<'a>> =
                            bumpalo::vec![in self.env().arena];
                        arg_layouts.reserve(arguments.len());
                        let layout_map = self.layout_map();
                        for arg in *arguments {
                            if let Some(layout) = layout_map.get(arg) {
                                arg_layouts.push(*layout);
                            } else {
                                internal_error!("the argument, {:?}, has no know layout", arg);
                            }
                        }
                        self.build_run_low_level(
                            sym,
                            lowlevel,
                            arguments,
                            arg_layouts.into_bump_slice(),
                            layout,
                        )
                    }
                    x => unimplemented!("the call type, {:?}, is not yet implemented", x),
                }
            }
            Expr::Struct(fields) => {
                self.load_literal_symbols(fields);
                self.create_struct(sym, layout, fields);
            }
            Expr::StructAtIndex {
                index,
                field_layouts,
                structure,
            } => {
                self.load_struct_at_index(sym, structure, *index, field_layouts);
            }
            x => unimplemented!("the expression, {:?}, is not yet implemented", x),
        }
    }

    /// build_run_low_level builds the low level opertation and outputs to the specified symbol.
    /// The builder must keep track of the symbol because it may be referred to later.
    fn build_run_low_level(
        &mut self,
        sym: &Symbol,
        lowlevel: &LowLevel,
        args: &'a [Symbol],
        arg_layouts: &[Layout<'a>],
        ret_layout: &Layout<'a>,
    ) {
        // Now that the arguments are needed, load them if they are literals.
        self.load_literal_symbols(args);
        match lowlevel {
            LowLevel::NumAbs => {
                debug_assert_eq!(
                    1,
                    args.len(),
                    "NumAbs: expected to have exactly one argument"
                );
                debug_assert_eq!(
                    arg_layouts[0], *ret_layout,
                    "NumAbs: expected to have the same argument and return layout"
                );
                self.build_num_abs(sym, &args[0], ret_layout)
            }
            LowLevel::NumAdd => {
                debug_assert_eq!(
                    2,
                    args.len(),
                    "NumAdd: expected to have exactly two argument"
                );
                debug_assert_eq!(
                    arg_layouts[0], arg_layouts[1],
                    "NumAdd: expected all arguments of to have the same layout"
                );
                debug_assert_eq!(
                    arg_layouts[0], *ret_layout,
                    "NumAdd: expected to have the same argument and return layout"
                );
                self.build_num_add(sym, &args[0], &args[1], ret_layout)
            }
            LowLevel::NumAcos => self.build_fn_call(
                sym,
                bitcode::NUM_ACOS[FloatWidth::F64].to_string(),
                args,
                arg_layouts,
                ret_layout,
            ),
            LowLevel::NumAsin => self.build_fn_call(
                sym,
                bitcode::NUM_ASIN[FloatWidth::F64].to_string(),
                args,
                arg_layouts,
                ret_layout,
            ),
            LowLevel::NumAtan => self.build_fn_call(
                sym,
                bitcode::NUM_ATAN[FloatWidth::F64].to_string(),
                args,
                arg_layouts,
                ret_layout,
            ),
            LowLevel::NumMul => {
                debug_assert_eq!(
                    2,
                    args.len(),
                    "NumMul: expected to have exactly two argument"
                );
                debug_assert_eq!(
                    arg_layouts[0], arg_layouts[1],
                    "NumMul: expected all arguments of to have the same layout"
                );
                debug_assert_eq!(
                    arg_layouts[0], *ret_layout,
                    "NumMul: expected to have the same argument and return layout"
                );
                self.build_num_mul(sym, &args[0], &args[1], ret_layout)
            }
            LowLevel::NumNeg => {
                debug_assert_eq!(
                    1,
                    args.len(),
                    "NumNeg: expected to have exactly one argument"
                );
                debug_assert_eq!(
                    arg_layouts[0], *ret_layout,
                    "NumNeg: expected to have the same argument and return layout"
                );
                self.build_num_neg(sym, &args[0], ret_layout)
            }
            LowLevel::NumPowInt => self.build_fn_call(
                sym,
                bitcode::NUM_POW_INT[IntWidth::I64].to_string(),
                args,
                arg_layouts,
                ret_layout,
            ),
            LowLevel::NumSub => {
                debug_assert_eq!(
                    2,
                    args.len(),
                    "NumSub: expected to have exactly two argument"
                );
                debug_assert_eq!(
                    arg_layouts[0], arg_layouts[1],
                    "NumSub: expected all arguments of to have the same layout"
                );
                debug_assert_eq!(
                    arg_layouts[0], *ret_layout,
                    "NumSub: expected to have the same argument and return layout"
                );
                self.build_num_sub(sym, &args[0], &args[1], ret_layout)
            }
            LowLevel::Eq => {
                debug_assert_eq!(2, args.len(), "Eq: expected to have exactly two argument");
                debug_assert_eq!(
                    arg_layouts[0], arg_layouts[1],
                    "Eq: expected all arguments of to have the same layout"
                );
                debug_assert_eq!(
                    Layout::Builtin(Builtin::Bool),
                    *ret_layout,
                    "Eq: expected to have return layout of type Bool"
                );
                self.build_eq(sym, &args[0], &args[1], &arg_layouts[0])
            }
            LowLevel::NotEq => {
                debug_assert_eq!(
                    2,
                    args.len(),
                    "NotEq: expected to have exactly two argument"
                );
                debug_assert_eq!(
                    arg_layouts[0], arg_layouts[1],
                    "NotEq: expected all arguments of to have the same layout"
                );
                debug_assert_eq!(
                    Layout::Builtin(Builtin::Bool),
                    *ret_layout,
                    "NotEq: expected to have return layout of type Bool"
                );
                self.build_neq(sym, &args[0], &args[1], &arg_layouts[0])
            }
            LowLevel::NumLt => {
                debug_assert_eq!(
                    2,
                    args.len(),
                    "NumLt: expected to have exactly two argument"
                );
                debug_assert_eq!(
                    arg_layouts[0], arg_layouts[1],
                    "NumLt: expected all arguments of to have the same layout"
                );
                debug_assert_eq!(
                    Layout::Builtin(Builtin::Bool),
                    *ret_layout,
                    "NumLt: expected to have return layout of type Bool"
                );
                self.build_num_lt(sym, &args[0], &args[1], &arg_layouts[0])
            }
            LowLevel::NumRound => self.build_fn_call(
                sym,
                bitcode::NUM_ROUND[FloatWidth::F64].to_string(),
                args,
                arg_layouts,
                ret_layout,
            ),
            LowLevel::StrConcat => self.build_fn_call(
                sym,
                bitcode::STR_CONCAT.to_string(),
                args,
                arg_layouts,
                ret_layout,
            ),
            x => unimplemented!("low level, {:?}. is not yet implemented", x),
        }
    }

    // inlines simple builtin functions that do not map directly to a low level
    fn build_inline_builtin(
        &mut self,
        sym: &Symbol,
        func_sym: Symbol,
        args: &'a [Symbol],
        arg_layouts: &[Layout<'a>],
        ret_layout: &Layout<'a>,
    ) -> Result<(), String> {
        self.load_literal_symbols(args)?;
        match func_sym {
            Symbol::NUM_IS_ZERO => {
                debug_assert_eq!(
                    1,
                    args.len(),
                    "NumIsZero: expected to have exactly one argument"
                );
                debug_assert_eq!(
                    Layout::Builtin(Builtin::Bool),
                    *ret_layout,
                    "NumIsZero: expected to have return layout of type Bool"
                );

                self.load_literal(&Symbol::DEV_TMP, &Literal::Int(0))?;
                self.build_eq(sym, &args[0], &Symbol::DEV_TMP, &arg_layouts[0])?;
                self.free_symbol(&Symbol::DEV_TMP)
            }
            _ => Err(format!(
                "the function, {:?}, is not yet implemented",
                func_sym
            )),
        }
    }

    /// build_fn_call creates a call site for a function.
    /// This includes dealing with things like saving regs and propagating the returned value.
    fn build_fn_call(
        &mut self,
        dst: &Symbol,
        fn_name: String,
        args: &'a [Symbol],
        arg_layouts: &[Layout<'a>],
        ret_layout: &Layout<'a>,
    );

    /// build_num_abs stores the absolute value of src into dst.
    fn build_num_abs(&mut self, dst: &Symbol, src: &Symbol, layout: &Layout<'a>);

    /// build_num_add stores the sum of src1 and src2 into dst.
    fn build_num_add(&mut self, dst: &Symbol, src1: &Symbol, src2: &Symbol, layout: &Layout<'a>);

    /// build_num_mul stores `src1 * src2` into dst.
    fn build_num_mul(&mut self, dst: &Symbol, src1: &Symbol, src2: &Symbol, layout: &Layout<'a>);

    /// build_num_neg stores the negated value of src into dst.
    fn build_num_neg(&mut self, dst: &Symbol, src: &Symbol, layout: &Layout<'a>);

    /// build_num_sub stores the `src1 - src2` difference into dst.
    fn build_num_sub(&mut self, dst: &Symbol, src1: &Symbol, src2: &Symbol, layout: &Layout<'a>);

    /// build_eq stores the result of `src1 == src2` into dst.
    fn build_eq(&mut self, dst: &Symbol, src1: &Symbol, src2: &Symbol, arg_layout: &Layout<'a>);

    /// build_neq stores the result of `src1 != src2` into dst.
    fn build_neq(&mut self, dst: &Symbol, src1: &Symbol, src2: &Symbol, arg_layout: &Layout<'a>);

    /// build_num_lt stores the result of `src1 < src2` into dst.
    fn build_num_lt(&mut self, dst: &Symbol, src1: &Symbol, src2: &Symbol, arg_layout: &Layout<'a>);

    /// literal_map gets the map from symbol to literal, used for lazy loading and literal folding.
    fn literal_map(&mut self) -> &mut MutMap<Symbol, Literal<'a>>;

    fn load_literal_symbols(&mut self, syms: &[Symbol]) {
        if self.env().lazy_literals {
            for sym in syms {
                if let Some(lit) = self.literal_map().remove(sym) {
                    self.load_literal(sym, &lit);
                }
            }
        }
    }

    /// create_struct creates a struct with the elements specified loaded into it as data.
    fn create_struct(&mut self, sym: &Symbol, layout: &Layout<'a>, fields: &'a [Symbol]);

    /// load_struct_at_index loads into `sym` the value at `index` in `structure`.
    fn load_struct_at_index(
        &mut self,
        sym: &Symbol,
        structure: &Symbol,
        index: u64,
        field_layouts: &'a [Layout<'a>],
    );

    /// load_literal sets a symbol to be equal to a literal.
    fn load_literal(&mut self, sym: &Symbol, lit: &Literal<'a>);

    /// return_symbol moves a symbol to the correct return location for the backend and adds a jump to the end of the function.
    fn return_symbol(&mut self, sym: &Symbol, layout: &Layout<'a>);

    /// free_symbols will free all symbols for the given statement.
    fn free_symbols(&mut self, stmt: &Stmt<'a>) {
        if let Some(syms) = self.free_map().remove(&(stmt as *const Stmt<'a>)) {
            for sym in syms {
                // println!("Freeing symbol: {:?}", sym);
                self.free_symbol(&sym);
            }
        }
    }

    /// free_symbol frees any registers or stack space used to hold a symbol.
    fn free_symbol(&mut self, sym: &Symbol);

    /// set_last_seen sets the statement a symbol was last seen in.
    fn set_last_seen(
        &mut self,
        sym: Symbol,
        stmt: &Stmt<'a>,
        owning_symbol: &MutMap<Symbol, Symbol>,
    ) {
        self.last_seen_map().insert(sym, stmt);
        if let Some(parent) = owning_symbol.get(&sym) {
            self.last_seen_map().insert(*parent, stmt);
        }
    }

    /// last_seen_map gets the map from symbol to when it is last seen in the function.
    fn last_seen_map(&mut self) -> &mut MutMap<Symbol, *const Stmt<'a>>;

    /// set_layout_map sets the layout for a specific symbol.
    fn set_layout_map(&mut self, sym: Symbol, layout: &Layout<'a>) {
        if let Some(old_layout) = self.layout_map().insert(sym, *layout) {
            // Layout map already contains the symbol. We should never need to overwrite.
            // If the layout is not the same, that is a bug.
            if &old_layout != layout {
                internal_error!(
                    "Overwriting layout for symbol, {:?}: got {:?}, want {:?}",
                    sym,
                    layout,
                    old_layout
                )
            }
        }
    }

    /// layout_map gets the map from symbol to layout.
    fn layout_map(&mut self) -> &mut MutMap<Symbol, Layout<'a>>;

    fn create_free_map(&mut self) {
        let mut free_map = MutMap::default();
        let arena = self.env().arena;
        for (sym, stmt) in self.last_seen_map() {
            let vals = free_map
                .entry(*stmt)
                .or_insert_with(|| bumpalo::vec![in arena]);
            vals.push(*sym);
        }
        self.set_free_map(free_map);
    }

    /// free_map gets the map statement to the symbols that are free after they run.
    fn free_map(&mut self) -> &mut MutMap<*const Stmt<'a>, Vec<'a, Symbol>>;

    /// set_free_map sets the free map to the given map.
    fn set_free_map(&mut self, map: MutMap<*const Stmt<'a>, Vec<'a, Symbol>>);

    /// scan_ast runs through the ast and fill the last seen map.
    /// This must iterate through the ast in the same way that build_stmt does. i.e. then before else.
    fn scan_ast(&mut self, stmt: &Stmt<'a>) {
        // This keeps track of symbols that depend on other symbols.
        // The main case of this is data in structures and tagged unions.
        // This data must extend the lifetime of the original structure or tagged union.
        // For arrays the loading is always done through low levels and does not depend on the underlying array's lifetime.
        let mut owning_symbol: MutMap<Symbol, Symbol> = MutMap::default();
        match stmt {
            Stmt::Let(sym, expr, _, following) => {
                self.set_last_seen(*sym, stmt, &owning_symbol);
                match expr {
                    Expr::Literal(_) => {}

                    Expr::Call(call) => self.scan_ast_call(call, stmt, &owning_symbol),

                    Expr::Tag { arguments, .. } => {
                        for sym in *arguments {
                            self.set_last_seen(*sym, stmt, &owning_symbol);
                        }
                    }
                    Expr::Struct(syms) => {
                        for sym in *syms {
                            self.set_last_seen(*sym, stmt, &owning_symbol);
                        }
                    }
                    Expr::StructAtIndex { structure, .. } => {
                        self.set_last_seen(*structure, stmt, &owning_symbol);
                        owning_symbol.insert(*sym, *structure);
                    }
                    Expr::GetTagId { structure, .. } => {
                        self.set_last_seen(*structure, stmt, &owning_symbol);
                        owning_symbol.insert(*sym, *structure);
                    }
                    Expr::UnionAtIndex { structure, .. } => {
                        self.set_last_seen(*structure, stmt, &owning_symbol);
                        owning_symbol.insert(*sym, *structure);
                    }
                    Expr::Array { elems, .. } => {
                        for elem in *elems {
                            if let ListLiteralElement::Symbol(sym) = elem {
                                self.set_last_seen(*sym, stmt, &owning_symbol);
                            }
                        }
                    }
                    Expr::Reuse {
                        symbol,
                        arguments,
                        tag_name,
                        ..
                    } => {
                        self.set_last_seen(*symbol, stmt, &owning_symbol);
                        match tag_name {
                            TagName::Closure(sym) => {
                                self.set_last_seen(*sym, stmt, &owning_symbol);
                            }
                            TagName::Private(sym) => {
                                self.set_last_seen(*sym, stmt, &owning_symbol);
                            }
                            TagName::Global(_) => {}
                        }
                        for sym in *arguments {
                            self.set_last_seen(*sym, stmt, &owning_symbol);
                        }
                    }
                    Expr::Reset(sym) => {
                        self.set_last_seen(*sym, stmt, &owning_symbol);
                    }
                    Expr::EmptyArray => {}
                    Expr::RuntimeErrorFunction(_) => {}
                }
                self.scan_ast(following);
            }

            Stmt::Switch {
                cond_symbol,
                branches,
                default_branch,
                ..
            } => {
                self.set_last_seen(*cond_symbol, stmt, &owning_symbol);
                for (_, _, branch) in *branches {
                    self.scan_ast(branch);
                }
                self.scan_ast(default_branch.1);
            }
            Stmt::Ret(sym) => {
                self.set_last_seen(*sym, stmt, &owning_symbol);
            }
            Stmt::Refcounting(modify, following) => {
                let sym = modify.get_symbol();

                self.set_last_seen(sym, stmt, &owning_symbol);
                self.scan_ast(following);
            }
            Stmt::Join {
                parameters,
                body: continuation,
                remainder,
                ..
            } => {
                for param in *parameters {
                    self.set_last_seen(param.symbol, stmt, &owning_symbol);
                }
                self.scan_ast(continuation);
                self.scan_ast(remainder);
            }
            Stmt::Jump(JoinPointId(sym), symbols) => {
                self.set_last_seen(*sym, stmt, &owning_symbol);
                for sym in *symbols {
                    self.set_last_seen(*sym, stmt, &owning_symbol);
                }
            }
            Stmt::RuntimeError(_) => {}
        }
    }

    fn scan_ast_call(
        &mut self,
        call: &roc_mono::ir::Call,
        stmt: &roc_mono::ir::Stmt<'a>,
        owning_symbol: &MutMap<Symbol, Symbol>,
    ) {
        let roc_mono::ir::Call {
            call_type,
            arguments,
        } = call;

        for sym in *arguments {
            self.set_last_seen(*sym, stmt, owning_symbol);
        }

        match call_type {
            CallType::ByName { .. } => {}
            CallType::LowLevel { .. } => {}
            CallType::HigherOrder { .. } => {}
            CallType::Foreign { .. } => {}
        }
    }
}<|MERGE_RESOLUTION|>--- conflicted
+++ resolved
@@ -232,9 +232,6 @@
                             self.load_literal_symbols(arguments);
                             self.build_fn_call(sym, fn_name, arguments, arg_layouts, ret_layout)
                         } else {
-<<<<<<< HEAD
-                            unimplemented!("the function, {:?}, is not yet implemented", func_sym)
-=======
                             self.build_inline_builtin(
                                 sym,
                                 *func_sym,
@@ -242,7 +239,6 @@
                                 arg_layouts,
                                 ret_layout,
                             )
->>>>>>> 910f5f2f
                         }
                     }
 
@@ -470,8 +466,8 @@
         args: &'a [Symbol],
         arg_layouts: &[Layout<'a>],
         ret_layout: &Layout<'a>,
-    ) -> Result<(), String> {
-        self.load_literal_symbols(args)?;
+    ) {
+        self.load_literal_symbols(args);
         match func_sym {
             Symbol::NUM_IS_ZERO => {
                 debug_assert_eq!(
@@ -485,14 +481,11 @@
                     "NumIsZero: expected to have return layout of type Bool"
                 );
 
-                self.load_literal(&Symbol::DEV_TMP, &Literal::Int(0))?;
-                self.build_eq(sym, &args[0], &Symbol::DEV_TMP, &arg_layouts[0])?;
+                self.load_literal(&Symbol::DEV_TMP, &Literal::Int(0));
+                self.build_eq(sym, &args[0], &Symbol::DEV_TMP, &arg_layouts[0]);
                 self.free_symbol(&Symbol::DEV_TMP)
             }
-            _ => Err(format!(
-                "the function, {:?}, is not yet implemented",
-                func_sym
-            )),
+            _ => unimplemented!("the function, {:?}, is not yet implemented", func_sym),
         }
     }
 
