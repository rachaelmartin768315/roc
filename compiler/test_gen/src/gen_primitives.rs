#[cfg(feature = "gen-llvm")]
use crate::helpers::llvm::assert_evals_to;
#[cfg(feature = "gen-llvm")]
use crate::helpers::llvm::assert_expect_failed;
#[cfg(feature = "gen-llvm")]
use crate::helpers::llvm::assert_non_opt_evals_to;

#[cfg(feature = "gen-dev")]
use crate::helpers::dev::assert_evals_to;
// #[cfg(feature = "gen-dev")]
// use crate::helpers::dev::assert_expect_failed;
// #[cfg(feature = "gen-dev")]
// use crate::helpers::dev::assert_evals_to as assert_llvm_evals_to;
// #[cfg(feature = "gen-dev")]
// use crate::helpers::dev::assert_evals_to as assert_non_opt_evals_to;

#[cfg(feature = "gen-wasm")]
use crate::helpers::wasm::assert_evals_to;
#[cfg(feature = "gen-wasm")]
use crate::helpers::wasm::assert_evals_to as assert_non_opt_evals_to;
// #[cfg(feature = "gen-wasm")]
// use crate::helpers::dev::assert_expect_failed;
// #[cfg(feature = "gen-wasm")]
// use crate::helpers::wasm::assert_evals_to as assert_llvm_evals_to;
// #[cfg(feature = "gen-wasm")]
// use crate::helpers::wasm::assert_evals_to as assert_non_opt_evals_to;

use indoc::indoc;
#[allow(unused_imports)]
use roc_std::RocStr;

#[test]
#[cfg(any(feature = "gen-llvm", feature = "gen-dev", feature = "gen-wasm"))]
fn basic_int() {
    assert_evals_to!("123", 123, i64);
}

#[test]
#[cfg(any(feature = "gen-llvm", feature = "gen-dev", feature = "gen-wasm"))]
fn basic_float() {
    assert_evals_to!("1234.0", 1234.0, f64);
}

#[test]
#[cfg(any(feature = "gen-llvm"))]
fn branch_first_float() {
    assert_evals_to!(
        indoc!(
            r#"
                when 1.23 is
                    1.23 -> 12
                    _ -> 34
            "#
        ),
        12,
        i64
    );
}

#[test]
#[cfg(any(feature = "gen-llvm"))]
fn branch_second_float() {
    assert_evals_to!(
        indoc!(
            r#"
                when 2.34 is
                    1.23 -> 63
                    _ -> 48
            "#
        ),
        48,
        i64
    );
}

#[test]
#[cfg(any(feature = "gen-llvm"))]
fn branch_third_float() {
    assert_evals_to!(
        indoc!(
            r#"
               when 10.0 is
                   1.0 -> 63
                   2.0 -> 48
                   _ -> 112
            "#
        ),
        112,
        i64
    );
}

#[test]
#[cfg(any(feature = "gen-llvm", feature = "gen-dev", feature = "gen-wasm"))]
fn branch_first_int() {
    assert_evals_to!(
        indoc!(
            r#"
                when 1 is
                    1 -> 12
                    _ -> 34
            "#
        ),
        12,
        i64
    );
}

#[test]
#[cfg(any(feature = "gen-llvm", feature = "gen-dev", feature = "gen-wasm"))]
fn branch_second_int() {
    assert_evals_to!(
        indoc!(
            r#"
                when 2 is
                    1 -> 63
                    _ -> 48
            "#
        ),
        48,
        i64
    );
}

#[test]
#[cfg(any(feature = "gen-llvm", feature = "gen-dev"))]
fn branch_third_int() {
    assert_evals_to!(
        indoc!(
            r#"
                when 10 is
                    1 -> 63
                    2 -> 48
                    _ -> 112
            "#
        ),
        112,
        i64
    );
}

#[test]
#[cfg(any(feature = "gen-llvm", feature = "gen-dev", feature = "gen-wasm"))]
fn branch_store_variable() {
    assert_evals_to!(
        indoc!(
            r#"
                when 0 is
                    1 -> 12
                    a -> a
            "#
        ),
        0,
        i64
    );
}

#[test]
#[cfg(any(feature = "gen-llvm", feature = "gen-dev"))]
fn when_one_element_tag() {
    assert_evals_to!(
        indoc!(
            r#"
            x : [ Pair (Int a) (Int a) ]
            x = Pair 0x2 0x3

            when x is
                Pair l r -> l + r
            "#
        ),
        5,
        i64
    );
}

#[test]
#[cfg(any(feature = "gen-llvm"))]
fn when_two_element_tag_first() {
    assert_evals_to!(
        indoc!(
            r#"
            x : [A (Int *), B (Int *)]
            x = A 0x2

            when x is
                A v -> v
                B v -> v
            "#
        ),
        2,
        i64
    );
}

#[test]
#[cfg(any(feature = "gen-llvm"))]
fn when_two_element_tag_second() {
    assert_evals_to!(
        indoc!(
            r#"
            x : [A (Int *), B (Int *)]
            x = B 0x3

            when x is
                A v -> v
                B v -> v
            "#
        ),
        3,
        i64
    );
}

#[test]
#[cfg(any(feature = "gen-llvm", feature = "gen-dev", feature = "gen-wasm"))]
fn gen_when_one_branch() {
    assert_evals_to!(
        indoc!(
            r#"
                when 3.14 is
                    _ -> 23
            "#
        ),
        23,
        i64
    );
}

#[test]
#[cfg(any(feature = "gen-llvm", feature = "gen-wasm"))]
fn gen_large_when_int() {
    assert_evals_to!(
        indoc!(
            r#"
                foo = \num ->
                    when num is
                        0 -> 200
                        -3 -> 111 # TODO adding more negative numbers reproduces parsing bugs here
                        3 -> 789
                        1 -> 123
                        2 -> 456
                        _ -> 1000

                foo -3
            "#
        ),
        111,
        i64
    );
}

#[test]
#[cfg(any(feature = "gen-wasm"))]
fn gen_large_when_float() {
    assert_evals_to!(
        indoc!(
            r#"
                foo = \num ->
                    when num is
                        0.5 -> 200.1
                        -3.6 -> 111.2 # TODO adding more negative numbers reproduces parsing bugs here
                        3.6 -> 789.5
                        1.7 -> 123.3
                        2.8 -> 456.4
                        _ -> 1000.6

                foo -3.6
            "#
        ),
        111.2,
        f64
    );
}

#[test]
#[cfg(any(feature = "gen-llvm", feature = "gen-dev", feature = "gen-wasm"))]
fn or_pattern() {
    assert_evals_to!(
        indoc!(
            r#"
            when 2 is
                1 | 2 -> 42
                _ -> 1
            "#
        ),
        42,
        i64
    );
}

#[test]
#[cfg(any(feature = "gen-llvm", feature = "gen-dev", feature = "gen-wasm"))]
fn apply_identity() {
    assert_evals_to!(
        indoc!(
            r#"
                identity = \a -> a

                identity 5
            "#
        ),
        5,
        i64
    );
}

#[test]
#[cfg(any(feature = "gen-llvm"))]
fn apply_unnamed_identity() {
    assert_evals_to!(
        indoc!(
            r#"
            wrapper = \{} ->
                (\a -> a) 5

            wrapper {}
            "#
        ),
        5,
        i64
    );
}

#[test]
#[cfg(any(feature = "gen-llvm"))]
fn return_unnamed_fn() {
    assert_evals_to!(
        indoc!(
            r#"
            wrapper = \{} ->
                alwaysFloatIdentity : Int * -> (Float a -> Float a)
                alwaysFloatIdentity = \_ ->
                    (\a -> a)

                (alwaysFloatIdentity 2) 3.14

            wrapper {}
            "#
        ),
        3.14,
        f64
    );
}

#[test]
#[cfg(any(feature = "gen-llvm", feature = "gen-wasm"))]
fn gen_when_fn() {
    assert_evals_to!(
        indoc!(
            r#"
                limitedNegate = \num ->
                    when num is
                        1 -> -1
                        -1 -> 1
                        _ -> num

                limitedNegate 1
            "#
        ),
        -1,
        i64
    );
}

#[test]
#[cfg(any(feature = "gen-llvm", feature = "gen-dev", feature = "gen-wasm"))]
fn gen_basic_def() {
    assert_evals_to!(
        indoc!(
            r#"
                answer = 42

                answer
            "#
        ),
        42,
        i64
    );

    assert_evals_to!(
        indoc!(
            r#"
                pi = 3.14

                pi
            "#
        ),
        3.14,
        f64
    );
}

#[test]
#[cfg(any(feature = "gen-llvm", feature = "gen-wasm"))]
fn gen_multiple_defs() {
    assert_evals_to!(
        indoc!(
            r#"
                answer = 42

                pi = 3.14

                if pi > 3 then answer else answer
            "#
        ),
        42,
        i64
    );

    assert_evals_to!(
        indoc!(
            r#"
                answer = 42

                pi = 3.14

                if answer > 3 then pi else pi
            "#
        ),
        3.14,
        f64
    );
}

// These tests caught a bug in how Defs are converted to the mono IR
// but they have UnusedDef or UnusedArgument problems, and don't run any more
//    #[test]
// #[cfg(any(feature = "gen-llvm"))]
//    fn gen_chained_defs() {
//        assert_evals_to!(
//            indoc!(
//                r#"
//                    x = i1
//                    i3 = i2
//                    i1 = 1337
//                    i2 = i1
//                    y = 12.4
//
//                    i3
//                "#
//            ),
//            1337,
//            i64
//        );
//    }
//
//    #[test]
// #[cfg(any(feature = "gen-llvm"))]
//    fn gen_nested_defs_old() {
//        assert_evals_to!(
//            indoc!(
//                r#"
//                    x = 5
//
//                    answer =
//                        i3 = i2
//
//                        nested =
//                            a = 1.0
//                            b = 5
//
//                            i1
//
//                        i1 = 1337
//                        i2 = i1
//
//
//                        nested
//
//                    # None of this should affect anything, even though names
//                    # overlap with the previous nested defs
//                    unused =
//                        nested = 17
//
//                        i1 = 84.2
//
//                        nested
//
//                    y = 12.4
//
//                    answer
//                "#
//            ),
//            1337,
//            i64
//        );
//    }
//
//    #[test]
// #[cfg(any(feature = "gen-llvm"))]
//    fn let_x_in_x() {
//        assert_evals_to!(
//            indoc!(
//                r#"
//                    x = 5
//
//                    answer =
//                        1337
//
//                    unused =
//                        nested = 17
//                        nested
//
//                    answer
//                "#
//            ),
//            1337,
//            i64
//        );
//    }

#[test]
#[cfg(any(feature = "gen-llvm", feature = "gen-dev", feature = "gen-wasm"))]
fn factorial() {
    assert_evals_to!(
        indoc!(
            r#"
            factorial = \n, accum ->
                when n is
                    0 ->
                        accum

                    _ ->
                        factorial (n - 1) (n * accum)

            factorial 10 1
            "#
        ),
        3628800,
        i64
    );
}

#[test]
#[cfg(any(feature = "gen-llvm"))]
fn peano1() {
    assert_non_opt_evals_to!(
        indoc!(
            r#"
                Peano : [ S Peano, Z ]

                three : Peano
                three = S (S (S Z))

                when three is
                    Z -> 2
                    S _ -> 1
                "#
        ),
        1,
        i64
    );
}

#[test]
#[cfg(any(feature = "gen-llvm"))]
fn peano2() {
    assert_non_opt_evals_to!(
        indoc!(
            r#"
                Peano : [ S Peano, Z ]

                three : Peano
                three = S (S (S Z))

                when three is
                    S (S _) -> 1
                    S (_) -> 0
                    Z -> 0
                "#
        ),
        1,
        i64
    );
}

#[test]
#[cfg(any(feature = "gen-llvm", feature = "gen-dev", feature = "gen-wasm"))]
fn top_level_constant() {
    assert_evals_to!(
        indoc!(
            r#"
            app "test" provides [ main ] to "./platform"

            pi = 3.1415

            main =
                pi + pi
                "#
        ),
        3.1415 + 3.1415,
        f64
    );
}

#[test]
#[ignore]
#[cfg(any(feature = "gen-llvm", feature = "gen-dev", feature = "gen-wasm"))]
fn top_level_destructure() {
    assert_evals_to!(
        indoc!(
            r#"
            app "test" provides [ main ] to "./platform"

            {a, b} = { a: 1, b: 2 }

            main =

                a + b
                "#
        ),
        3,
        i64
    );
}

#[test]
#[cfg(any(feature = "gen-llvm"))]
fn linked_list_len_0() {
    assert_non_opt_evals_to!(
        indoc!(
            r#"
            app "test" provides [ main ] to "./platform"

            LinkedList a : [ Nil, Cons a (LinkedList a) ]

            len : LinkedList a -> Int *
            len = \list ->
                when list is
                    Nil -> 0
                    Cons _ rest -> 1 + len rest

            main =
                nil : LinkedList F64
                nil = Nil

                len nil
            "#
        ),
        0,
        i64
    );
}

#[test]
#[cfg(any(feature = "gen-llvm"))]
fn linked_list_len_twice_0() {
    assert_non_opt_evals_to!(
        indoc!(
            r#"
            app "test" provides [ main ] to "./platform"

            LinkedList a : [ Nil, Cons a (LinkedList a) ]

            nil : LinkedList I64
            nil = Nil

            length : LinkedList a -> Int *
            length = \list ->
                when list is
                    Nil -> 0
                    Cons _ rest -> 1 + length rest

            main =
                length nil + length nil
            "#
        ),
        0,
        i64
    );
}

#[test]
#[cfg(any(feature = "gen-llvm"))]
fn linked_list_len_1() {
    assert_non_opt_evals_to!(
        indoc!(
            r#"
            app "test" provides [ main ] to "./platform"

            LinkedList a : [ Nil, Cons a (LinkedList a) ]

            one : LinkedList (Int *)
            one = Cons 1 Nil

            length : LinkedList a -> Int *
            length = \list ->
                when list is
                    Nil -> 0
                    Cons _ rest -> 1 + length rest

            main =
                length one
            "#
        ),
        1,
        i64
    );
}

#[test]
#[cfg(any(feature = "gen-llvm"))]
fn linked_list_len_twice_1() {
    assert_non_opt_evals_to!(
        indoc!(
            r#"
            app "test" provides [ main ] to "./platform"

            LinkedList a : [ Nil, Cons a (LinkedList a) ]

            one : LinkedList (Int *)
            one = Cons 1 Nil

            length : LinkedList a -> Int *
            length = \list ->
                when list is
                    Nil -> 0
                    Cons _ rest -> 1 + length rest

            main =
                length one + length one
                "#
        ),
        2,
        i64
    );
}

#[test]
#[cfg(any(feature = "gen-llvm"))]
fn linked_list_len_3() {
    assert_non_opt_evals_to!(
        indoc!(
            r#"
            app "test" provides [ main ] to "./platform"

            LinkedList a : [ Nil, Cons a (LinkedList a) ]

            three : LinkedList (Int *)
            three = Cons 3 (Cons 2 (Cons 1 Nil))

            length : LinkedList a -> Int *
            length = \list ->
                when list is
                    Nil -> 0
                    Cons _ rest -> 1 + length rest


            main =
                length three
            "#
        ),
        3,
        i64
    );
}

#[test]
#[cfg(any(feature = "gen-llvm"))]
fn linked_list_sum_num_a() {
    assert_non_opt_evals_to!(
        indoc!(
            r#"
            app "test" provides [ main ] to "./platform"

            LinkedList a : [ Nil, Cons a (LinkedList a) ]

            three : LinkedList (Int *)
            three = Cons 3 (Cons 2 (Cons 1 Nil))


            sum : LinkedList (Num a) -> Num a
            sum = \list ->
                when list is
                    Nil -> 0
                    Cons x rest -> x + sum rest

            main =
                sum three
            "#
        ),
        3 + 2 + 1,
        i64
    )
}

#[test]
#[cfg(any(feature = "gen-llvm"))]
fn linked_list_sum_int() {
    assert_non_opt_evals_to!(
        indoc!(
            r#"
            app "test" provides [ main ] to "./platform"

            LinkedList a : [ Nil, Cons a (LinkedList a) ]

            zero : LinkedList (Int *)
            zero = Nil

            sum : LinkedList (Int a) -> Int a
            sum = \list ->
                when list is
                    Nil -> 0
                    Cons x rest -> x + sum rest

            main =
                sum zero
            "#
        ),
        0,
        i64
    )
}

#[test]
#[cfg(any(feature = "gen-llvm", feature = "gen-wasm"))]
fn linked_list_map() {
    assert_non_opt_evals_to!(
        indoc!(
            r#"
            app "test" provides [ main ] to "./platform"

            LinkedList a : [ Nil, Cons a (LinkedList a) ]

            three : LinkedList (Int *)
            three = Cons 3 (Cons 2 (Cons 1 Nil))

            sum : LinkedList (Num a) -> Num a
            sum = \list ->
                when list is
                    Nil -> 0
                    Cons x rest -> x + sum rest

            map : (a -> b), LinkedList a -> LinkedList b
            map = \f, list ->
                when list is
                    Nil -> Nil
                    Cons x rest -> Cons (f x) (map f rest)

            main =
                sum (map (\_ -> 1) three)
            "#
        ),
        3,
        i64
    );
}

#[test]
#[cfg(any(feature = "gen-llvm"))]
fn when_nested_maybe() {
    assert_evals_to!(
        indoc!(
            r#"
            Maybe a : [ Nothing, Just a ]

            x : Maybe (Maybe (Int a))
            x = Just (Just 41)

            when x is
                Just (Just v) -> v + 0x1
                _ -> 0x1
                "#
        ),
        42,
        i64
    );

    assert_evals_to!(
        indoc!(
            r#"
            Maybe a : [ Nothing, Just a ]

            x : Maybe (Maybe (Int *))
            x = Just Nothing

            when x is
                Just (Just v) -> v + 0x1
                Just Nothing -> 0x2
                Nothing -> 0x1
                "#
        ),
        2,
        i64
    );

    assert_evals_to!(
        indoc!(
            r#"
            Maybe a : [ Nothing, Just a ]

            x : Maybe (Maybe (Int *))
            x = Nothing

            when x is
                Just (Just v) -> v + 0x1
                Just Nothing -> 0x2
                Nothing -> 0x1
                "#
        ),
        1,
        i64
    );
}

#[test]
#[cfg(any(feature = "gen-llvm"))]
fn when_peano() {
    assert_non_opt_evals_to!(
        indoc!(
            r#"
                Peano : [ S Peano, Z ]

                three : Peano
                three = S (S (S Z))

                when three is
                    S (S _) -> 1
                    S (_) -> 2
                    Z -> 3
                "#
        ),
        1,
        i64
    );

    assert_non_opt_evals_to!(
        indoc!(
            r#"
                Peano : [ S Peano, Z ]

                three : Peano
                three = S Z

                when three is
                    S (S _) -> 1
                    S (_) -> 2
                    Z -> 3
                "#
        ),
        2,
        i64
    );

    assert_non_opt_evals_to!(
        indoc!(
            r#"
                Peano : [ S Peano, Z ]

                three : Peano
                three = Z

                when three is
                    S (S _) -> 1
                    S (_) -> 2
                    Z -> 3
                "#
        ),
        3,
        i64
    );
}

#[test]
#[cfg(any(feature = "gen-llvm"))]
#[should_panic(expected = "Roc failed with message: ")]
fn overflow_frees_list() {
    assert_evals_to!(
        indoc!(
            r#"
            myList = [1,2,3]

            # integer overflow; must use the list so it is defined before the overflow
            # the list will then be freed in a cleanup block
            n : I64
            n = 9_223_372_036_854_775_807 + (Num.intCast (List.len myList))

            index : Nat
            index = Num.intCast n

            List.get myList index
                 "#
        ),
        3,
        i64
    );
}

#[test]
#[cfg(any(feature = "gen-llvm"))]
#[should_panic(expected = "Roc failed with message: ")]
fn undefined_variable() {
    assert_evals_to!(
        indoc!(
            r#"
                 if True then
                     x + z
                 else
                     y + z
                 "#
        ),
        3,
        i64
    );
}

#[test]
#[cfg(any(feature = "gen-llvm"))]
#[should_panic(expected = "Roc failed with message: ")]
fn annotation_without_body() {
    assert_evals_to!(
        indoc!(
            r#"
            foo : Int *


            foo
            "#
        ),
        3,
        i64
    );
}

#[test]
#[cfg(any(feature = "gen-llvm", feature = "gen-dev", feature = "gen-wasm"))]
fn simple_closure() {
    assert_evals_to!(
        indoc!(
            r#"
            app "test" provides [ main ] to "./platform"

            x = 42

            f = \{} -> x


            main =
                f {}
            "#
        ),
        42,
        i64
    );
}

#[test]
#[cfg(any(feature = "gen-llvm"))]
fn nested_closure() {
    assert_evals_to!(
        indoc!(
            r#"
            app "test" provides [ main ] to "./platform"

            foo = \{} ->
                x = 41
                y = 1
                f = \{} -> x + y
                f

            main =
                g = foo {}
                g {}
            "#
        ),
        42,
        i64
    );
}

#[test]
#[cfg(any(feature = "gen-llvm"))]
fn closure_in_list() {
    assert_evals_to!(
        indoc!(
            r#"
            app "test" provides [ main ] to "./platform"

            foo = \{} ->
                x = 41

                f = \{} -> x

                [ f ]

            main =
                items = foo {}

                List.len items
            "#
        ),
        1,
        i64
    );
}

#[test]
#[cfg(any(feature = "gen-llvm", feature = "gen-wasm"))]
fn specialize_closure() {
    use roc_std::RocList;

    assert_evals_to!(
        indoc!(
            r#"
            app "test" provides [ main ] to "./platform"

            foo = \{} ->
                x = 41
                y = [1]

                f = \{} -> x
                g = \{} -> x + Num.intCast (List.len y)

                [ f, g ]

            apply = \f -> f {}

            main =
                items = foo {}

                List.map items apply
            "#
        ),
        RocList::from_slice(&[41, 42]),
        RocList<i64>
    );
}

#[test]
#[cfg(any(feature = "gen-llvm"))]
fn io_poc_effect() {
    assert_non_opt_evals_to!(
        indoc!(
            r#"
            app "test" provides [ main ] to "./platform"

            Effect a := {} -> a

            succeed : a -> Effect a
            succeed = \x -> @Effect \{} -> x

            runEffect : Effect a -> a
            runEffect = \@Effect thunk -> thunk {}

            foo : Effect F64
            foo =
                succeed 3.14

            main : F64
            main =
                runEffect foo

            "#
        ),
        3.14,
        f64
    );
}

#[test]
#[cfg(any(feature = "gen-llvm"))]
fn io_poc_desugared() {
    assert_evals_to!(
        indoc!(
            r#"
            app "test" provides [ main ] to "./platform"

            # succeed : a -> ({} -> a)
            succeed = \x -> \_ -> x

            foo : Str -> F64
            foo =
                succeed 3.14

            # runEffect : ({} ->  a) -> a
            runEffect = \thunk -> thunk ""

            main : F64
            main =
                runEffect foo
            "#
        ),
        3.14,
        f64
    );
}

#[test]
#[cfg(any(feature = "gen-llvm"))]
fn return_wrapped_function_pointer() {
    assert_non_opt_evals_to!(
        indoc!(
            r#"
            app "test" provides [ main ] to "./platform"

            Effect a := {} -> a

            foo : Effect {}
            foo = @Effect \{} -> {}

            main : Effect {}
            main = foo
            "#
        ),
        1,
        i64,
        |_| 1
    );
}

#[test]
#[cfg(any(feature = "gen-llvm"))]
fn return_wrapped_function_pointer_b() {
    assert_non_opt_evals_to!(
        indoc!(
            r#"
            app "test" provides [ main ] to "./platform"


            foo : { x: (I64 -> Str) }
            foo = { x:  (\_ -> "foobar") }

            main : { x:  (I64 -> Str) }
            main = foo
            "#
        ),
        1,
        i64,
        |_| 1
    );
}

#[test]
#[cfg(any(feature = "gen-llvm"))]
fn return_wrapped_closure() {
    assert_non_opt_evals_to!(
        indoc!(
            r#"
            app "test" provides [ main ] to "./platform"

            Effect a := {} -> a

            foo : Effect {}
            foo =
                x = 5

                @Effect (\{} -> if x > 3 then {} else {})

            main : Effect {}
            main = foo
            "#
        ),
        1,
        i64,
        |_| 1
    );
}

#[test]
#[cfg(any(feature = "gen-llvm"))]
fn linked_list_is_singleton() {
    assert_non_opt_evals_to!(
        indoc!(
            r#"
            app "test" provides [ main ] to "./platform"

            ConsList a : [ Cons a (ConsList a), Nil ]

            empty : ConsList a
            empty = Nil

            isSingleton : ConsList a -> Bool
            isSingleton = \list ->
                when list is
                    Cons _ Nil ->
                        True

                    _ ->
                        False

            main : Bool
            main =
                myList : ConsList I64
                myList = empty

                isSingleton myList
            "#
        ),
        false,
        bool
    );
}

#[test]
#[cfg(any(feature = "gen-llvm"))]
fn linked_list_is_empty_1() {
    assert_non_opt_evals_to!(
        indoc!(
            r#"
            app "test" provides [ main ] to "./platform"

            ConsList a : [ Cons a (ConsList a), Nil ]

            empty : ConsList a
            empty = Nil

            isEmpty : ConsList a -> Bool
            isEmpty = \list ->
                when list is
                    Cons _ _ ->
                        False

                    Nil ->
                        True

            main : Bool
            main =
                myList : ConsList (Int *)
                myList = empty

                isEmpty myList
            "#
        ),
        true,
        bool
    );
}

#[test]
#[cfg(any(feature = "gen-llvm"))]
fn linked_list_is_empty_2() {
    assert_non_opt_evals_to!(
        indoc!(
            r#"
            app "test" provides [ main ] to "./platform"

            ConsList a : [ Cons a (ConsList a), Nil ]

            isEmpty : ConsList a -> Bool
            isEmpty = \list ->
                when list is
                    Cons _ _ ->
                        False

                    Nil ->
                        True

            main : Bool
            main =
                myList : ConsList I64
                myList = Cons 0x1 Nil

                isEmpty myList
            "#
        ),
        false,
        bool
    );
}

#[test]
#[cfg(any(feature = "gen-llvm"))]
fn linked_list_singleton() {
    // verifies only that valid llvm is produced
    assert_non_opt_evals_to!(
        indoc!(
            r#"
            app "test" provides [ main ] to "./platform"

            ConsList a : [ Cons a (ConsList a), Nil ]

            main : ConsList I64
            main = Cons 0x1 Nil
            "#
        ),
        0,
        i64,
        |_| 0
    );
}

#[test]
#[cfg(any(feature = "gen-llvm"))]
fn recursive_function_with_rigid() {
    assert_non_opt_evals_to!(
        indoc!(
            r#"
            app "test" provides [ main ] to "./platform"

            State a : { count : I64, x : a }

            foo : State a -> Int *
            foo = \state ->
                if state.count == 0 then
                    0
                else
                    1 + foo { count: state.count - 1, x: state.x }

            main : Int *
            main =
                foo { count: 3, x: {} }
            "#
        ),
        3,
        i64
    );
}

#[test]
#[cfg(any(feature = "gen-llvm"))]
fn rbtree_insert() {
    assert_non_opt_evals_to!(
        indoc!(
            r#"
            app "test" provides [ main ] to "./platform"

            NodeColor : [ Red, Black ]

            RedBlackTree k v : [ Node NodeColor k v (RedBlackTree k v) (RedBlackTree k v), Empty ]

            Key k : Num k

            insert : Key k, v, RedBlackTree (Key k) v -> RedBlackTree (Key k) v
            insert = \key, value, dict ->
                when insertHelp key value dict is
                    Node Red k v l r ->
                        Node Black k v l r

                    x ->
                        x

            insertHelp : (Key k), v, RedBlackTree (Key k) v -> RedBlackTree (Key k) v
            insertHelp = \key, value, dict ->
              when dict is
                Empty ->
                  # New nodes are always red. If it violates the rules, it will be fixed
                  # when balancing.
                  Node Red key value Empty Empty

                Node nColor nKey nValue nLeft nRight ->
                  when Num.compare key nKey is
                    LT ->
                      balance nColor nKey nValue (insertHelp key value nLeft) nRight

                    EQ ->
                      Node nColor nKey value nLeft nRight

                    GT ->
                      balance nColor nKey nValue nLeft (insertHelp key value nRight)

            balance : NodeColor, k, v, RedBlackTree k v, RedBlackTree k v -> RedBlackTree k v
            balance = \color, key, value, left, right ->
              when right is
                Node Red rK rV rLeft rRight ->
                  when left is
                    Node Red lK lV lLeft lRight ->
                      Node
                        Red
                        key
                        value
                        (Node Black lK lV lLeft lRight)
                        (Node Black rK rV rLeft rRight)

                    _ ->
                      Node color rK rV (Node Red key value left rLeft) rRight

                _ ->
                  when left is
                    Node Red lK lV (Node Red llK llV llLeft llRight) lRight ->
                      Node
                        Red
                        lK
                        lV
                        (Node Black llK llV llLeft llRight)
                        (Node Black key value lRight right)

                    _ ->
                      Node color key value left right

            show : RedBlackTree I64 {} -> Str
            show = \tree ->
                when tree is
                    Empty -> "Empty"
                    Node _ _ _ _ _ -> "Node"


            main : Str
            main =
                show (insert 0 {} Empty)
            "#
        ),
        RocStr::from("Node"),
        RocStr
    );
}

#[test]
#[cfg(any(feature = "gen-llvm"))]
fn rbtree_balance_3() {
    assert_non_opt_evals_to!(
        indoc!(
            r#"
            app "test" provides [ main ] to "./platform"

            RedBlackTree k : [ Node k (RedBlackTree k) (RedBlackTree k), Empty ]

            balance : k, RedBlackTree k -> RedBlackTree k
            balance = \key, left ->
                Node key left Empty

            main : RedBlackTree (Int *)
            main =
                balance 0 Empty
            "#
        ),
        false,
        *const i64,
        |x: *const i64| x.is_null()
    );
}

#[test]
#[cfg(any(feature = "gen-llvm"))]
#[ignore]
fn rbtree_layout_issue() {
    // there is a flex var in here somewhere that blows up layout creation
    assert_non_opt_evals_to!(
        indoc!(
            r#"
            app "test" provides [ main ] to "./platform"

            NodeColor : [ Red, Black ]

            RedBlackTree k v : [ Node NodeColor k v (RedBlackTree k v) (RedBlackTree k v), Empty ]

            # balance : NodeColor, k, v, RedBlackTree k v -> RedBlackTree k v
            balance = \color, key, value, right ->
              when right is
                Node Red _ _ rLeft rRight ->
                    Node color key value rLeft rRight


                _ ->
                    Empty

            show : RedBlackTree * * -> Str
            show = \tree ->
                when tree is
                    Empty -> "Empty"
                    Node _ _ _ _ _ -> "Node"

            zero : I64
            zero = 0

            main : Str
            main = show (balance Red zero zero Empty)
            "#
        ),
        RocStr::from("Empty"),
        RocStr
    );
}

#[test]
#[cfg(any(feature = "gen-llvm"))]
#[ignore]
fn rbtree_balance_mono_problem() {
    // because of how the function is written, only `Red` is used and so in the function's
    // type, the first argument is a unit and dropped. Apparently something is weird with
    // constraint generation where the specialization required by `main` does not fix the
    // problem. As a result, the first argument is dropped and we run into issues down the line
    //
    // concretely, the `rRight` symbol will not be defined
    assert_non_opt_evals_to!(
        indoc!(
            r#"
            app "test" provides [ main ] to "./platform"

            NodeColor : [ Red, Black ]

            RedBlackTree k v : [ Node NodeColor k v (RedBlackTree k v) (RedBlackTree k v), Empty ]

            # balance : NodeColor, k, v, RedBlackTree k v, RedBlackTree k v -> RedBlackTree k v
            balance = \color, key, value, left, right ->
              when right is
                Node Red rK rV rLeft rRight ->
                  when left is
                    Node Red lK lV lLeft lRight ->
                      Node
                        Red
                        key
                        value
                        (Node Black lK lV lLeft lRight)
                        (Node Black rK rV rLeft rRight)

                    _ ->
                      Node color rK rV (Node Red key value left rLeft) rRight

                _ ->
                    Empty

            show : RedBlackTree * * -> Str
            show = \tree ->
                when tree is
                    Empty -> "Empty"
                    Node _ _ _ _ _ -> "Node"


            main : Str
            main = show (balance Red 0 0 Empty Empty)
            "#
        ),
        RocStr::from("Empty"),
        RocStr
    );
}

#[test]
#[cfg(any(feature = "gen-llvm"))]
fn rbtree_balance_full() {
    assert_non_opt_evals_to!(
        indoc!(
            r#"
            app "test" provides [ main ] to "./platform"

            NodeColor : [ Red, Black ]

            RedBlackTree k v : [ Node NodeColor k v (RedBlackTree k v) (RedBlackTree k v), Empty ]

            balance : NodeColor, k, v, RedBlackTree k v, RedBlackTree k v -> RedBlackTree k v
            balance = \color, key, value, left, right ->
              when right is
                Node Red rK rV rLeft rRight ->
                  when left is
                    Node Red lK lV lLeft lRight ->
                      Node
                        Red
                        key
                        value
                        (Node Black lK lV lLeft lRight)
                        (Node Black rK rV rLeft rRight)

                    _ ->
                      Node color rK rV (Node Red key value left rLeft) rRight

                _ ->
                  when left is
                    Node Red lK lV (Node Red llK llV llLeft llRight) lRight ->
                      Node
                        Red
                        lK
                        lV
                        (Node Black llK llV llLeft llRight)
                        (Node Black key value lRight right)

                    _ ->
                      Node color key value left right

            main : RedBlackTree F64 F64
            main =
                balance Red 0 0 Empty Empty
            "#
        ),
        true,
        usize,
        |x| x != 0
    );
}

#[test]
#[cfg(any(feature = "gen-llvm"))]
fn nested_pattern_match_two_ways() {
    // exposed an issue in the ordering of pattern match checks when ran with `--release` mode
    assert_non_opt_evals_to!(
        indoc!(
            r#"
            app "test" provides [ main ] to "./platform"

            ConsList a : [ Cons a (ConsList a), Nil ]

            balance : ConsList (Int *) -> Int *
            balance = \right ->
              when right is
                Cons 1 foo ->
                    when foo is
                        Cons 1 _ -> 3
                        _ -> 3
                _ -> 3

            main : Int *
            main =
                when balance Nil is
                    _ -> 3
            "#
        ),
        3,
        i64
    );

    assert_non_opt_evals_to!(
        indoc!(
            r#"
            app "test" provides [ main ] to "./platform"

            ConsList a : [ Cons a (ConsList a), Nil ]

            balance : ConsList (Int *) -> Int *
            balance = \right ->
              when right is
                Cons 1 (Cons 1 _) -> 3
                _ -> 3

            main : Int *
            main =
                when balance Nil is
                    _ -> 3
            "#
        ),
        3,
        i64
    );
}

#[test]
#[cfg(any(feature = "gen-llvm"))]
fn linked_list_guarded_double_pattern_match() {
    // the important part here is that the first case (with the nested Cons) does not match
    // TODO this also has undefined behavior
    assert_non_opt_evals_to!(
        indoc!(
            r#"
            app "test" provides [ main ] to "./platform"

            ConsList a : [ Cons a (ConsList a), Nil ]

            balance : ConsList (Int *) -> Int *
            balance = \right ->
              when right is
                Cons 1 foo ->
                    when foo is
                        Cons 1 _ -> 3
                        _ -> 3
                _ -> 3

            main : Int *
            main =
                when balance Nil is
                    _ -> 3
            "#
        ),
        3,
        i64
    );
}

#[test]
#[cfg(any(feature = "gen-llvm"))]
fn linked_list_double_pattern_match() {
    assert_non_opt_evals_to!(
        indoc!(
            r#"
            app "test" provides [ main ] to "./platform"

            ConsList a : [ Cons a (ConsList a), Nil ]

            foo : ConsList (Int a) -> Int a
            foo = \list ->
                when list is
                    Cons _ (Cons x _) -> x
                    _ -> 0

            main : Int *
            main =
                foo (Cons 1 (Cons 32 Nil))
            "#
        ),
        32,
        i64
    );
}

#[test]
#[cfg(any(feature = "gen-llvm"))]
fn binary_tree_double_pattern_match() {
    assert_non_opt_evals_to!(
        indoc!(
            r#"
            app "test" provides [ main ] to "./platform"

            BTree : [ Node BTree BTree, Leaf I64 ]

            foo : BTree -> I64
            foo = \btree ->
                when btree is
                    Node (Node (Leaf x) _) _ -> x
                    _ -> 1

            main : I64
            main =
                foo (Node (Node (Leaf 32) (Leaf 2)) (Leaf 3))
            "#
        ),
        32,
        i64
    );
}

#[test]
#[cfg(any(feature = "gen-llvm"))]
fn unified_empty_closure_bool() {
    // none of the Closure tags will have a payload
    // this was not handled correctly in the past
    assert_non_opt_evals_to!(
        indoc!(
            r#"
            app "test" provides [ main ] to "./platform"

            foo = \{} ->
                when A is
                    A -> (\_ -> 3.14)
                    B -> (\_ -> 3.14)

            main : Float *
            main =
                (foo {}) 0
            "#
        ),
        3.14,
        f64
    );
}

#[test]
#[cfg(any(feature = "gen-llvm"))]
fn unified_empty_closure_byte() {
    // none of the Closure tags will have a payload
    // this was not handled correctly in the past
    assert_non_opt_evals_to!(
        indoc!(
            r#"
            app "test" provides [ main ] to "./platform"

            foo = \{} ->
                when A is
                    A -> (\_ -> 3.14)
                    B -> (\_ -> 3.14)
                    C -> (\_ -> 3.14)

            main : Float *
            main =
                (foo {}) 0
            "#
        ),
        3.14,
        f64
    );
}

#[test]
#[cfg(any(feature = "gen-llvm"))]
fn task_always_twice() {
    assert_non_opt_evals_to!(
        indoc!(
            r#"
            app "test" provides [ main ] to "./platform"

            Effect a := {} -> a

            effectAlways : a -> Effect a
            effectAlways = \x ->
                inner = \{} -> x

                @Effect inner

            effectAfter : Effect a, (a -> Effect b) -> Effect b
            effectAfter = \(@Effect thunk), transform -> transform (thunk {})

            Task a err : Effect (Result a err)

            always : a -> Task a *
            always = \x -> effectAlways (Ok x)

            fail : err -> Task * err
            fail = \x -> effectAlways (Err x)

            after : Task a err, (a -> Task b err) -> Task b err
            after = \task, transform ->
                effectAfter task \res ->
                    when res is
                        Ok x -> transform x
                        Err e -> fail e

            main : Task {} (Float *)
            main = after (always "foo") (\_ -> always {})

            "#
        ),
        0,
        i64,
        |_| 0
    );
}

#[test]
#[cfg(any(feature = "gen-llvm"))]
fn wildcard_rigid() {
    assert_non_opt_evals_to!(
        indoc!(
            r#"
            app "test" provides [ main ] to "./platform"

            Effect a := {} -> a

            Task a err : Effect (Result a err)

            # this failed because of the `*`, but worked with `err`
            always : a -> Task a *
            always = \x ->
                inner = \{} -> (Ok x)

                @Effect inner


            main : Task {} (Float *)
            main = always {}
            "#
        ),
        0,
        i64,
        |_| 0
    );
}

#[test]
#[cfg(any(feature = "gen-llvm"))]
fn alias_of_alias_with_type_arguments() {
    assert_non_opt_evals_to!(
        indoc!(
            r#"
            app "test" provides [ main ] to "./platform"

            Effect a := a

            Task a err : Effect (Result a err)

            always : a -> Task a *
            always = \x ->
                inner = (Ok x)

                @Effect inner


            main : Task {} (Float *)
            main = always {}
            "#
        ),
        0,
        i64,
        |_| 0
    );
}

#[test]
#[cfg(any(feature = "gen-llvm"))]
#[ignore]
fn todo_bad_error_message() {
    assert_non_opt_evals_to!(
        indoc!(
            r#"
            app "test" provides [ main ] to "./platform"

            Effect a := {} -> a

            effectAlways : a -> Effect a
            effectAlways = \x ->
                inner = \{} -> x

                @Effect inner

            effectAfter : Effect a, (a -> Effect b) -> Effect b
            effectAfter = \(@Effect thunk), transform -> transform (thunk {})

            Task a err : Effect (Result a err)

            always : a -> Task a (Float *)
            always = \x -> effectAlways (Ok x)

            # the problem is that this restricts to `Task {} *`
            fail : err -> Task {} err
            fail = \x -> effectAlways (Err x)

            after : Task a err, (a -> Task b err) -> Task b err
            after = \task, transform ->
                effectAfter task \res ->
                    when res is
                        Ok x -> transform x
                        # but here it must be `forall b. Task b {}`
                        Err e -> fail e

            main : Task {} (Float *)
            main =
                after (always "foo") (\_ -> always {})
            "#
        ),
        0,
        i64,
        |_| 0
    );
}

#[test]
#[cfg(any(feature = "gen-llvm"))]
fn hof_conditional() {
    // exposed issue with the if condition being just a symbol
    assert_evals_to!(
        indoc!(
            r#"
                passTrue = \f -> f True

                passTrue (\trueVal -> if trueVal then False else True)
            "#
        ),
        0,
        u8
    );
}

#[test]
#[cfg(any(feature = "gen-llvm"))]
#[should_panic(
    expected = "Roc failed with message: \"Shadowing { original_region: @57-58, shadow: @90-91 Ident"
)]
fn pattern_shadowing() {
    assert_evals_to!(
        indoc!(
            r#"
            x = 4

            when 4 is
                x -> x
            "#
        ),
        0,
        i64
    );
}

#[test]
#[cfg(any(feature = "gen-llvm"))]
#[ignore]
#[should_panic(expected = "")]
fn unsupported_pattern_str_interp() {
    assert_evals_to!(
        indoc!(
            r#"
            { x: 4 } = { x : 4 }

            x
            "#
        ),
        0,
        i64
    );
}

#[test]
#[cfg(any(feature = "gen-llvm"))]
#[ignore]
fn fingertree_basic() {
    assert_non_opt_evals_to!(
        indoc!(
            r#"
            app "test" provides [ main ] to "./platform"

            Some a : [ One a, Two a a, Three a a a ]

            Tuple a : [ Pair a a, Triple a a a ]

            # a FingerTree implementation
            Seq a : [ Nil, Unit a, More (Some a) (Seq (Tuple a)) (Some a) ]

            # cons : a, Seq a -> Seq a
            cons = \x, s ->
                when s is
                    Nil -> Unit x
                    Unit y -> More (One x) Nil (One y)
                    More some q u ->
                        when some is
                            One y -> More (Two x y) q u
                            Two y z -> More (Three x y z) q u
                            Three y z w -> More (Two x y) (consTuple (Pair z w) q) u

            consTuple : Tuple a, Seq (Tuple a) -> Seq (Tuple a)
            consTuple = \a, b -> cons a b

            main : Bool
            main =
                when cons 0x1 Nil is
                    Unit 1 -> True
                    _ -> False
            "#
        ),
        true,
        bool
    );
}

#[test]
#[cfg(any(feature = "gen-llvm"))]
fn case_or_pattern() {
    // the `0` branch body should only be generated once in the future
    // it is currently duplicated
    assert_evals_to!(
        indoc!(
            r#"
            x : [ Red, Green, Blue ]
            x = Red

            when x is
                Red | Green -> 0
                Blue -> 1
            "#
        ),
        0,
        i64
    );
}

#[test]
#[cfg(any(feature = "gen-llvm"))]
#[ignore]
fn rosetree_basic() {
    assert_non_opt_evals_to!(
        indoc!(
            r#"
            app "test" provides [ main ] to "./platform"

            Tree a : [ Tree a (List (Tree a)) ]

            singleton : a -> Tree a
            singleton = \x -> Tree x []

            main : Bool
            main =
                x : Tree F64
                x = singleton 3
                when x is
                    Tree 3.0 _ -> True
                    _ -> False
            "#
        ),
        true,
        bool
    );
}

#[test]
#[cfg(any(feature = "gen-llvm"))]
fn case_jump() {
    // the decision tree will generate a jump to the `1` branch here
    assert_evals_to!(
        indoc!(
            r#"
            app "test" provides [ main ] to "./platform"

            ConsList a : [ Cons a (ConsList a), Nil ]

            x : ConsList I64
            x = Nil

            main =
                when Pair x x is
                    Pair Nil _ -> 1
                    Pair _ Nil -> 2
                    Pair (Cons a _) (Cons b _) -> a + b + 3
            "#
        ),
        1,
        i64
    );
}

#[test]
#[cfg(any(feature = "gen-llvm"))]
fn nullable_eval_cfold() {
    // the decision tree will generate a jump to the `1` branch here
    assert_evals_to!(
        indoc!(
            r#"
            app "test" provides [ main ] to "./platform"

            Expr : [ Var, Val I64, Add Expr Expr, Mul Expr Expr ]

            mkExpr : I64, I64 -> Expr
            mkExpr = \n , v ->
                when n is
                    0 -> if v == 0 then Var else Val v
                    _ -> Add (mkExpr (n-1) (v+1)) (mkExpr (n-1) (max (v-1) 0))

            max : I64, I64 -> I64
            max = \a, b -> if a > b then a else b

            eval : Expr -> I64
            eval = \e ->
                when e is
                    Var   -> 0
                    Val v -> v
                    Add l r -> eval l + eval r
                    Mul l r -> eval l * eval r

            main : I64
            main = eval (mkExpr 3 1)
            "#
        ),
        11,
        i64
    );
}

#[test]
#[cfg(any(feature = "gen-llvm"))]
fn nested_switch() {
    // exposed bug with passing the right symbol/layout down into switch branch generation
    assert_evals_to!(
        indoc!(
            r#"
            app "test" provides [ main ] to "./platform"

            Expr : [ ZAdd Expr Expr, Val I64, Var I64 ]

            eval : Expr -> I64
            eval = \e ->
                when e is
                    Var _ -> 0
                    Val v -> v
                    ZAdd l r -> eval l + eval r

            constFolding : Expr -> Expr
            constFolding = \e ->
                when e is
                    ZAdd e1 e2 ->
                        when Pair e1 e2 is
                            Pair (Val a) (Val b) -> Val (a+b)
                            Pair (Val a) (ZAdd x (Val b)) -> ZAdd (Val (a+b)) x
                            Pair _ _                     -> ZAdd e1 e2


                    _ -> e


            expr : Expr
            expr = ZAdd (Val 3) (ZAdd (Val 4) (Val 5))

            main : I64
            main = eval (constFolding expr)
            "#
        ),
        12,
        i64
    );
}

#[test]
#[cfg(any(feature = "gen-llvm"))]
fn count_deriv_x() {
    // exposed bug with basing the block_of_memory on a specific (smaller) tag layout
    assert_evals_to!(
        indoc!(
            r#"
            app "test" provides [ main ] to "./platform"

            Expr : [ Ln Expr, Pow Expr Expr, Var Str ]

            count : Expr -> I64
            count = \expr ->
                when expr is
                    (Var _) -> 1
                    (Pow f g) -> count f + count g
                    (Ln f)    -> count f

            main : I64
            main = count (Var "x")
            "#
        ),
        1,
        i64
    );
}

#[test]
#[cfg(any(feature = "gen-llvm"))]
fn deriv_pow() {
    // exposed bug with ordering of variable declarations before switch
    assert_evals_to!(
        indoc!(
            r#"
            app "test" provides [ main ] to "./platform"

            Expr : [ Ln Expr, Pow Expr Expr, Var Str, Val I64 ]

            count : Expr -> I64
            count = \expr ->
                when expr is
                    (Var _) -> 1
                    (Val n) -> n
                    (Pow f g) -> count f + count g
                    (Ln f)    -> count f

            pow : Expr, Expr -> Expr
            pow = \a,b ->
                when Pair a b is
                    Pair (Val _) (Val _) -> Val -1
                    Pair _       (Val 0) -> Val 1
                    Pair f       (Val 1) -> f
                    Pair (Val 0) _       -> Val 0
                    Pair f       g       -> Pow f g

            main : I64
            main = count (pow (Var "x") (Var "x"))
            "#
        ),
        2,
        i64
    );
}

#[test]
#[cfg(any(feature = "gen-llvm"))]
fn multiple_increment() {
    // the `leaf` value will be incremented multiple times at once
    assert_evals_to!(
        indoc!(
            r#"
            app "test" provides [ main ] to "./platform"


            Color : [ Red, Black ]

            Tree a b : [ Leaf, Node Color (Tree a b) a b (Tree a b) ]

            Map : Tree I64 Bool

            main : I64
            main =
                leaf : Map
                leaf = Leaf

                m : Map
                m = Node Black (Node Black leaf 10 False leaf) 11 False (Node Black leaf 12 False (Node Red leaf 13 False leaf))

                when m is
                    Leaf -> 0
                    Node _ _ _ _ _ -> 1
            "#
        ),
        1,
        i64
    );
}

#[test]
#[cfg(any(feature = "gen-llvm"))]
fn switch_fuse_rc_non_exhaustive() {
    assert_evals_to!(
        indoc!(
            r#"
            app "test" provides [ main ] to "./platform"

            Foo : [ A I64 Foo, B I64 Foo, C I64 Foo, Empty ]

            sum : Foo, I64 -> I64
            sum = \foo, accum ->
                when foo is
                    A x resta -> sum resta (x + accum)
                    B x restb -> sum restb (x + accum)
                    # Empty -> accum
                    # C x restc -> sum restc (x + accum)
                    _ -> accum

            main : I64
            main =
                A 1 (B 2 (C 3 Empty))
                    |> sum 0
            "#
        ),
        3,
        i64
    );
}

#[test]
#[cfg(any(feature = "gen-llvm"))]
fn switch_fuse_rc_exhaustive() {
    assert_evals_to!(
        indoc!(
            r#"
            app "test" provides [ main ] to "./platform"

            Foo : [ A I64 Foo, B I64 Foo, C I64 Foo, Empty ]

            sum : Foo, I64 -> I64
            sum = \foo, accum ->
                when foo is
                    A x resta -> sum resta (x + accum)
                    B x restb -> sum restb (x + accum)
                    C x restc -> sum restc (x + accum)
                    Empty -> accum

            main : I64
            main =
                A 1 (B 2 (C 3 Empty))
                    |> sum 0
            "#
        ),
        6,
        i64
    );
}

#[test]
#[cfg(any(feature = "gen-llvm"))]
fn build_then_apply_closure() {
    assert_evals_to!(
        indoc!(
            r#"
            app "test" provides [ main ] to "./platform"

            main : Str
            main =
                x = "long string that is malloced"

                (\_ -> x) {}
            "#
        ),
        RocStr::from("long string that is malloced"),
        RocStr
    );
}

#[test]
#[cfg(any(feature = "gen-llvm"))]
fn expanded_result() {
    assert_evals_to!(
        indoc!(
            r#"
            app "test" provides [ main ] to "./platform"

            a : Result I64 Str
            a = Ok 4

            after = \x, f ->
                when x is
                    Ok v -> f v
                    Err e -> Err e

            main : I64
            main =
                helper = after a (\x -> Ok x)

                when helper is
                    Ok v -> v
                    Err _ -> 0

            "#
        ),
        4,
        i64
    );
}

#[test]
#[cfg(any(feature = "gen-llvm"))]
#[ignore]
fn backpassing_result() {
    assert_evals_to!(
        indoc!(
            r#"
            app "test" provides [ main ] to "./platform"

            a : Result I64 Str
            a = Ok 1

            f = \x -> Ok (x + 1)
            g = \y -> Ok (y * 2)

            main : I64
            main =
                helper =
                    x <- Result.after a
                    y <- Result.after (f x)
                    z <- Result.after (g y)

                    Ok z

                helper
                    |> Result.withDefault 0

            "#
        ),
        4,
        i64
    );
}

#[test]
#[cfg(any(feature = "gen-llvm"))]
#[should_panic(expected = "Shadowing { original_region: @57-58, shadow: @74-75 Ident")]
fn function_malformed_pattern() {
    assert_evals_to!(
        indoc!(
            r#"
                x = 3

                (\x -> x) 42
            "#
        ),
        3,
        i64
    );
}

#[test]
#[cfg(any(feature = "gen-llvm", feature = "gen-wasm"))]
#[should_panic(expected = "Hit an erroneous type when creating a layout for")]
fn call_invalid_layout() {
    assert_evals_to!(
        indoc!(
            r#"
                f : I64 -> I64
                f = \x -> x

                f {}
            "#
        ),
        3,
        i64,
        |x| x,
        true
    );
}

#[test]
#[cfg(any(feature = "gen-llvm"))]
#[should_panic(expected = "Failed with 1 failures. Failures: ")]
fn expect_fail() {
    assert_expect_failed!(
        indoc!(
            r#"
            expect 1 == 2

            3
            "#
        ),
        3,
        i64
    );
}

#[test]
#[cfg(any(feature = "gen-llvm"))]
fn increment_or_double_closure() {
    assert_evals_to!(
        indoc!(
            r#"
                app "test" provides [ main ] to "./platform"


                apply : (a -> a), a -> a
                apply = \f, x -> f x

                main =
                    one : I64
                    one = 1

                    two : I64
                    two = 2

                    b : Bool
                    b = True

                    increment : I64 -> I64
                    increment = \x -> x + one

                    double : I64 -> I64
                    double = \x -> if b then x * two else x

                    f = (if True then increment else double)

                    apply f 42
            "#
        ),
        43,
        i64
    );
}

#[test]
#[cfg(any(feature = "gen-llvm"))]
fn module_thunk_is_function() {
    assert_evals_to!(
        indoc!(
            r#"
                app "test" provides [ main ] to "./platform"

                main = helper "foo" "bar"
                helper = Str.concat
            "#
        ),
        RocStr::from("foobar"),
        RocStr
    );
}

#[test]
#[cfg(any(feature = "gen-llvm"))]
#[should_panic(expected = "Roc failed with message: ")]
fn hit_unresolved_type_variable() {
    assert_evals_to!(
        indoc!(
            r#"
                app "test" provides [ main ] to "./platform"

                main : Str
                main =
                    (accept Bool.isEq) "B"


                accept : * -> (b -> b)
                accept = \_ ->
                    \input -> input
            "#
        ),
        RocStr::from("B"),
        RocStr
    );
}

#[test]
#[cfg(any(feature = "gen-llvm", feature = "gen-dev", feature = "gen-wasm"))]
fn pattern_match_empty_record() {
    assert_evals_to!(
        indoc!(
            r#"
                app "test" provides [ main ] to "./platform"

                main : I64
                main =
                    when {} is
                        {} -> 0

            "#
        ),
        0,
        i64
    );
}

#[test]
#[cfg(any(feature = "gen-llvm"))]
fn pattern_match_unit_tag() {
    assert_evals_to!(
        indoc!(
            r#"
                app "test" provides [ main ] to "./platform"

                unit : [ Unit ]
                unit = Unit

                main : I64
                main =
                    when unit is
                        Unit -> 0

            "#
        ),
        0,
        i64
    );
}

// see for why this is disabled on wasm32 https://github.com/rtfeldman/roc/issues/1687
#[cfg(not(feature = "wasm-cli-run"))]
#[test]
#[cfg(any(feature = "gen-llvm", feature = "gen-wasm"))]
fn mirror_llvm_alignment_padding() {
    // see https://github.com/rtfeldman/roc/issues/1569
    assert_evals_to!(
        indoc!(
            r#"
                app "test" provides [ main ] to "./platform"

                main : Str
                main =
                    p1 = {name : "test1", test: 1 == 1 }

                    List.map [p1, p1 ] (\{ test } -> if test  then "pass" else "fail")
                       |> Str.joinWith "\n"

            "#
        ),
        RocStr::from("pass\npass"),
        RocStr
    );
}

#[test]
#[cfg(any(feature = "gen-llvm", feature = "gen-wasm"))]
fn lambda_set_bool() {
    assert_evals_to!(
        indoc!(
            r#"
                app "test" provides [ main ] to "./platform"

                p1 = (\u -> u == 97)
                p2 = (\u -> u == 98)

                main : I64
                main =
                    oneOfResult = List.map [p1, p2] (\p -> p 42)

                    when oneOfResult is
                        _ -> 32

            "#
        ),
        32,
        i64
    );
}

#[test]
#[cfg(any(feature = "gen-llvm", feature = "gen-wasm"))]
fn lambda_set_byte() {
    assert_evals_to!(
        indoc!(
            r#"
                app "test" provides [ main ] to "./platform"

                p1 = (\u -> u == 97)
                p2 = (\u -> u == 98)
                p3 = (\u -> u == 99)

                main : I64
                main =
                    oneOfResult = List.map [p1, p2, p3] (\p -> p 42)

                    when oneOfResult is
                        _ -> 32

            "#
        ),
        32,
        i64
    );
}

#[test]
#[cfg(any(feature = "gen-llvm"))]
fn lambda_set_struct_byte() {
    assert_evals_to!(
        indoc!(
            r#"
                app "test" provides [ main ] to "./platform"


                main : I64
                main =
                    r : [ Red, Green, Blue ]
                    r = Red

                    p1 = (\u -> r == u)
                    foobarbaz = (\p -> p Green)
                    oneOfResult = List.map [p1, p1] foobarbaz

                    when oneOfResult is
                        _ -> 32

            "#
        ),
        32,
        i64
    );
}

#[test]
#[cfg(any(feature = "gen-llvm", feature = "gen-wasm"))]
fn lambda_set_enum_byte_byte() {
    assert_evals_to!(
        indoc!(
            r#"
                app "test" provides [ main ] to "./platform"


                main : I64
                main =
                    r : [ Red, Green, Blue ]
                    r = Red

                    g : [ Red, Green, Blue ]
                    g = Green

                    p1 = (\u -> r == u)
                    p2 = (\u -> g == u)
                    oneOfResult = List.map [p1, p2] (\p -> p Green)

                    when oneOfResult is
                        _ -> 32

            "#
        ),
        32,
        i64
    );
}

#[test]
#[cfg(any(feature = "gen-llvm"))]
fn list_walk_until() {
    // see https://github.com/rtfeldman/roc/issues/1576
    assert_evals_to!(
        indoc!(
            r#"
            app "test" provides [ main ] to "./platform"


            satisfyA : {} -> List {}
            satisfyA = \_ -> []

            oneOfResult =
                List.walkUntil [ satisfyA ] [] \_, _ -> Stop []

            main =
                when oneOfResult is
                    _ -> 32
            "#
        ),
        32,
        i64
    );
}

#[test]
#[cfg(any(feature = "gen-llvm"))]
fn int_literal_not_specialized_with_annotation() {
    // see https://github.com/rtfeldman/roc/issues/1600
    assert_evals_to!(
        indoc!(
            r#"
            app "test" provides [ main ] to "./platform"

            main =
                satisfy : (U8 -> Str) -> Str
                satisfy = \_ -> "foo"

                myEq : a, a -> Str
                myEq = \_, _ -> "bar"

                p1 : Num * -> Str
                p1 = (\u -> myEq u 64)

                when satisfy p1 is
                    _ -> 32
            "#
        ),
        32,
        i64
    );
}

#[test]
#[cfg(any(feature = "gen-llvm"))]
fn int_literal_not_specialized_no_annotation() {
    // see https://github.com/rtfeldman/roc/issues/1600
    assert_evals_to!(
        indoc!(
            r#"
            app "test" provides [ main ] to "./platform"

            main =
                satisfy : (U8 -> Str) -> Str
                satisfy = \_ -> "foo"

                myEq : a, a -> Str
                myEq = \_, _ -> "bar"

                p1 = (\u -> myEq u 64)

                when satisfy p1 is
                    _ -> 32
            "#
        ),
        32,
        i64
    );
}

#[test]
#[cfg(any(feature = "gen-llvm"))]
fn unresolved_tvar_when_capture_is_unused() {
    // see https://github.com/rtfeldman/roc/issues/1585
    assert_evals_to!(
        indoc!(
            r#"
                app "test" provides [ main ] to "./platform"

                main : I64
                main =
                    r : Bool
                    r = False

                    p1 = (\_ -> r == (1 == 1))
                    oneOfResult = List.map [p1] (\p -> p Green)

                    when oneOfResult is
                        _ -> 32

            "#
        ),
        32,
        i64
    );
}

#[test]
#[cfg(any(feature = "gen-llvm"))]
#[should_panic(expected = "Roc failed with message: ")]
fn value_not_exposed_hits_panic() {
    assert_evals_to!(
        indoc!(
            r#"
                app "test" provides [ main ] to "./platform"

                main : I64
                main =
                    Str.toInt 32
            "#
        ),
        32,
        i64
    );
}

#[test]
#[cfg(any(feature = "gen-llvm"))]
fn mix_function_and_closure() {
    // see https://github.com/rtfeldman/roc/pull/1706
    assert_evals_to!(
        indoc!(
            r#"
                app "test" provides [ main ] to "./platform"

                # foo does not capture any variables
                # but through unification will get a lambda set that does store information
                # we must handle that correctly
                foo = \x -> x

                bar = \y -> \_ -> y

                main : Str
                main =
                    (if 1 == 1 then foo else (bar "nope nope nope")) "hello world"
            "#
        ),
        RocStr::from("hello world"),
        RocStr
    );
}

#[test]
#[cfg(any(feature = "gen-llvm"))]
fn mix_function_and_closure_level_of_indirection() {
    // see https://github.com/rtfeldman/roc/pull/1706
    assert_evals_to!(
        indoc!(
            r#"
                app "test" provides [ main ] to "./platform"

                foo = \x -> x

                bar = \y -> \_ -> y

                f = (if 1 == 1 then foo else (bar "nope nope nope"))

                main : Str
                main =
                    f "hello world"
            "#
        ),
        RocStr::from("hello world"),
        RocStr
    );
}

#[test]
#[cfg(any(feature = "gen-llvm"))]
#[cfg_attr(debug_assertions, ignore)] // this test stack-overflows the compiler in debug mode
fn do_pass_bool_byte_closure_layout() {
    // see https://github.com/rtfeldman/roc/pull/1706
    // the distinction is actually important, dropping that info means some functions just get
    // skipped
    assert_evals_to!(
        indoc!(
            r#"
            app "test" provides [ main ] to "./platform"

            ## PARSER

            Parser a : List U8 -> List [Pair a (List U8)]


            ## ANY

            # If successful, the any parser consumes one character

            any: Parser U8
            any = \inp ->
               when List.first inp is
                 Ok u -> [Pair u (List.drop inp 1)]
                 _ -> [ ]



            ## SATISFY

            satisfy : (U8 -> Bool) -> Parser U8
            satisfy = \predicate ->
                \input ->
                    walker = \accum, (Pair u rest) ->
                        if predicate u then
                            Stop [ Pair u rest ]

                        else
                            Stop accum

                    List.walkUntil (any input) [] walker



            oneOf : List (Parser a) -> Parser a
            oneOf = \parserList ->
                \input ->
                    walker = \accum, p ->
                        output = p input
                        if List.len output == 1 then
                            Stop output

                        else
                            Continue accum

                    List.walkUntil parserList [] walker


            satisfyA = satisfy (\u -> u == 97) # recognize 97
            satisfyB = satisfy (\u -> u == 98) # recognize 98

            test1 = if List.len ((oneOf [satisfyA, satisfyB]) [97, 98, 99, 100] ) == 1  then "PASS" else "FAIL"
            test2 = if List.len ((oneOf [satisfyA, satisfyB]) [98, 99, 100, 97] ) == 1  then "PASS" else "FAIL"
            test3 = if List.len ((oneOf [satisfyB , satisfyA]) [98, 99, 100, 97] ) == 1  then "PASS" else "FAIL"
            test4 = if List.len ((oneOf [satisfyA, satisfyB]) [99, 100, 101] ) == 0  then "PASS" else "FAIL"


            main : Str
            main = [test1, test2, test3, test4] |> Str.joinWith ", "
       "#
        ),
        RocStr::from("PASS, PASS, PASS, PASS"),
        RocStr
    );
}

#[test]
#[cfg(any(feature = "gen-llvm"))]
fn nested_rigid_list() {
    assert_evals_to!(
        indoc!(
            r#"
                app "test" provides [ main ] to "./platform"

                foo : List a -> List a
                foo = \list ->
                    p2 : List a
                    p2 = list

                    p2

                main =
                    when foo [] is
                        _ -> "hello world"
            "#
        ),
        RocStr::from("hello world"),
        RocStr
    );
}

#[test]
#[cfg(any(feature = "gen-llvm", feature = "gen-dev"))]
fn nested_rigid_alias() {
    assert_evals_to!(
        indoc!(
            r#"
                app "test" provides [ main ] to "./platform"

                Identity a := a

                foo : Identity a -> Identity a
                foo = \list ->
                    p2 : Identity a
                    p2 = list

                    p2

                main =
                    when foo (@Identity "foo") is
                        _ -> "hello world"
            "#
        ),
        RocStr::from("hello world"),
        RocStr
    );
}

#[test]
#[cfg(any(feature = "gen-llvm", feature = "gen-dev"))]
fn nested_rigid_tag_union() {
    assert_evals_to!(
        indoc!(
            r#"
                app "test" provides [ main ] to "./platform"

                foo : [ Identity a ] -> [ Identity a ]
                foo = \list ->
                    p2 : [ Identity a ]
                    p2 = list

                    p2

                main =
                    when foo (Identity "foo") is
                        _ -> "hello world"
            "#
        ),
        RocStr::from("hello world"),
        RocStr
    );
}

#[test]
#[cfg(any(feature = "gen-llvm"))]
fn call_that_needs_closure_parameter() {
    // here both p2 is lifted to the top-level, which means that `list` must be
    // passed to it from `manyAux`.
    assert_evals_to!(
        indoc!(
            r#"
            Step state a : [ Loop state, Done a ]

            manyAux : List a -> [ Pair (Step (List a) (List a))]
            manyAux = \list ->
                    p2 = \_ -> Pair (Done list)

                    p2 "foo"

            manyAuxTest =  (manyAux [ ]) == Pair (Loop [97])

            runTest = \t -> if t then "PASS" else "FAIL"

            runTest manyAuxTest
            "#
        ),
        RocStr::from("FAIL"),
        RocStr
    );
}

#[test]
#[cfg(any(feature = "gen-llvm"))]
fn alias_defined_out_of_order() {
    assert_evals_to!(
        indoc!(
            r#"
            app "test" provides [ main ] to "./platform"

            main : Foo
            main = "foo"

            Foo : Bar
            Bar : Str

            "#
        ),
        RocStr::from("foo"),
        RocStr
    );
}

#[test]
#[cfg(any(feature = "gen-llvm"))]
fn recursively_build_effect() {
    assert_evals_to!(
        indoc!(
            r#"
            app "test" provides [ main ] to "./platform"

            greeting =
                hi = "Hello"
                name = "World"

                "\(hi), \(name)!"

            main =
                when nestHelp 4 is
                    _ -> greeting

            nestHelp : I64 -> XEffect {}
            nestHelp = \m ->
                when m is
                    0 ->
                        always {}

                    _ ->
                        always {} |> after \_ -> nestHelp (m - 1)


            XEffect a := {} -> a

            always : a -> XEffect a
            always = \x -> @XEffect (\{} -> x)

            after : XEffect a, (a -> XEffect b) -> XEffect b
            after = \(@XEffect e), toB ->
                @XEffect \{} ->
                    when toB (e {}) is
                        @XEffect e2 ->
                            e2 {}
            "#
        ),
        RocStr::from("Hello, World!"),
        RocStr
    );
}

#[test]
#[ignore = "TODO; currently generates bad code because `a` isn't specialized inside the closure."]
#[cfg(any(feature = "gen-llvm"))]
fn polymophic_expression_captured_inside_closure() {
    assert_evals_to!(
        indoc!(
            r#"
            app "test" provides [ main ] to "./platform"

            asU8 : U8 -> U8
            asU8 = \_ -> 30

            main =
                a = 15
                f = \{} ->
                    asU8 a

                f {}
            "#
        ),
        30,
        u8
    );
}

#[test]
#[cfg(any(feature = "gen-llvm"))]
fn issue_2322() {
    assert_evals_to!(
        indoc!(
            r#"
            double = \x -> x * 2
            doubleBind = \x -> (\_ -> double x)
            doubleThree = doubleBind 3
            doubleThree {}
            "#
        ),
        6,
        i64
    )
}

#[test]
#[cfg(any(feature = "gen-llvm"))]
fn box_and_unbox_string() {
    assert_evals_to!(
        indoc!(
            r#"
            Str.concat "Leverage " "agile frameworks to provide a robust synopsis for high level overviews"
                |> Box.box
                |> Box.unbox
            "#
        ),
        RocStr::from(
            "Leverage agile frameworks to provide a robust synopsis for high level overviews"
        ),
        RocStr
    )
}

#[test]
#[cfg(any(feature = "gen-llvm"))]
fn box_and_unbox_num() {
    assert_evals_to!(
        indoc!(
            r#"
            Box.unbox (Box.box (123u8))
            "#
        ),
        123,
        u8
    )
}

#[test]
#[cfg(any(feature = "gen-llvm"))]
fn box_and_unbox_record() {
    assert_evals_to!(
        indoc!(
            r#"
            Box.unbox (Box.box { a: 15u8, b: 27u8 })
            "#
        ),
        (15, 27),
        (u8, u8)
    )
}

#[test]
#[cfg(any(feature = "gen-llvm"))]
fn box_and_unbox_tag_union() {
    assert_evals_to!(
        indoc!(
            r#"
            v : [ A U8, B U8 ] # usually stack allocated
            v = B 27u8

            Box.unbox (Box.box v)
            "#
        ),
        (27, 1),
        (u8, u8)
    )
}

#[test]
#[cfg(any(feature = "gen-llvm"))]
fn closure_called_in_its_defining_scope() {
    assert_evals_to!(
        indoc!(
            r#"
            app "test" provides [ main ] to "./platform"

            main : Str
            main =
                g : Str
                g = "hello world"

                getG : {} -> Str
                getG = \{} -> g

                getG {}
            "#
        ),
        RocStr::from("hello world"),
        RocStr
    )
}

#[test]
#[ignore]
#[cfg(any(feature = "gen-llvm"))]
fn issue_2894() {
    assert_evals_to!(
        indoc!(
            r#"
            app "test" provides [ main ] to "./platform"

            main : U32
            main =
                g : { x : U32 }
                g = { x: 1u32 }

                getG : {} -> { x : U32 }
                getG = \{} -> g

                h : {} -> U32
                h = \{} -> (getG {}).x

                h {}
            "#
        ),
        1u32,
        u32
    )
}

#[test]
#[cfg(any(feature = "gen-llvm"))]
fn polymorphic_def_used_in_closure() {
    assert_evals_to!(
        indoc!(
            r#"
            a : I64 -> _
            a = \g ->
                f = { r: g, h: 32 }
            
                h1 : U64
                h1 = (\{} -> f.h) {}
                h1
            a 1
            "#
        ),
        32,
        u64
    )
}

#[test]
#[cfg(any(feature = "gen-llvm"))]
fn polymorphic_lambda_set_usage() {
    assert_evals_to!(
        indoc!(
            r#"
            id1 = \x -> x
            id2 = \y -> y
            id = if True then id1 else id2

            id 9u8
            "#
        ),
        9,
        u8
    )
}

#[test]
#[cfg(any(feature = "gen-llvm"))]
<<<<<<< HEAD
fn list_map2_conslist() {
    // this had an RC problem, https://github.com/rtfeldman/roc/issues/2968
    assert_evals_to!(
        indoc!(
            r#"
            ConsList a : [ Nil, Cons a (ConsList a) ]

            x : List (ConsList Str)
            x = List.map2 [ ] [ Nil ] Cons

            when List.first x is
                _ -> ""
            "#
        ),
        RocStr::default(),
        RocStr
=======
fn polymorphic_lambda_set_multiple_specializations() {
    assert_evals_to!(
        indoc!(
            r#"
            id1 = \x -> x
            id2 = \y -> y
            id = if True then id1 else id2

            (id 9u8) + Num.toU8 (id 16u16)
            "#
        ),
        25,
        u8
>>>>>>> 25dc51e5
    )
}<|MERGE_RESOLUTION|>--- conflicted
+++ resolved
@@ -3438,24 +3438,6 @@
 
 #[test]
 #[cfg(any(feature = "gen-llvm"))]
-<<<<<<< HEAD
-fn list_map2_conslist() {
-    // this had an RC problem, https://github.com/rtfeldman/roc/issues/2968
-    assert_evals_to!(
-        indoc!(
-            r#"
-            ConsList a : [ Nil, Cons a (ConsList a) ]
-
-            x : List (ConsList Str)
-            x = List.map2 [ ] [ Nil ] Cons
-
-            when List.first x is
-                _ -> ""
-            "#
-        ),
-        RocStr::default(),
-        RocStr
-=======
 fn polymorphic_lambda_set_multiple_specializations() {
     assert_evals_to!(
         indoc!(
@@ -3469,6 +3451,26 @@
         ),
         25,
         u8
->>>>>>> 25dc51e5
+    )
+}
+
+#[test]
+#[cfg(any(feature = "gen-llvm"))]
+fn list_map2_conslist() {
+    // this had an RC problem, https://github.com/rtfeldman/roc/issues/2968
+    assert_evals_to!(
+        indoc!(
+            r#"
+            ConsList a : [ Nil, Cons a (ConsList a) ]
+
+            x : List (ConsList Str)
+            x = List.map2 [ ] [ Nil ] Cons
+
+            when List.first x is
+                _ -> ""
+            "#
+        ),
+        RocStr::default(),
+        RocStr
     )
 }