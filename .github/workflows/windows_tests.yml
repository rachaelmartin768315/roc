on:
<<<<<<< HEAD
  #pull_request:
=======
    pull_request:
>>>>>>> f12640d2

name: windows - subset of tests

concurrency:
  group: ${{ github.workflow }}-${{ github.ref }}
  cancel-in-progress: true

env:
  RUST_BACKTRACE: 1

jobs:
  windows-test-subset:
    name: windows-test-subset
    runs-on: windows-2022
    env:
      LLVM_SYS_130_PREFIX: C:\LLVM-13.0.1-win64

    timeout-minutes: 150
    steps:
      - uses: actions/checkout@v2

      - run: Add-Content -Path "$env:GITHUB_ENV" -Value "GITHUB_RUNNER_CPU=$((Get-CimInstance Win32_Processor).Name)"

      - uses: Swatinem/rust-cache@v2
        with:
          shared-key: "rust-cache-windows-${{env.GITHUB_RUNNER_CPU}}"

      - name: download and install zig
        run: |
          curl.exe -f --output "C:\zig-windows-x86_64-0.9.1.zip" --url https://ziglang.org/download/0.9.1/zig-windows-x86_64-0.9.1.zip
          cd C:\
          7z x zig-windows-x86_64-0.9.1.zip
          Add-Content $env:GITHUB_PATH "C:\zig-windows-x86_64-0.9.1\"

      - name: zig version
        run: zig version

      - name: install rust nightly 1.70.0
        run: rustup install nightly-2023-04-15

      - name: set up llvm 13
        run: |
          curl.exe -f -L -O -H "Authorization: token ${{ secrets.GITHUB_TOKEN }}" https://github.com/roc-lang/llvm-package-windows/releases/download/v13.0.1/LLVM-13.0.1-win64.7z
          7z x LLVM-13.0.1-win64.7z -oC:\LLVM-13.0.1-win64

      - name: Build tests --release without running. Twice for zig lld-link error.
        run: cargo test --locked --release --no-run || cargo test --locked --release --no-run

      # Why are these tests not build with previous command? => fingerprint error. Use `CARGO_LOG=cargo::core::compiler::fingerprint=info` to investigate
      - name: Build specific tests without running. Twice for zig lld-link error.
        run: cargo test --locked --release --no-run -p roc_ident -p roc_region -p roc_collections -p roc_can -p roc_types -p roc_solve -p roc_mono -p roc_gen_dev -p roc_gen_wasm -p roc_serialize -p roc_editor -p roc_linker -p roc_cli -p test_gen || cargo test --locked --release --no-run -p roc_ident -p roc_region -p roc_collections -p roc_can -p roc_types -p roc_solve -p roc_mono -p roc_gen_dev -p roc_gen_wasm -p roc_serialize -p roc_editor -p roc_linker -p roc_cli -p test_gen

      - name: Test setjmp/longjmp logic
        run: cargo test-gen-dev --locked --release nat_alias && cargo test-gen-dev --locked --release a_crash

      - name: Actually run the tests.
        run: cargo test --locked --release -p roc_ident -p roc_region -p roc_collections -p roc_can -p roc_types -p roc_solve -p roc_mono -p roc_gen_dev -p roc_gen_wasm -p roc_serialize -p roc_editor -p roc_linker -p roc_cli

<|MERGE_RESOLUTION|>--- conflicted
+++ resolved
@@ -1,64 +1,60 @@
-on:
-<<<<<<< HEAD
-  #pull_request:
-=======
-    pull_request:
->>>>>>> f12640d2
-
-name: windows - subset of tests
-
-concurrency:
-  group: ${{ github.workflow }}-${{ github.ref }}
-  cancel-in-progress: true
-
-env:
-  RUST_BACKTRACE: 1
-
-jobs:
-  windows-test-subset:
-    name: windows-test-subset
-    runs-on: windows-2022
-    env:
-      LLVM_SYS_130_PREFIX: C:\LLVM-13.0.1-win64
-
-    timeout-minutes: 150
-    steps:
-      - uses: actions/checkout@v2
-
-      - run: Add-Content -Path "$env:GITHUB_ENV" -Value "GITHUB_RUNNER_CPU=$((Get-CimInstance Win32_Processor).Name)"
-
-      - uses: Swatinem/rust-cache@v2
-        with:
-          shared-key: "rust-cache-windows-${{env.GITHUB_RUNNER_CPU}}"
-
-      - name: download and install zig
-        run: |
-          curl.exe -f --output "C:\zig-windows-x86_64-0.9.1.zip" --url https://ziglang.org/download/0.9.1/zig-windows-x86_64-0.9.1.zip
-          cd C:\
-          7z x zig-windows-x86_64-0.9.1.zip
-          Add-Content $env:GITHUB_PATH "C:\zig-windows-x86_64-0.9.1\"
-
-      - name: zig version
-        run: zig version
-
-      - name: install rust nightly 1.70.0
-        run: rustup install nightly-2023-04-15
-
-      - name: set up llvm 13
-        run: |
-          curl.exe -f -L -O -H "Authorization: token ${{ secrets.GITHUB_TOKEN }}" https://github.com/roc-lang/llvm-package-windows/releases/download/v13.0.1/LLVM-13.0.1-win64.7z
-          7z x LLVM-13.0.1-win64.7z -oC:\LLVM-13.0.1-win64
-
-      - name: Build tests --release without running. Twice for zig lld-link error.
-        run: cargo test --locked --release --no-run || cargo test --locked --release --no-run
-
-      # Why are these tests not build with previous command? => fingerprint error. Use `CARGO_LOG=cargo::core::compiler::fingerprint=info` to investigate
-      - name: Build specific tests without running. Twice for zig lld-link error.
-        run: cargo test --locked --release --no-run -p roc_ident -p roc_region -p roc_collections -p roc_can -p roc_types -p roc_solve -p roc_mono -p roc_gen_dev -p roc_gen_wasm -p roc_serialize -p roc_editor -p roc_linker -p roc_cli -p test_gen || cargo test --locked --release --no-run -p roc_ident -p roc_region -p roc_collections -p roc_can -p roc_types -p roc_solve -p roc_mono -p roc_gen_dev -p roc_gen_wasm -p roc_serialize -p roc_editor -p roc_linker -p roc_cli -p test_gen
-
-      - name: Test setjmp/longjmp logic
-        run: cargo test-gen-dev --locked --release nat_alias && cargo test-gen-dev --locked --release a_crash
-
-      - name: Actually run the tests.
-        run: cargo test --locked --release -p roc_ident -p roc_region -p roc_collections -p roc_can -p roc_types -p roc_solve -p roc_mono -p roc_gen_dev -p roc_gen_wasm -p roc_serialize -p roc_editor -p roc_linker -p roc_cli
-
+on:
+   #pull_request:
+
+name: windows - subset of tests
+
+concurrency:
+  group: ${{ github.workflow }}-${{ github.ref }}
+  cancel-in-progress: true
+
+env:
+  RUST_BACKTRACE: 1
+
+jobs:
+  windows-test-subset:
+    name: windows-test-subset
+    runs-on: windows-2022
+    env:
+      LLVM_SYS_130_PREFIX: C:\LLVM-13.0.1-win64
+
+    timeout-minutes: 150
+    steps:
+      - uses: actions/checkout@v2
+
+      - run: Add-Content -Path "$env:GITHUB_ENV" -Value "GITHUB_RUNNER_CPU=$((Get-CimInstance Win32_Processor).Name)"
+
+      - uses: Swatinem/rust-cache@v2
+        with:
+          shared-key: "rust-cache-windows-${{env.GITHUB_RUNNER_CPU}}"
+
+      - name: download and install zig
+        run: |
+          curl.exe -f --output "C:\zig-windows-x86_64-0.9.1.zip" --url https://ziglang.org/download/0.9.1/zig-windows-x86_64-0.9.1.zip
+          cd C:\
+          7z x zig-windows-x86_64-0.9.1.zip
+          Add-Content $env:GITHUB_PATH "C:\zig-windows-x86_64-0.9.1\"
+
+      - name: zig version
+        run: zig version
+
+      - name: install rust nightly 1.70.0
+        run: rustup install nightly-2023-04-15
+
+      - name: set up llvm 13
+        run: |
+          curl.exe -f -L -O -H "Authorization: token ${{ secrets.GITHUB_TOKEN }}" https://github.com/roc-lang/llvm-package-windows/releases/download/v13.0.1/LLVM-13.0.1-win64.7z
+          7z x LLVM-13.0.1-win64.7z -oC:\LLVM-13.0.1-win64
+
+      - name: Build tests --release without running. Twice for zig lld-link error.
+        run: cargo test --locked --release --no-run || cargo test --locked --release --no-run
+
+      # Why are these tests not build with previous command? => fingerprint error. Use `CARGO_LOG=cargo::core::compiler::fingerprint=info` to investigate
+      - name: Build specific tests without running. Twice for zig lld-link error.
+        run: cargo test --locked --release --no-run -p roc_ident -p roc_region -p roc_collections -p roc_can -p roc_types -p roc_solve -p roc_mono -p roc_gen_dev -p roc_gen_wasm -p roc_serialize -p roc_editor -p roc_linker -p roc_cli -p test_gen || cargo test --locked --release --no-run -p roc_ident -p roc_region -p roc_collections -p roc_can -p roc_types -p roc_solve -p roc_mono -p roc_gen_dev -p roc_gen_wasm -p roc_serialize -p roc_editor -p roc_linker -p roc_cli -p test_gen
+
+      - name: Test setjmp/longjmp logic
+        run: cargo test-gen-dev --locked --release nat_alias && cargo test-gen-dev --locked --release a_crash
+
+      - name: Actually run the tests.
+        run: cargo test --locked --release -p roc_ident -p roc_region -p roc_collections -p roc_can -p roc_types -p roc_solve -p roc_mono -p roc_gen_dev -p roc_gen_wasm -p roc_serialize -p roc_editor -p roc_linker -p roc_cli
+