--- conflicted
+++ resolved
@@ -6,7 +6,7 @@
 jobs:
   nightly-ubuntu-latest:
     name: nightly-ubuntu-latest
-    runs-on: [ubuntu-20.04]
+    runs-on: [ubuntu-22.04]
     timeout-minutes: 120
     steps:
       - uses: actions/checkout@v3
@@ -23,7 +23,7 @@
 
   nightly-ubuntu-2204:
     name: nightly-ubuntu-2204
-    runs-on: [ubuntu-20.04]
+    runs-on: [ubuntu-22.04]
     timeout-minutes: 120
     steps:
       - uses: actions/checkout@v3
@@ -39,7 +39,7 @@
 
   nightly-ubuntu-2004:
     name: nightly-ubuntu-2004
-    runs-on: [ubuntu-20.04]
+    runs-on: [ubuntu-22.04]
     timeout-minutes: 120
     steps:
       - uses: actions/checkout@v3
@@ -55,7 +55,7 @@
 
   nightly-debian-latest:
     name: nightly-debian-latest
-    runs-on: [ubuntu-20.04]
+    runs-on: [ubuntu-22.04]
     timeout-minutes: 120
     steps:
       - uses: actions/checkout@v3
@@ -71,7 +71,7 @@
 
   nightly-debian-bookworm:
     name: nightly-debian-bookworm
-    runs-on: [ubuntu-20.04]
+    runs-on: [ubuntu-22.04]
     timeout-minutes: 120
     steps:
       - uses: actions/checkout@v3
@@ -83,17 +83,11 @@
         run: docker-compose -f docker/nightly-debian-bookworm/docker-compose.yml build
 
       - name: Run hello world test
-<<<<<<< HEAD
         run: docker-compose -f docker/nightly-debian-bookworm/docker-compose.yml run roc examples/helloWorld.roc
-=======
-        run: docker-compose -f docker/nightly-debian-bookworm/docker-compose.yml run roc examples/helloWorld.roc
-
-      - name: Run C platform test
-        run: docker-compose -f docker/nightly-debian-bookworm/docker-compose.yml run roc examples/platform-switching/rocLovesC.roc
 
   nightly-debian-buster:
     name: nightly-debian-buster
-    runs-on: [ubuntu-20.04]
+    runs-on: [ubuntu-22.04]
     timeout-minutes: 120
     steps:
       - uses: actions/checkout@v3
@@ -106,7 +100,3 @@
 
       - name: Run hello world test
         run: docker-compose -f docker/nightly-debian-buster/docker-compose.yml run roc examples/helloWorld.roc
-
-      - name: Run C platform test
-        run: docker-compose -f docker/nightly-debian-buster/docker-compose.yml run roc examples/platform-switching/rocLovesC.roc
->>>>>>> 1449b3ce
